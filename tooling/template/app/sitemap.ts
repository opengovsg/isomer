import type { MetadataRoute } from "next"
import config from "@/data/config.json"
import sitemapJson from "@/sitemap.json"
<<<<<<< HEAD
import { getSitemapXml } from "@/src/getSitemapXml"
=======
import { getSitemapXml } from "@opengovsg/isomer-components/engine/getSitemapXml"
>>>>>>> 7fb56d4e

export const dynamic = "force-static"

export default function sitemap(): MetadataRoute.Sitemap {
  // TODO: fixup all the typing errors
  // @ts-expect-error to fix when types are proper
  return getSitemapXml(sitemapJson, config.site.url)
}<|MERGE_RESOLUTION|>--- conflicted
+++ resolved
@@ -1,11 +1,7 @@
 import type { MetadataRoute } from "next"
 import config from "@/data/config.json"
 import sitemapJson from "@/sitemap.json"
-<<<<<<< HEAD
-import { getSitemapXml } from "@/src/getSitemapXml"
-=======
 import { getSitemapXml } from "@opengovsg/isomer-components/engine/getSitemapXml"
->>>>>>> 7fb56d4e
 
 export const dynamic = "force-static"
 
