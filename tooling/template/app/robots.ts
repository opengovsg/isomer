import type { MetadataRoute } from "next"
import config from "@/data/config.json"
import footer from "@/data/footer.json"
import navbar from "@/data/navbar.json"
import sitemap from "@/sitemap.json"
<<<<<<< HEAD
import { getRobotsTxt } from "@/src/getRobotsTxt"
=======
import { getRobotsTxt } from "@opengovsg/isomer-components/engine/getRobotsTxt"
>>>>>>> 7fb56d4e

export const dynamic = "force-static"

const timeNow = new Date()
const lastUpdated =
  timeNow.getDate().toString().padStart(2, "0") +
  " " +
  timeNow.toLocaleString("default", { month: "short" }) +
  " " +
  timeNow.getFullYear()

export default function robots(): MetadataRoute.Robots {
  return getRobotsTxt({
    // TODO: fixup all the typing errors
    site: {
      ...config.site,
      environment: process.env.NEXT_PUBLIC_ISOMER_NEXT_ENVIRONMENT,
      // TODO: fixup all the typing errors
      // @ts-ignore to fix when types are proper
      siteMap: sitemap,
      navbar: navbar,
      // TODO: fixup all the typing errors
      // @ts-ignore to fix when types are proper
      footerItems: footer,
      lastUpdated,
    },
  })
}<|MERGE_RESOLUTION|>--- conflicted
+++ resolved
@@ -3,11 +3,7 @@
 import footer from "@/data/footer.json"
 import navbar from "@/data/navbar.json"
 import sitemap from "@/sitemap.json"
-<<<<<<< HEAD
-import { getRobotsTxt } from "@/src/getRobotsTxt"
-=======
 import { getRobotsTxt } from "@opengovsg/isomer-components/engine/getRobotsTxt"
->>>>>>> 7fb56d4e
 
 export const dynamic = "force-static"
 
