--- conflicted
+++ resolved
@@ -132,12 +132,6 @@
         footerItems: footer,
         lastUpdated,
         assetsBaseUrl: process.env.NEXT_PUBLIC_ASSETS_BASE_URL,
-<<<<<<< HEAD
-        isomerGtmId: process.env.NEXT_PUBLIC_ISOMER_GOOGLE_TAG_MANAGER_ID,
-        isomerMsClarityId: process.env.NEXT_PUBLIC_ISOMER_MICROSOFT_CLARITY_ID,
-        usePartytown: process.env.NEXT_PUBLIC_USE_PARTYTOWN === "true",
-=======
->>>>>>> 294af056
       }}
       meta={{
         // TODO: fixup all the typing errors
