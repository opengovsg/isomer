--- conflicted
+++ resolved
@@ -9,13 +9,7 @@
     "build:prepare": "run-s build:prepare:*",
     "build:prepare:1-analyze-sitemap": "node scripts/analyze-sitemap.js",
     "build:prepare:2-generate-pages": "node scripts/generate-pages.js",
-<<<<<<< HEAD
-    "build:prepare:3-update-static-route-permalinks": "node scripts/update-static-route-permalinks.js",
-    "build:prepare:4-update-page-imports": "node scripts/update-page-imports.js",
-    "build:prepare:5-delete-permalink": "bash scripts/delete-permalink.sh",
-=======
     "build:prepare:3-update-pages": "node scripts/update-pages.js",
->>>>>>> 7fb56d4e
     "start": "next start",
     "lint": "eslint .",
     "lint:fix": "eslint . --fix",
@@ -39,10 +33,7 @@
     "@isomer/tsconfig": "*",
     "@types/node": "^22.15.21",
     "ast-types": "^0.15.0",
-<<<<<<< HEAD
-=======
     "npm-run-all": "^4.1.5",
->>>>>>> 7fb56d4e
     "recast": "^0.23.0"
   },
   "prettier": "@isomer/prettier-config"
