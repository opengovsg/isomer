--- conflicted
+++ resolved
@@ -1,7 +1,4 @@
 export { default as Button } from "./Button"
 export { default as Infopic } from "./Infopic"
-<<<<<<< HEAD
 export { default as Footer } from "./Footer"
-=======
-export { default as Infobar } from "./Infobar"
->>>>>>> b1d608a7
+export { default as Infobar } from "./Infobar"