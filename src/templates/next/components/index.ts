--- conflicted
+++ resolved
@@ -1,7 +1,4 @@
 export { default as Button } from "./Button"
-<<<<<<< HEAD
+export { default as InfoCols } from "./InfoCols"
 export { default as Infopic } from "./Infopic"
-=======
-export { default as InfoCols } from "./InfoCols"
->>>>>>> 19575bb1
 export { default as Navbar } from "./Navbar"