import { ButtonProps } from "~/common"
<<<<<<< HEAD
import { NextButtonTextColors, SUPPORTED_ICONS_MAP } from "~/common/Button"
=======
import { NextButtonColorVariant } from "~/common/Button"
import { SUPPORTED_ICONS_MAP } from "~/common/Icons"
>>>>>>> faacb724

const colorClassMap: Record<NextButtonTextColors, string> = {
  white: "text-white",
  black: "text-[#333333]",
}
const borderColorClassMap: Record<NextButtonTextColors, string> = {
  white: "border-white",
  black: "border-[#333333]",
}
const textColorToBgColorMap: Record<NextButtonTextColors, string> = {
  white: "bg-[#333333] hover:bg-secondary",
  black: "bg-white hover:bg-secondary",
}

const Button = ({
  label,
  href,
  clear,
  textColor,
  outlined,
  rightIcon,
}: ButtonProps) => {
  const Label = () => (
    <span className="text-center text-lg font-semibold leading-tight">
      {label}
    </span>
  )

  const RightIcon = () => {
    if (!rightIcon) {
      return null
    }
    const Icon = SUPPORTED_ICONS_MAP[rightIcon]
    return (
      <div>
        <Icon className="size-6" />
      </div>
    )
  }

  const textColorClass = colorClassMap[textColor ?? "white"]
  const bgColorClass = clear
    ? "bg-transparent hover:bg-secondary/50"
    : textColorToBgColorMap[textColor ?? "white"]

  const borderColor = borderColorClassMap[textColor ?? "white"]
  const outlinedClass = outlined ? `border ${borderColor}` : ""

  return (
    <a
      href={href}
      target={href.startsWith("http") ? "_blank" : undefined}
      rel={href.startsWith("http") ? "noopener noreferrer nofollow" : undefined}
      type="button"
<<<<<<< HEAD
      className={`${textColorClass} ${bgColorClass} ${outlinedClass} inline-flex items-center gap-1 px-5 py-4 active:underline active:underline-offset-2`}
=======
      className={`${colorVariantClass} inline-flex items-center gap-1 px-5 py-4 w-fit`}
>>>>>>> faacb724
    >
      <Label />
      <RightIcon />
    </a>
  )
}

export default Button<|MERGE_RESOLUTION|>--- conflicted
+++ resolved
@@ -1,10 +1,6 @@
 import { ButtonProps } from "~/common"
-<<<<<<< HEAD
-import { NextButtonTextColors, SUPPORTED_ICONS_MAP } from "~/common/Button"
-=======
-import { NextButtonColorVariant } from "~/common/Button"
+import { NextButtonTextColors } from "~/common/Button"
 import { SUPPORTED_ICONS_MAP } from "~/common/Icons"
->>>>>>> faacb724
 
 const colorClassMap: Record<NextButtonTextColors, string> = {
   white: "text-white",
@@ -59,11 +55,7 @@
       target={href.startsWith("http") ? "_blank" : undefined}
       rel={href.startsWith("http") ? "noopener noreferrer nofollow" : undefined}
       type="button"
-<<<<<<< HEAD
       className={`${textColorClass} ${bgColorClass} ${outlinedClass} inline-flex items-center gap-1 px-5 py-4 active:underline active:underline-offset-2`}
-=======
-      className={`${colorVariantClass} inline-flex items-center gap-1 px-5 py-4 w-fit`}
->>>>>>> faacb724
     >
       <Label />
       <RightIcon />
