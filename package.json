--- conflicted
+++ resolved
@@ -3,11 +3,7 @@
   "publishConfig": {
     "registry": "https://npm.pkg.github.com/isomerpages"
   },
-<<<<<<< HEAD
-  "version": "0.0.8",
-=======
   "version": "0.0.9",
->>>>>>> b1d608a7
   "type": "module",
   "description": "Isomer component library",
   "scripts": {
