import type { RequestOptions, ResponseOptions } from "node-mocks-http"
import { type NextApiRequest, type NextApiResponse } from "next"
import { nanoid } from "nanoid"
import { createMocks } from "node-mocks-http"
import {
  MOCK_STORY_DATE,
  MOCK_TEST_PHONE,
  MOCK_TEST_USER_NAME,
  MOCK_TEST_UUID,
} from "tests/msw/constants"

import type { Context } from "~/server/context"
import type { User } from "~server/db"
import { type Session } from "~/lib/types/session"
import { createContextInner } from "~/server/context"
import { auth } from "./auth"
import { mockGrowthBook } from "./growthbook/mockInstance"

class MockIronStore {
  private static instance?: MockIronStore

  private saved: Record<string, string | object | number>

  private unsaved: Record<string, string | object | number>

  private constructor() {
    this.saved = {}
    this.unsaved = {}
  }

  static getOrCreateStore(): MockIronStore {
    if (!MockIronStore.instance) {
      MockIronStore.instance = new MockIronStore()
    }
    return MockIronStore.instance
  }

  get(key: string) {
    return this.unsaved[key] || undefined
  }

  set(key: string, val: string | object | number) {
    this.unsaved[key] = val
  }

  unset(key: string) {
    delete this.unsaved[key]
  }

  seal() {
    this.saved = { ...this.unsaved }
  }

  clear() {
    this.unsaved = {}
  }
}

export const createMockRequest = (
  session: Session,
  reqOptions: RequestOptions = { method: "GET" },
  resOptions?: ResponseOptions,
): Context => {
  const innerContext = createContextInner({ session })

  const { req, res } = createMocks(
    {
      ...reqOptions,
      headers: {
        "content-type": "application/json", // will always be application/json
        ...reqOptions.headers,
      },
    },
    resOptions,
  )

  return {
    ...innerContext,
    req: req as unknown as NextApiRequest,
    res: res as unknown as NextApiResponse,
    gb: mockGrowthBook,
  }
}

export const applySession = () => {
  const store = MockIronStore.getOrCreateStore()

  const session = {
    set: store.set.bind(store),
    get: store.get.bind(store),
    unset: store.unset,
    // eslint-disable-next-line @typescript-eslint/require-await
    async save() {
      store.seal()
    },
    destroy() {
      store.clear()
    },
  } as unknown as Session

  return session
}

export const createTestUser = (): Omit<User, "id"> => ({
  email: `test${nanoid()}@example.com`,
  name: MOCK_TEST_USER_NAME,
  createdAt: MOCK_STORY_DATE,
  updatedAt: MOCK_STORY_DATE,
  phone: MOCK_TEST_PHONE,
<<<<<<< HEAD
=======
  singpassUuid: MOCK_TEST_UUID,
  deletedAt: null,
>>>>>>> dfb8831d
  lastLoginAt: null,
})

// NOTE: The argument to this function was changed from
// `Partial<User>` to `User`
export const applyAuthedSession = async (user?: User) => {
  const authedUser = await auth(user ?? createTestUser())
  const session = applySession()
  session.userId = authedUser.id as typeof session.userId
  await session.save()
  return session
}<|MERGE_RESOLUTION|>--- conflicted
+++ resolved
@@ -107,11 +107,7 @@
   createdAt: MOCK_STORY_DATE,
   updatedAt: MOCK_STORY_DATE,
   phone: MOCK_TEST_PHONE,
-<<<<<<< HEAD
-=======
   singpassUuid: MOCK_TEST_UUID,
-  deletedAt: null,
->>>>>>> dfb8831d
   lastLoginAt: null,
 })
 
