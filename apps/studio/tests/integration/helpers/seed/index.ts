import {
  ResourceState,
  ResourceType,
  RoleType,
} from "~prisma/generated/generatedEnums"
import { db, jsonb } from "~server/db"
import { nanoid } from "nanoid"

export const setupAdminPermissions = async ({
  userId,
  siteId,
}: {
  userId?: string
  siteId: number
}) => {
  if (!userId) throw new Error("userId is a required field")

  await db
    .insertInto("ResourcePermission")
    .values({
      userId: String(userId),
      siteId,
      role: RoleType.Admin,
      resourceId: null,
    })
    .execute()
}

export const setupSite = async (siteId?: number, fetch?: boolean) => {
  if (siteId !== undefined && fetch) {
    return db.transaction().execute(async (tx) => {
      const site = await tx
        .selectFrom("Site")
        .where("id", "=", siteId)
        .selectAll()
        .executeTakeFirstOrThrow()

      const navbar = await tx
        .selectFrom("Navbar")
        .where("siteId", "=", site.id)
        .selectAll()
        .executeTakeFirstOrThrow()
      const footer = await tx
        .selectFrom("Footer")
        .where("siteId", "=", site.id)
        .selectAll()
        .executeTakeFirstOrThrow()

      return { site, navbar, footer }
    })
  }
  return await db.transaction().execute(async (tx) => {
    const site = await tx
      .insertInto("Site")
      .values({
        name: `Ministry of Testing and Development ${nanoid()}`,
        // @ts-expect-error not using the specific config for tests, no need to populate
        config: {
          theme: "isomer-next",
          logoUrl: "",
          siteName: "TST",
          isGovernment: true,
        },
        id: siteId,
        codeBuildId: null,
        theme: null,
      })
      .returningAll()
      .executeTakeFirstOrThrow()

    // Insert navbar
    const navbar = await tx
      .insertInto("Navbar")
      .values({
        content: jsonb([
          {
            url: "/item-one",
            name: "Expandable nav item",
            items: [
              {
                url: "/item-one/pa-network-one",
                name: "PA's network one",
                description:
                  "Click here and brace yourself for mild disappointment.",
              },
              {
                url: "/item-one/pa-network-two",
                name: "PA's network two",
                description:
                  "Click here and brace yourself for mild disappointment.",
              },
              { url: "/item-one/pa-network-three", name: "PA's network three" },
              {
                url: "/item-one/pa-network-four",
                name: "PA's network four",
                description:
                  "Click here and brace yourself for mild disappointment. This one has a pretty long one",
              },
              {
                url: "/item-one/pa-network-five",
                name: "PA's network five",
                description:
                  "Click here and brace yourself for mild disappointment. This one has a pretty long one",
              },
              {
                url: "/item-one/pa-network-six",
                name: "PA's network six",
                description:
                  "Click here and brace yourself for mild disappointment.",
              },
            ],
          },
        ]),
        siteId: site.id,
      })
      .returningAll()
      .executeTakeFirstOrThrow()

    // // Insert footer
    const footer = await tx
      .insertInto("Footer")
      .values({
        content: jsonb({
          siteNavItems: [
            { url: "/about", title: "About us" },
            { url: "/partners", title: "Our partners" },
            { url: "/grants-and-programmes", title: "Grants and programmes" },
            { url: "/contact-us", title: "Contact us" },
            { url: "/something-else", title: "Something else" },
            { url: "/resources", title: "Resources" },
          ],
          contactUsLink: "/contact-us",
          termsOfUseLink: "/terms-of-use",
          feedbackFormLink: "https://www.form.gov.sg",
          privacyStatementLink: "/privacy",
        }),
        siteId: site.id,
      })
      .returningAll()
      .executeTakeFirstOrThrow()

    return { site, navbar, footer }
  })
}

export const setupBlob = async (blobId?: string) => {
  if (blobId !== undefined) {
    return db
      .selectFrom("Blob")
      .where("id", "=", blobId)
      .selectAll()
      .executeTakeFirstOrThrow()
  }
  return db
    .insertInto("Blob")
    .values({
      content: jsonb({
        page: {
          contentPageHeader: { summary: "This is the page summary" },
        },
        layout: "content",
        content: [
          {
            type: "prose",
            content: [
              {
                type: "paragraph",
                content: [{ text: "Test block", type: "text" }],
              },
            ],
          },
          {
            type: "callout",
            content: {
              type: "prose",
              content: [
                {
                  type: "paragraph",
                  content: [{ text: "Test Callout content", type: "text" }],
                },
              ],
            },
          },
        ],
        version: "0.1.0",
      }),
    })
    .returningAll()
    .executeTakeFirstOrThrow()
}

export const setupPageResource = async ({
  siteId: siteIdProp,
  blobId: blobIdProp,
  resourceType,
  state = ResourceState.Draft,
  userId,
  permalink,
  parentId,
  title,
}: {
  siteId?: number
  blobId?: string
  resourceType: ResourceType
  state?: ResourceState
  userId?: string
  permalink?: string
  parentId?: string | null
  title?: string
}) => {
  const { site, navbar, footer } = await setupSite(siteIdProp, !!siteIdProp)
  const blob = await setupBlob(blobIdProp)

  let fallbackTitle = ""
  let fallbackPermalink = ""
  switch (resourceType) {
    case "RootPage":
      fallbackTitle = "Home"
      fallbackPermalink = ""
      break
    case "CollectionPage":
      fallbackTitle = "collection page"
      fallbackPermalink = "collection-page"
      break
    case "IndexPage":
      fallbackTitle = "index page"
      fallbackPermalink = "index-page"
      break
    default:
      fallbackTitle = "test page"
      fallbackPermalink = "test-page"
      break
  }

  let page = await db
    .insertInto("Resource")
    .values({
      title: title ?? fallbackTitle,
      permalink: permalink ?? fallbackPermalink,
      siteId: site.id,
      parentId,
      publishedVersionId: null,
      draftBlobId: blob.id,
      type: resourceType,
      state,
    })
    .returningAll()
    .executeTakeFirstOrThrow()

  if (state === ResourceState.Published && userId) {
    const version = await db
      .insertInto("Version")
      .values({
        versionNum: 1,
        resourceId: page.id,
        blobId: blob.id,
        publishedBy: userId,
      })
      .returning("id")
      .executeTakeFirstOrThrow()

    page = await db
      .updateTable("Resource")
      .where("id", "=", page.id)
      .set({
        publishedVersionId: version.id,
        draftBlobId: null,
      })
      .returningAll()
      .executeTakeFirstOrThrow()
  }

  return {
    site,
    navbar,
    footer,
    blob,
    page,
  }
}

export const setupFolder = async ({
  siteId: siteIdProp,
  permalink = "test-folder",
  parentId = null,
  title = "test folder",
}: {
  siteId?: number
  permalink?: string
  parentId?: string | null
  title?: string
} = {}) => {
  const { site, navbar, footer } = await setupSite(siteIdProp, !!siteIdProp)

  const folder = await db
    .insertInto("Resource")
    .values({
      permalink,
      siteId: site.id,
      parentId,
      title,
      draftBlobId: null,
      state: ResourceState.Draft,
      type: ResourceType.Folder,
      publishedVersionId: null,
    })
    .returningAll()
    .executeTakeFirstOrThrow()

  return {
    site,
    navbar,
    footer,
    folder,
  }
}

<<<<<<< HEAD
export const setupCollection = async ({
  siteId: siteIdProp,
  permalink = "test-collection",
  parentId = null,
  title = "test collection",
}: {
  siteId?: number
  permalink?: string
  parentId?: string | null
  title?: string
}) => {
  const { site, navbar, footer } = await setupSite(siteIdProp, !!siteIdProp)

  const collection = await db
    .insertInto("Resource")
    .values({
      permalink,
      siteId: site.id,
      parentId,
      title,
      draftBlobId: null,
      state: ResourceState.Draft,
      type: ResourceType.Collection,
      publishedVersionId: null,
    })
    .returningAll()
    .executeTakeFirstOrThrow()

  return {
    site,
    navbar,
    footer,
    collection,
  }
}

export const setupCollectionLink = async ({
  siteId: siteIdProp,
  permalink = "test-collection-link",
  collectionId,
  title = "test collection link",
}: {
  siteId?: number
  permalink?: string
  collectionId: string
  title?: string
}) => {
  const { site, navbar, footer } = await setupSite(siteIdProp, !!siteIdProp)

  const collectionLink = await db
    .insertInto("Resource")
    .values({
      permalink,
      siteId: site.id,
      parentId: collectionId,
      title,
      type: ResourceType.CollectionLink,
    })
    .returningAll()
    .executeTakeFirstOrThrow()

  return {
    site,
    navbar,
    footer,
    collectionLink,
  }
}

export const setupFolderMeta = async ({
  siteId: siteIdProp,
  folderId,
}: {
  siteId?: number
  folderId: string
}) => {
  const { site, navbar, footer } = await setupSite(siteIdProp, !!siteIdProp)

  const folderMeta = await db
    .insertInto("Resource")
    .values({
      siteId: site.id,
      parentId: folderId,
      title: "Folder meta",
      permalink: "folder-meta",
      type: ResourceType.FolderMeta,
    })
    .returningAll()
    .executeTakeFirstOrThrow()

  return {
    site,
    navbar,
    footer,
    folderMeta,
  }
=======
export const setUpWhitelist = async ({
  email,
  expiry,
}: {
  email: string
  expiry?: Date
}) => {
  return db
    .insertInto("Whitelist")
    .values({
      email: email.toLowerCase(),
      expiry: expiry ?? null,
    })
    .onConflict((oc) =>
      oc
        .column("email")
        .doUpdateSet((eb) => ({ email: eb.ref("excluded.email") })),
    )
    .returningAll()
    .executeTakeFirstOrThrow()
>>>>>>> c4b0549c
}<|MERGE_RESOLUTION|>--- conflicted
+++ resolved
@@ -315,7 +315,6 @@
   }
 }
 
-<<<<<<< HEAD
 export const setupCollection = async ({
   siteId: siteIdProp,
   permalink = "test-collection",
@@ -412,7 +411,8 @@
     footer,
     folderMeta,
   }
-=======
+}
+
 export const setUpWhitelist = async ({
   email,
   expiry,
@@ -433,5 +433,4 @@
     )
     .returningAll()
     .executeTakeFirstOrThrow()
->>>>>>> c4b0549c
 }