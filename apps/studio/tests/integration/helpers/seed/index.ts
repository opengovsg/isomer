<<<<<<< HEAD
import type { SetOptional } from "type-fest"
import cuid2 from "@paralleldrive/cuid2"
=======
import {
  ResourceState,
  ResourceType,
  RoleType,
} from "~prisma/generated/generatedEnums"
>>>>>>> 4cb3e90d
import { db, jsonb } from "~server/db"
import { type Insertable } from "kysely"
import { nanoid } from "nanoid"
import { MOCK_STORY_DATE } from "tests/msw/constants"

<<<<<<< HEAD
import type { ResourceState, ResourceType, User } from "~server/db"

export const createTestUser = (overrides: Partial<Insertable<User>> = {}) => ({
  email: `test${nanoid()}@example.com`,
  name: "Test User",
  createdAt: new Date(),
  updatedAt: new Date(),
  phone: "123456789",
  preferredName: null,
  ...overrides,
})

export const setupTestUser = async (user?: SetOptional<User, "id">) => {
  if (user?.id !== undefined) {
    return db
      .updateTable("User")
      .where("id", "=", user.id)
      .set(user)
      .returningAll()
      .executeTakeFirstOrThrow()
  }

  const newUser = createTestUser(user)
  return db
    .insertInto("User")
    .values({ ...newUser, id: cuid2.createId() })
    .returningAll()
    .executeTakeFirstOrThrow()
=======
export const setupAdminPermissions = async ({
  userId,
  siteId,
  isDeleted = false,
}: {
  userId?: string
  siteId: number
  isDeleted?: boolean
}) => {
  if (!userId) throw new Error("userId is a required field")

  await db
    .insertInto("ResourcePermission")
    .values({
      userId: String(userId),
      siteId,
      role: RoleType.Admin,
      resourceId: null,
      deletedAt: isDeleted ? MOCK_STORY_DATE : null,
    })
    .execute()
>>>>>>> 4cb3e90d
}

export const setupSite = async (siteId?: number, fetch?: boolean) => {
  if (siteId !== undefined && fetch) {
    return db.transaction().execute(async (tx) => {
      const site = await tx
        .selectFrom("Site")
        .where("id", "=", siteId)
        .selectAll()
        .executeTakeFirstOrThrow()

      const navbar = await tx
        .selectFrom("Navbar")
        .where("siteId", "=", site.id)
        .selectAll()
        .executeTakeFirstOrThrow()
      const footer = await tx
        .selectFrom("Footer")
        .where("siteId", "=", site.id)
        .selectAll()
        .executeTakeFirstOrThrow()

      return { site, navbar, footer }
    })
  }

  const name = `Ministry of Testing and Development ${nanoid()}`
  return await db.transaction().execute(async (tx) => {
    const site = await tx
      .insertInto("Site")
      .values({
        name,
        // @ts-expect-error not using the specific config for tests, no need to populate
        config: {
          theme: "isomer-next",
          logoUrl: "",
          siteName: name,
          isGovernment: true,
        },
        id: siteId,
        codeBuildId: null,
        theme: null,
      })
      .returningAll()
      .executeTakeFirstOrThrow()

    // Insert navbar
    const navbar = await tx
      .insertInto("Navbar")
      .values({
        content: jsonb([
          {
            url: "/item-one",
            name: "Expandable nav item",
            items: [
              {
                url: "/item-one/pa-network-one",
                name: "PA's network one",
                description:
                  "Click here and brace yourself for mild disappointment.",
              },
              {
                url: "/item-one/pa-network-two",
                name: "PA's network two",
                description:
                  "Click here and brace yourself for mild disappointment.",
              },
              { url: "/item-one/pa-network-three", name: "PA's network three" },
              {
                url: "/item-one/pa-network-four",
                name: "PA's network four",
                description:
                  "Click here and brace yourself for mild disappointment. This one has a pretty long one",
              },
              {
                url: "/item-one/pa-network-five",
                name: "PA's network five",
                description:
                  "Click here and brace yourself for mild disappointment. This one has a pretty long one",
              },
              {
                url: "/item-one/pa-network-six",
                name: "PA's network six",
                description:
                  "Click here and brace yourself for mild disappointment.",
              },
            ],
          },
        ]),
        siteId: site.id,
      })
      .returningAll()
      .executeTakeFirstOrThrow()

    // // Insert footer
    const footer = await tx
      .insertInto("Footer")
      .values({
        content: jsonb({
          siteNavItems: [
            { url: "/about", title: "About us" },
            { url: "/partners", title: "Our partners" },
            { url: "/grants-and-programmes", title: "Grants and programmes" },
            { url: "/contact-us", title: "Contact us" },
            { url: "/something-else", title: "Something else" },
            { url: "/resources", title: "Resources" },
          ],
          contactUsLink: "/contact-us",
          termsOfUseLink: "/terms-of-use",
          feedbackFormLink: "https://www.form.gov.sg",
          privacyStatementLink: "/privacy",
        }),
        siteId: site.id,
      })
      .returningAll()
      .executeTakeFirstOrThrow()

    return { site, navbar, footer }
  })
}

export const setupBlob = async (blobId?: string) => {
  if (blobId !== undefined) {
    return db
      .selectFrom("Blob")
      .where("id", "=", blobId)
      .selectAll()
      .executeTakeFirstOrThrow()
  }
  return db
    .insertInto("Blob")
    .values({
      content: jsonb({
        page: {
          contentPageHeader: { summary: "This is the page summary" },
        },
        layout: "content",
        content: [
          {
            type: "prose",
            content: [
              {
                type: "paragraph",
                content: [{ text: "Test block", type: "text" }],
              },
            ],
          },
          {
            type: "callout",
            content: {
              type: "prose",
              content: [
                {
                  type: "paragraph",
                  content: [{ text: "Test Callout content", type: "text" }],
                },
              ],
            },
          },
        ],
        version: "0.1.0",
      }),
    })
    .returningAll()
    .executeTakeFirstOrThrow()
}

const getFallbackTitle = (resourceType: ResourceType) => {
  switch (resourceType) {
    case ResourceType.RootPage:
      return "Home"
    case ResourceType.CollectionPage:
      return "test collection page"
    case ResourceType.IndexPage:
      return "test index page"
    default:
      return "test page"
  }
}

const getFallbackPermalink = (resourceType: ResourceType) => {
  switch (resourceType) {
    case ResourceType.RootPage:
      return ""
    case ResourceType.CollectionPage:
      return "test-collection-page"
    case ResourceType.IndexPage:
      return "test-index-page"
    default:
      return "test-page"
  }
}

export const setupPageResource = async ({
  siteId: siteIdProp,
  blobId: blobIdProp,
  resourceType,
  state = ResourceState.Draft,
  userId,
  permalink,
  parentId,
  title,
}: {
  siteId?: number
  blobId?: string
  resourceType: ResourceType
  state?: ResourceState
  userId?: string
  permalink?: string
  parentId?: string | null
  title?: string
}) => {
  const { site, navbar, footer } = await setupSite(siteIdProp, !!siteIdProp)
  const blob = await setupBlob(blobIdProp)

  let page = await db
    .insertInto("Resource")
    .values({
      title: title ?? getFallbackTitle(resourceType),
      permalink: permalink ?? getFallbackPermalink(resourceType),
      siteId: site.id,
      parentId,
      publishedVersionId: null,
      draftBlobId: blob.id,
      type: resourceType,
      state,
    })
    .returningAll()
    .executeTakeFirstOrThrow()

  if (state === ResourceState.Published && userId) {
    const version = await db
      .insertInto("Version")
      .values({
        versionNum: 1,
        resourceId: page.id,
        blobId: blob.id,
        publishedBy: userId,
      })
      .returning("id")
      .executeTakeFirstOrThrow()

    page = await db
      .updateTable("Resource")
      .where("id", "=", page.id)
      .set({
        publishedVersionId: version.id,
        draftBlobId: null,
      })
      .returningAll()
      .executeTakeFirstOrThrow()
  }

  return {
    site,
    navbar,
    footer,
    blob,
    page,
  }
}

export const setupFolder = async ({
  siteId: siteIdProp,
  permalink = "test-folder",
  parentId = null,
  title = "test folder",
}: {
  siteId?: number
  permalink?: string
  parentId?: string | null
  title?: string
} = {}) => {
  const { site, navbar, footer } = await setupSite(siteIdProp, !!siteIdProp)

  const folder = await db
    .insertInto("Resource")
    .values({
      permalink,
      siteId: site.id,
      parentId,
      title,
      draftBlobId: null,
      state: ResourceState.Draft,
      type: ResourceType.Folder,
      publishedVersionId: null,
    })
    .returningAll()
    .executeTakeFirstOrThrow()

  return {
    site,
    navbar,
    footer,
    folder,
  }
}

export const setupCollection = async ({
  siteId: siteIdProp,
  permalink = "test-collection",
  parentId = null,
  title = "test collection",
}: {
  siteId?: number
  permalink?: string
  parentId?: string | null
  title?: string
}) => {
  const { site, navbar, footer } = await setupSite(siteIdProp, !!siteIdProp)

  const collection = await db
    .insertInto("Resource")
    .values({
      permalink,
      siteId: site.id,
      parentId,
      title,
      draftBlobId: null,
      state: ResourceState.Draft,
      type: ResourceType.Collection,
      publishedVersionId: null,
    })
    .returningAll()
    .executeTakeFirstOrThrow()

  return {
    site,
    navbar,
    footer,
    collection,
  }
}

export const setupCollectionLink = async ({
  siteId: siteIdProp,
  permalink = "test-collection-link",
  collectionId,
  title = "test collection link",
}: {
  siteId?: number
  permalink?: string
  collectionId: string
  title?: string
}) => {
  const { site, navbar, footer } = await setupSite(siteIdProp, !!siteIdProp)

  const collectionLink = await db
    .insertInto("Resource")
    .values({
      permalink,
      siteId: site.id,
      parentId: collectionId,
      title,
      type: ResourceType.CollectionLink,
    })
    .returningAll()
    .executeTakeFirstOrThrow()

  return {
    site,
    navbar,
    footer,
    collectionLink,
  }
}

export const setupFolderMeta = async ({
  siteId: siteIdProp,
  folderId,
}: {
  siteId?: number
  folderId: string
}) => {
  const { site, navbar, footer } = await setupSite(siteIdProp, !!siteIdProp)

  const folderMeta = await db
    .insertInto("Resource")
    .values({
      siteId: site.id,
      parentId: folderId,
      title: "Folder meta",
      permalink: "folder-meta",
      type: ResourceType.FolderMeta,
    })
    .returningAll()
    .executeTakeFirstOrThrow()

  return {
    site,
    navbar,
    footer,
    folderMeta,
  }
}

export const setUpWhitelist = async ({
  email,
  expiry,
}: {
  email: string
  expiry?: Date
}) => {
  return db
    .insertInto("Whitelist")
    .values({
      email: email.toLowerCase(),
      expiry: expiry ?? null,
    })
    .onConflict((oc) =>
      oc
        .column("email")
        .doUpdateSet((eb) => ({ email: eb.ref("excluded.email") })),
    )
    .returningAll()
    .executeTakeFirstOrThrow()
}

export const setupUser = async ({
  name = "Test User",
  userId = nanoid(),
  email,
  phone = "",
  isDeleted,
}: {
  name?: string
  userId?: string
  email: string
  phone?: string
  isDeleted: boolean
}) => {
  return db
    .insertInto("User")
    .values({
      id: userId,
      name,
      email,
      phone: phone,
      deletedAt: isDeleted ? MOCK_STORY_DATE : null,
    })
    .returningAll()
    .executeTakeFirstOrThrow()
}<|MERGE_RESOLUTION|>--- conflicted
+++ resolved
@@ -1,19 +1,14 @@
-<<<<<<< HEAD
-import type { SetOptional } from "type-fest"
-import cuid2 from "@paralleldrive/cuid2"
-=======
 import {
   ResourceState,
   ResourceType,
   RoleType,
 } from "~prisma/generated/generatedEnums"
->>>>>>> 4cb3e90d
+import type { SetOptional } from "type-fest"
+import cuid2 from "@paralleldrive/cuid2"
 import { db, jsonb } from "~server/db"
 import { type Insertable } from "kysely"
 import { nanoid } from "nanoid"
-import { MOCK_STORY_DATE } from "tests/msw/constants"
-
-<<<<<<< HEAD
+
 import type { ResourceState, ResourceType, User } from "~server/db"
 
 export const createTestUser = (overrides: Partial<Insertable<User>> = {}) => ({
@@ -42,7 +37,9 @@
     .values({ ...newUser, id: cuid2.createId() })
     .returningAll()
     .executeTakeFirstOrThrow()
-=======
+}
+import { MOCK_STORY_DATE } from "tests/msw/constants"
+
 export const setupAdminPermissions = async ({
   userId,
   siteId,
@@ -64,7 +61,6 @@
       deletedAt: isDeleted ? MOCK_STORY_DATE : null,
     })
     .execute()
->>>>>>> 4cb3e90d
 }
 
 export const setupSite = async (siteId?: number, fetch?: boolean) => {
