--- conflicted
+++ resolved
@@ -511,10 +511,6 @@
   userId = nanoid(),
   email,
   phone = "",
-<<<<<<< HEAD
-=======
-  isDeleted = false,
->>>>>>> dfb8831d
   hasLoggedIn = false,
 }: {
   name?: string
