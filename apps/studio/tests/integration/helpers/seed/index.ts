import {
  ResourceState,
  ResourceType,
  RoleType,
} from "~prisma/generated/generatedEnums"
import { db, jsonb } from "~server/db"
import { nanoid } from "nanoid"
import { MOCK_STORY_DATE } from "tests/msw/constants"

interface SetupPermissionsProps {
  userId?: string
  siteId: number
  isDeleted?: boolean
  role: (typeof RoleType)[keyof typeof RoleType]
  useCurrentTime?: boolean
}

const setupPermissions = async ({
  userId,
  siteId,
  role,
  isDeleted = false,
  useCurrentTime = false,
}: SetupPermissionsProps) => {
  if (!userId) throw new Error("userId is a required field")

  const time = useCurrentTime ? new Date() : MOCK_STORY_DATE
  return await db
    .insertInto("ResourcePermission")
    .values({
      userId: String(userId),
      siteId,
      role,
      resourceId: null,
      deletedAt: isDeleted ? time : null,
      createdAt: time,
      updatedAt: time,
    })
    .returningAll()
    .executeTakeFirstOrThrow()
}

export const setupPublisherPermissions = async (
  props: Omit<SetupPermissionsProps, "role">,
) => {
  return await setupPermissions({ ...props, role: RoleType.Publisher })
}

export const setupEditorPermissions = async (
  props: Omit<SetupPermissionsProps, "role">,
) => {
  return await setupPermissions({ ...props, role: RoleType.Editor })
}

export const setupAdminPermissions = async (
  props: Omit<SetupPermissionsProps, "role">,
) => {
  return await setupPermissions({ ...props, role: RoleType.Admin })
}

export const setupSite = async (siteId?: number, fetch?: boolean) => {
  if (siteId !== undefined && fetch) {
    return db.transaction().execute(async (tx) => {
      const site = await tx
        .selectFrom("Site")
        .where("id", "=", siteId)
        .selectAll()
        .executeTakeFirstOrThrow()

      const navbar = await tx
        .selectFrom("Navbar")
        .where("siteId", "=", site.id)
        .selectAll()
        .executeTakeFirstOrThrow()
      const footer = await tx
        .selectFrom("Footer")
        .where("siteId", "=", site.id)
        .selectAll()
        .executeTakeFirstOrThrow()

      return { site, navbar, footer }
    })
  }

  const name = `Ministry of Testing and Development ${nanoid()}`
  return await db.transaction().execute(async (tx) => {
    const site = await tx
      .insertInto("Site")
      .values({
        name,
        // @ts-expect-error not using the specific config for tests, no need to populate
        config: {
          theme: "isomer-next",
          logoUrl: "",
          siteName: name,
          isGovernment: true,
        },
        id: siteId,
        codeBuildId: null,
        theme: null,
      })
      .returningAll()
      .executeTakeFirstOrThrow()

    // Insert navbar
    const navbar = await tx
      .insertInto("Navbar")
      .values({
        content: jsonb([
          {
            url: "/item-one",
            name: "Expandable nav item",
            items: [
              {
                url: "/item-one/pa-network-one",
                name: "PA's network one",
                description:
                  "Click here and brace yourself for mild disappointment.",
              },
              {
                url: "/item-one/pa-network-two",
                name: "PA's network two",
                description:
                  "Click here and brace yourself for mild disappointment.",
              },
              { url: "/item-one/pa-network-three", name: "PA's network three" },
              {
                url: "/item-one/pa-network-four",
                name: "PA's network four",
                description:
                  "Click here and brace yourself for mild disappointment. This one has a pretty long one",
              },
              {
                url: "/item-one/pa-network-five",
                name: "PA's network five",
                description:
                  "Click here and brace yourself for mild disappointment. This one has a pretty long one",
              },
              {
                url: "/item-one/pa-network-six",
                name: "PA's network six",
                description:
                  "Click here and brace yourself for mild disappointment.",
              },
            ],
          },
        ]),
        siteId: site.id,
      })
      .returningAll()
      .executeTakeFirstOrThrow()

    // // Insert footer
    const footer = await tx
      .insertInto("Footer")
      .values({
        content: jsonb({
          siteNavItems: [
            { url: "/about", title: "About us" },
            { url: "/partners", title: "Our partners" },
            { url: "/grants-and-programmes", title: "Grants and programmes" },
            { url: "/contact-us", title: "Contact us" },
            { url: "/something-else", title: "Something else" },
            { url: "/resources", title: "Resources" },
          ],
          contactUsLink: "/contact-us",
          termsOfUseLink: "/terms-of-use",
          feedbackFormLink: "https://www.form.gov.sg",
          privacyStatementLink: "/privacy",
        }),
        siteId: site.id,
      })
      .returningAll()
      .executeTakeFirstOrThrow()

    return { site, navbar, footer }
  })
}

export const setupBlob = async (blobId?: string) => {
  if (blobId !== undefined) {
    return db
      .selectFrom("Blob")
      .where("id", "=", blobId)
      .selectAll()
      .executeTakeFirstOrThrow()
  }
  return db
    .insertInto("Blob")
    .values({
      content: jsonb({
        page: {
          contentPageHeader: { summary: "This is the page summary" },
        },
        layout: "content",
        content: [
          {
            type: "prose",
            content: [
              {
                type: "paragraph",
                content: [{ text: "Test block", type: "text" }],
              },
            ],
          },
          {
            type: "callout",
            content: {
              type: "prose",
              content: [
                {
                  type: "paragraph",
                  content: [{ text: "Test Callout content", type: "text" }],
                },
              ],
            },
          },
        ],
        version: "0.1.0",
      }),
    })
    .returningAll()
    .executeTakeFirstOrThrow()
}

const getFallbackTitle = (resourceType: ResourceType) => {
  switch (resourceType) {
    case ResourceType.RootPage:
      return "Home"
    case ResourceType.CollectionPage:
      return "test collection page"
    case ResourceType.IndexPage:
      return "test index page"
    default:
      return "test page"
  }
}

const getFallbackPermalink = (resourceType: ResourceType) => {
  switch (resourceType) {
    case ResourceType.RootPage:
      return ""
    case ResourceType.CollectionPage:
      return "test-collection-page"
    case ResourceType.IndexPage:
      return "test-index-page"
    default:
      return "test-page"
  }
}

export const setupPageResource = async ({
  siteId: siteIdProp,
  blobId: blobIdProp,
  resourceType,
  state = ResourceState.Draft,
  userId,
  permalink,
  parentId,
  title,
}: {
  siteId?: number
  blobId?: string
  resourceType: ResourceType
  state?: ResourceState
  userId?: string
  permalink?: string
  parentId?: string | null
  title?: string
}) => {
  const { site, navbar, footer } = await setupSite(siteIdProp, !!siteIdProp)
  const blob = await setupBlob(blobIdProp)

  let page = await db
    .insertInto("Resource")
    .values({
      title: title ?? getFallbackTitle(resourceType),
      permalink: permalink ?? getFallbackPermalink(resourceType),
      siteId: site.id,
      parentId,
      publishedVersionId: null,
      draftBlobId: blob.id,
      type: resourceType,
      state,
    })
    .returningAll()
    .executeTakeFirstOrThrow()

  if (state === ResourceState.Published && !userId) {
    throw new Error(
      "Precondition failed, we need a valid `userId` in order to publish",
    )
  }

  if (state === ResourceState.Published && userId) {
    const version = await db
      .insertInto("Version")
      .values({
        versionNum: 1,
        resourceId: page.id,
        blobId: blob.id,
        publishedBy: userId,
      })
      .returning("id")
      .executeTakeFirstOrThrow()

    page = await db
      .updateTable("Resource")
      .where("id", "=", page.id)
      .set({
        publishedVersionId: version.id,
        draftBlobId: null,
      })
      .returningAll()
      .executeTakeFirstOrThrow()
  }

  return {
    site,
    navbar,
    footer,
    blob,
    page,
  }
}

export const setupFolder = async ({
  siteId: siteIdProp,
  permalink = "test-folder",
  parentId = null,
  title = "test folder",
}: {
  siteId?: number
  permalink?: string
  parentId?: string | null
  title?: string
} = {}) => {
  const { site, navbar, footer } = await setupSite(siteIdProp, !!siteIdProp)

  const folder = await db
    .insertInto("Resource")
    .values({
      permalink,
      siteId: site.id,
      parentId,
      title,
      draftBlobId: null,
      state: ResourceState.Draft,
      type: ResourceType.Folder,
      publishedVersionId: null,
    })
    .returningAll()
    .executeTakeFirstOrThrow()

  return {
    site,
    navbar,
    footer,
    folder,
  }
}

export const setupCollection = async ({
  siteId: siteIdProp,
  permalink = "test-collection",
  parentId = null,
  title = "test collection",
}: {
  siteId?: number
  permalink?: string
  parentId?: string | null
  title?: string
} = {}) => {
  const { site, navbar, footer } = await setupSite(siteIdProp, !!siteIdProp)

  const collection = await db
    .insertInto("Resource")
    .values({
      permalink,
      siteId: site.id,
      parentId,
      title,
      draftBlobId: null,
      state: ResourceState.Draft,
      type: ResourceType.Collection,
      publishedVersionId: null,
    })
    .returningAll()
    .executeTakeFirstOrThrow()

  return {
    site,
    navbar,
    footer,
    collection,
  }
}

export const setupCollectionLink = async ({
  siteId: siteIdProp,
  permalink = "test-collection-link",
  collectionId,
  title = "test collection link",
}: {
  siteId?: number
  permalink?: string
  collectionId: string
  title?: string
}) => {
  const { site, navbar, footer } = await setupSite(siteIdProp, !!siteIdProp)

  const collectionLink = await db
    .insertInto("Resource")
    .values({
      permalink,
      siteId: site.id,
      parentId: collectionId,
      title,
      type: ResourceType.CollectionLink,
    })
    .returningAll()
    .executeTakeFirstOrThrow()

  return {
    site,
    navbar,
    footer,
    collectionLink,
  }
}

export const setupCollectionMeta = async ({
  siteId: siteIdProp,
  collectionId,
}: {
  siteId?: number
  collectionId: string
}) => {
  const { site, navbar, footer } = await setupSite(siteIdProp, !!siteIdProp)

  const collectionMeta = await db
    .insertInto("Resource")
    .values({
      siteId: site.id,
      parentId: collectionId,
      title: "collection meta",
      permalink: "collection-meta",
      type: ResourceType.CollectionMeta,
    })
    .returningAll()
    .executeTakeFirstOrThrow()

  return {
    site,
    navbar,
    footer,
    collectionMeta,
  }
}

export const setupFolderMeta = async ({
  siteId: siteIdProp,
  folderId,
}: {
  siteId?: number
  folderId: string
}) => {
  const { site, navbar, footer } = await setupSite(siteIdProp, !!siteIdProp)

  const folderMeta = await db
    .insertInto("Resource")
    .values({
      siteId: site.id,
      parentId: folderId,
      title: "Folder meta",
      permalink: "folder-meta",
      type: ResourceType.FolderMeta,
    })
    .returningAll()
    .executeTakeFirstOrThrow()

  return {
    site,
    navbar,
    footer,
    folderMeta,
  }
}

export const setUpWhitelist = async ({
  email,
  expiry,
}: {
  email: string
  expiry?: Date
}) => {
  return db
    .insertInto("Whitelist")
    .values({
      email: email.toLowerCase(),
      expiry: expiry ?? null,
    })
    .onConflict((oc) =>
      oc
        .column("email")
        .doUpdateSet((eb) => ({ email: eb.ref("excluded.email") })),
    )
    .returningAll()
    .executeTakeFirstOrThrow()
}

export const setupUser = async ({
  name = "Test User",
  userId = nanoid(),
  email,
  phone = "",
<<<<<<< HEAD
  isDeleted = false,
=======
  isDeleted,
  hasLoggedIn = false,
>>>>>>> 57aa7bd7
}: {
  name?: string
  userId?: string
  email?: string
  phone?: string
  isDeleted?: boolean
<<<<<<< HEAD
=======
  hasLoggedIn?: boolean
>>>>>>> 57aa7bd7
}) => {
  return db
    .insertInto("User")
    .values({
      id: userId,
      name,
      email: email ?? `${nanoid()}@test.com`,
      phone: phone,
      deletedAt: isDeleted ? MOCK_STORY_DATE : null,
      lastLoginAt: hasLoggedIn ? MOCK_STORY_DATE : null,
    })
    .returningAll()
    .executeTakeFirstOrThrow()
}

export const setupFullSite = async () => {
  const { site, folder: parentFolder } = await setupFolder({})
  const { page: rootPage } = await setupPageResource({
    resourceType: "RootPage",
    siteId: site.id,
  })
  const { page: childPage } = await setupPageResource({
    resourceType: "Page",
    parentId: parentFolder.id,
    siteId: site.id,
  })
  const { folder } = await setupFolder({
    siteId: site.id,
    parentId: parentFolder.id,
  })
  const { collection } = await setupCollection({
    siteId: site.id,
  })

  const { page: collectionPage } = await setupPageResource({
    resourceType: "CollectionPage",
    parentId: collection.id,
  })
  const { page: collectionLink } = await setupPageResource({
    resourceType: "CollectionLink",
    parentId: collection.id,
  })
  const { page: collectionIndex } = await setupPageResource({
    resourceType: "IndexPage",
    parentId: collection.id,
  })

  return {
    site,
    rootPage,
    rootFolder: parentFolder,
    childPage,
    childFolder: folder,
    rootCollection: collection,
    collectionPage,
    collectionLink,
    collectionIndex,
  }
}<|MERGE_RESOLUTION|>--- conflicted
+++ resolved
@@ -514,22 +514,15 @@
   userId = nanoid(),
   email,
   phone = "",
-<<<<<<< HEAD
   isDeleted = false,
-=======
-  isDeleted,
   hasLoggedIn = false,
->>>>>>> 57aa7bd7
 }: {
   name?: string
   userId?: string
   email?: string
   phone?: string
   isDeleted?: boolean
-<<<<<<< HEAD
-=======
   hasLoggedIn?: boolean
->>>>>>> 57aa7bd7
 }) => {
   return db
     .insertInto("User")
