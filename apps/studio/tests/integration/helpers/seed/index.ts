--- conflicted
+++ resolved
@@ -1,16 +1,10 @@
-<<<<<<< HEAD
-import { ResourceType } from "@prisma/client"
+import {
+  ResourceState,
+  ResourceType,
+  RoleType,
+} from "~prisma/generated/generatedEnums"
 import { db, jsonb } from "~server/db"
 import { nanoid } from "nanoid"
-
-import type { ResourceState } from "~server/db"
-=======
-import { ResourceState, RoleType } from "~prisma/generated/generatedEnums"
-import { db, jsonb } from "~server/db"
-import { nanoid } from "nanoid"
-
-import type { ResourceType } from "~prisma/generated/generatedEnums"
->>>>>>> 32d7a1db
 
 export const setupAdminPermissions = async ({
   userId,
@@ -285,13 +279,8 @@
       parentId,
       title,
       draftBlobId: null,
-<<<<<<< HEAD
-      state: "Draft",
+      state: ResourceState.Draft,
       type: ResourceType.Folder,
-=======
-      state: ResourceState.Draft,
-      type: "Folder",
->>>>>>> 32d7a1db
       publishedVersionId: null,
     })
     .returningAll()
