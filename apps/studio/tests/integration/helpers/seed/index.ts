--- conflicted
+++ resolved
@@ -7,41 +7,19 @@
 import { nanoid } from "nanoid"
 import { MOCK_STORY_DATE } from "tests/msw/constants"
 
-<<<<<<< HEAD
-interface UserPermissionsProps {
-  userId?: string
-  siteId: number
-  isDeleted?: boolean
-  role: RoleType
-}
-
-const setUpUserPermissions = async ({
-  userId,
-  siteId,
-  isDeleted = false,
-  role,
-}: UserPermissionsProps) => {
-=======
-export const setupAdminPermissions = async (props: {
-  userId?: string
-  siteId: number
-  isDeleted?: boolean
-}) => {
-  await setupPermissions({ ...props, role: RoleType.Admin })
-}
-
-export const setupPermissions = async ({
-  userId,
-  siteId,
-  role = RoleType.Editor,
-  isDeleted = false,
-}: {
+interface SetupPermissionsProps {
   userId?: string
   siteId: number
   isDeleted?: boolean
   role: (typeof RoleType)[keyof typeof RoleType]
-}) => {
->>>>>>> 005d5270
+}
+
+export const setupPermissions = async ({
+  userId,
+  siteId,
+  role,
+  isDeleted = false,
+}: SetupPermissionsProps) => {
   if (!userId) throw new Error("userId is a required field")
 
   await db
@@ -56,30 +34,16 @@
     .execute()
 }
 
-export const setUpEditorPermissions = async ({
-  userId,
-  siteId,
-  isDeleted = false,
-}: Omit<UserPermissionsProps, "role">) => {
-  await setUpUserPermissions({
-    userId,
-    siteId,
-    isDeleted,
-    role: RoleType.Editor,
-  })
-}
-
-export const setupAdminPermissions = async ({
-  userId,
-  siteId,
-  isDeleted = false,
-}: Omit<UserPermissionsProps, "role">) => {
-  await setUpUserPermissions({
-    userId,
-    siteId,
-    isDeleted,
-    role: RoleType.Admin,
-  })
+export const setupEditorPermissions = async (
+  props: Omit<SetupPermissionsProps, "role">,
+) => {
+  await setupPermissions({ ...props, role: RoleType.Editor })
+}
+
+export const setupAdminPermissions = async (
+  props: Omit<SetupPermissionsProps, "role">,
+) => {
+  await setupPermissions({ ...props, role: RoleType.Admin })
 }
 
 export const setupSite = async (siteId?: number, fetch?: boolean) => {
