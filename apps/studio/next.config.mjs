--- conflicted
+++ resolved
@@ -34,12 +34,8 @@
     https://*.amazonaws.com
     https://*.wogaa.sg
     https://placehold.co
-<<<<<<< HEAD
     https://cdn.growthbook.io/api/features/${env.NEXT_PUBLIC_GROWTHBOOK_CLIENT_KEY}
     ${env.NODE_ENV === "production" ? "https://isomer-user-content.by.gov.sg" : "https://*.by.gov.sg"}
-=======
-    ${env.NEXT_PUBLIC_S3_ASSETS_DOMAIN_NAME}
->>>>>>> c3cee0a4
     ;
   worker-src 'self' blob:;
   ${env.NODE_ENV === "production" ? "upgrade-insecure-requests" : ""}
