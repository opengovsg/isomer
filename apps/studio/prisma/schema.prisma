// This is your Prisma schema file,
// learn more about it in the docs: https://pris.ly/d/prisma-schema

datasource db {
  provider = "postgresql"
  url      = env("DATABASE_URL")
}

generator client {
  provider        = "prisma-client-js"
  previewFeatures = ["driverAdapters"]
}

/// Always after the prisma-client-js generator
/// Generates types for the JSON columns
/// The relevant types are declared in a separate prisma/types.ts file.
generator json {
  provider = "prisma-json-types-generator"
}

generator kysely {
  provider     = "prisma-kysely"
  readOnlyIds  = true
  output       = "./generated"
  fileName     = "generatedTypes.ts"
  // Optionally generate runtime enums to a separate file
  enumFileName = "generatedEnums.ts"
}

model VerificationToken {
  identifier String   @id
  token      String
  attempts   Int      @default(0)
  expires    DateTime
}

model Version {
  id          BigInt     @id @default(autoincrement())
  versionNum  Int
  resourceId  BigInt
  resources   Resource[]
  blobId      BigInt     @unique
  blob        Blob       @relation(fields: [blobId], references: [id])
  publishedAt DateTime   @default(now())
  publishedBy String
  publisher   User       @relation(fields: [publishedBy], references: [id])

  updatedAt DateTime @default(now()) @updatedAt
}

model Resource {
  id        BigInt    @id @default(autoincrement())
  title     String
  permalink String
  siteId    Int
  site      Site      @relation(fields: [siteId], references: [id])
  parentId  BigInt?
  parent    Resource? @relation("ParentRelation", fields: [parentId], references: [id], onDelete: Cascade)

  children Resource[] @relation("ParentRelation")

  publishedVersionId BigInt?  @unique
  publishedVersion   Version? @relation(fields: [publishedVersionId], references: [id])

  draftBlobId BigInt? @unique
  draftBlob   Blob?   @relation(fields: [draftBlobId], references: [id])

  state ResourceState? @default(Draft)
  type  ResourceType

  createdAt          DateTime             @default(now())
  updatedAt          DateTime             @default(now()) @updatedAt
  ResourcePermission ResourcePermission[]

  // This unique index is subsequently replaced with a custom index that
  // treats nulls as not distinct.
  // This is required so prisma does not attempt to drop the custom index.
  @@unique([siteId, parentId, permalink])
  @@index([siteId, id, parentId]) // note: ordering is important here!
  @@index([type])
  // NOTE: This is used to create a inverted index using text trigrams for the title
  // so that we can perform searches on the title quickly
  @@index([title(ops: raw("gin_trgm_ops"))], type: Gin, name: "resource_title_trgm_idx")
}

model Blob {
  id      BigInt @id @default(autoincrement())
  /// @kyselyType(PrismaJson.BlobJsonContent)
  /// [BlobJsonContent]
  content Json

  createdAt DateTime @default(now())
  updatedAt DateTime @default(now()) @updatedAt

  draftResource Resource?
  version       Version?
}

enum ResourceState {
  Draft
  Published
}

enum ResourceType {
  RootPage
  Page
  Folder
  Collection
  CollectionMeta // Can only ever be inside collection
  CollectionLink // Can only ever be inside collection
  CollectionPage // Can only live inside `Collection` resources
  IndexPage // This denotes the index page of a folder or a collection
  FolderMeta // This denotes some of the metadata of a folder (e.g. page ordering)
}

model User {
  id    String @id @default(cuid())
  name  String
  email String
  phone String

  createdAt DateTime  @default(now())
  updatedAt DateTime  @default(now()) @updatedAt
  deletedAt DateTime?
  lastLoginAt DateTime?

  ResourcePermission ResourcePermission[]
  versions           Version[]

<<<<<<< HEAD
  @@index([lastLoginAt])
=======
  // This unique index is subsequently replaced with a custom index that
  // treats nulls as not distinct.
  // This is required so prisma does not attempt to drop the custom index.
  @@unique([email, deletedAt])
>>>>>>> b9b11da0
}

model Site {
  id          Int        @id @default(autoincrement())
  name        String     @unique
  resources   Resource[]
  // NOTE: This is `theme/isGovernment/sitemap`
  // This is currently put as `Json` for ease of extensibility
  // when we lock in what we actually want for site-wide config,
  // we should put this in our db table.
  /// @kyselyType(PrismaJson.SiteJsonConfig)
  /// [SiteJsonConfig]
  config      Json
  /// @kyselyType(PrismaJson.SiteThemeJson)
  /// [SiteThemeJson]
  theme       Json?
  navbar      Navbar?
  footer      Footer?
  codeBuildId String?

  createdAt          DateTime             @default(now())
  updatedAt          DateTime             @default(now()) @updatedAt
  ResourcePermission ResourcePermission[]
}

model Navbar {
  id     Int  @id @default(autoincrement())
  siteId Int  @unique
  site   Site @relation(fields: [siteId], references: [id])

  /// @kyselyType(PrismaJson.NavbarJsonContent)
  /// [NavbarJsonContent]
  content Json

  createdAt DateTime @default(now())
  updatedAt DateTime @default(now()) @updatedAt
}

model Footer {
  id     Int  @id @default(autoincrement())
  siteId Int  @unique
  site   Site @relation(fields: [siteId], references: [id])

  /// @kyselyType(PrismaJson.FooterJsonContent)
  /// [FooterJsonContent]
  content Json

  createdAt DateTime @default(now())
  updatedAt DateTime @default(now()) @updatedAt
}

model ResourcePermission {
  id         BigInt    @id @default(autoincrement())
  userId     String
  user       User      @relation(fields: [userId], references: [id])
  siteId     Int
  site       Site      @relation(fields: [siteId], references: [id])
  resourceId BigInt?
  resource   Resource? @relation(fields: [resourceId], references: [id])
  role       RoleType
  createdAt  DateTime  @default(now())
  updatedAt  DateTime  @default(now()) @updatedAt
  deletedAt  DateTime?

  // This unique index is subsequently replaced with a custom index that
  // treats nulls as not distinct.
  // This is required so prisma does not attempt to drop the custom index.
  @@unique([userId, siteId, resourceId, deletedAt])
}

enum RoleType {
  Admin
  Editor
  Publisher
}

model RateLimiterFlexible {
  key    String    @id
  points Int
  expire DateTime?
}

model Whitelist {
  id        Int       @id @default(autoincrement())
  email     String    @unique
  expiry    DateTime?
  createdAt DateTime  @default(now())
  updatedAt DateTime  @default(now()) @updatedAt

  @@index([email])
}<|MERGE_RESOLUTION|>--- conflicted
+++ resolved
@@ -127,14 +127,12 @@
   ResourcePermission ResourcePermission[]
   versions           Version[]
 
-<<<<<<< HEAD
   @@index([lastLoginAt])
-=======
+
   // This unique index is subsequently replaced with a custom index that
   // treats nulls as not distinct.
   // This is required so prisma does not attempt to drop the custom index.
   @@unique([email, deletedAt])
->>>>>>> b9b11da0
 }
 
 model Site {
