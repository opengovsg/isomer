--- conflicted
+++ resolved
@@ -10,41 +10,29 @@
 
 export interface Blob {
   id: GeneratedAlways<number>
-<<<<<<< HEAD
-  content: unknown
-=======
   /**
    * @kyselyType(PrismaJson.BlobJsonContent)
    * [BlobJsonContent]
    */
   content: PrismaJson.BlobJsonContent
->>>>>>> 3c296e0d
 }
 export interface Footer {
   id: GeneratedAlways<number>
   siteId: number
-<<<<<<< HEAD
-  content: unknown
-=======
   /**
    * @kyselyType(PrismaJson.FooterJsonContent)
    * [FooterJsonContent]
    */
   content: PrismaJson.FooterJsonContent
->>>>>>> 3c296e0d
 }
 export interface Navbar {
   id: GeneratedAlways<number>
   siteId: number
-<<<<<<< HEAD
-  content: unknown
-=======
   /**
    * @kyselyType(PrismaJson.NavbarJsonContent)
    * [NavbarJsonContent]
    */
   content: PrismaJson.NavbarJsonContent
->>>>>>> 3c296e0d
 }
 export interface Permission {
   id: GeneratedAlways<number>
@@ -54,12 +42,8 @@
 }
 export interface Resource {
   id: GeneratedAlways<number>
-<<<<<<< HEAD
-  name: string
-=======
   title: string
   permalink: string
->>>>>>> 3c296e0d
   siteId: number
   parentId: number | null
   mainBlobId: number | null
@@ -70,15 +54,11 @@
 export interface Site {
   id: GeneratedAlways<number>
   name: string
-<<<<<<< HEAD
-  config: unknown
-=======
   /**
    * @kyselyType(PrismaJson.SiteJsonConfig)
    * [SiteJsonConfig]
    */
   config: PrismaJson.SiteJsonConfig
->>>>>>> 3c296e0d
 }
 export interface SiteMember {
   userId: string
