--- conflicted
+++ resolved
@@ -21,19 +21,12 @@
     content: unknown;
 };
 export type Permission = {
-<<<<<<< HEAD
-    id: GeneratedAlways<number>;
-    resourceId: number;
-    userId: number;
-    role: RoleType;
-};
-=======
+
   id: GeneratedAlways<number>
   resourceId: number
   userId: string
   role: RoleType
 }
->>>>>>> 2efab28e
 export type Resource = {
     id: GeneratedAlways<number>;
     name: string;
@@ -47,18 +40,6 @@
     config: unknown;
 };
 export type SiteMember = {
-<<<<<<< HEAD
-    userId: number;
-    siteId: number;
-};
-export type User = {
-    id: GeneratedAlways<number>;
-    name: string;
-    email: string;
-    phone: string;
-    preferredName: string | null;
-};
-=======
   userId: string
   siteId: number
 }
@@ -69,7 +50,6 @@
   phone: string
   preferredName: string | null
 }
->>>>>>> 2efab28e
 export type VerificationToken = {
     identifier: string;
     token: string;
