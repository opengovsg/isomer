--- conflicted
+++ resolved
@@ -64,11 +64,8 @@
   siteId: number
   resourceId: string | null
   role: RoleType
-<<<<<<< HEAD
-=======
   createdAt: Generated<Timestamp>
   updatedAt: Generated<Timestamp>
->>>>>>> 7e39dbe7
 }
 export interface Site {
   id: GeneratedAlways<number>
