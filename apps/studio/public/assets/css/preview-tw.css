--- conflicted
+++ resolved
@@ -675,41 +675,69 @@
   --tw-contain-style:  ;
 }
 
+.\!container {
+  width: 100% !important;
+}
+
 .container {
   width: 100%;
 }
 
 @media (min-width: 576px) {
+  .\!container {
+    max-width: 576px !important;
+  }
+
   .container {
     max-width: 576px;
   }
 }
 
 @media (min-width: 640px) {
+  .\!container {
+    max-width: 640px !important;
+  }
+
   .container {
     max-width: 640px;
   }
 }
 
 @media (min-width: 768px) {
+  .\!container {
+    max-width: 768px !important;
+  }
+
   .container {
     max-width: 768px;
   }
 }
 
 @media (min-width: 1024px) {
+  .\!container {
+    max-width: 1024px !important;
+  }
+
   .container {
     max-width: 1024px;
   }
 }
 
 @media (min-width: 1240px) {
+  .\!container {
+    max-width: 1240px !important;
+  }
+
   .container {
     max-width: 1240px;
   }
 }
 
 @media (min-width: 1536px) {
+  .\!container {
+    max-width: 1536px !important;
+  }
+
   .container {
     max-width: 1536px;
   }
@@ -1031,6 +1059,10 @@
   visibility: visible;
 }
 
+.invisible {
+  visibility: hidden;
+}
+
 .collapse {
   visibility: collapse;
 }
@@ -1045,6 +1077,10 @@
 
 .absolute {
   position: absolute;
+}
+
+.\!relative {
+  position: relative !important;
 }
 
 .relative {
@@ -1096,6 +1132,10 @@
   bottom: 0px;
 }
 
+.end-1 {
+  inset-inline-end: 0.25rem;
+}
+
 .left-0 {
   left: 0px;
 }
@@ -1124,8 +1164,6 @@
   top: 100%;
 }
 
-<<<<<<< HEAD
-=======
 .isolate {
   isolation: isolate;
 }
@@ -1134,7 +1172,6 @@
   z-index: -50;
 }
 
->>>>>>> f52180d5
 .z-10 {
   z-index: 10;
 }
@@ -1250,6 +1287,10 @@
 
 .mb-8 {
   margin-bottom: 2rem;
+}
+
+.mb-9 {
+  margin-bottom: 2.25rem;
 }
 
 .mb-\[0\.1875rem\] {
@@ -1401,6 +1442,10 @@
   display: table;
 }
 
+.table-row {
+  display: table-row;
+}
+
 .grid {
   display: grid;
 }
@@ -1409,12 +1454,21 @@
   display: contents;
 }
 
+.\!hidden {
+  display: none !important;
+}
+
 .hidden {
   display: none;
 }
 
 .aspect-\[16\/9\] {
   aspect-ratio: 16/9;
+}
+
+.size-1 {
+  width: 0.25rem;
+  height: 0.25rem;
 }
 
 .size-5 {
@@ -1807,6 +1861,10 @@
   user-select: none;
 }
 
+.resize {
+  resize: both;
+}
+
 .list-decimal {
   list-style-type: decimal;
 }
@@ -2862,8 +2920,19 @@
   text-transform: lowercase;
 }
 
+.capitalize {
+  text-transform: capitalize;
+}
+
 .italic {
   font-style: italic;
+}
+
+.ordinal {
+  --tw-ordinal: ordinal;
+  font-variant-numeric: var(--tw-ordinal) var(--tw-slashed-zero)
+    var(--tw-numeric-figure) var(--tw-numeric-spacing)
+    var(--tw-numeric-fraction);
 }
 
 .tabular-nums {
@@ -3065,6 +3134,10 @@
 
 .underline {
   text-decoration-line: underline;
+}
+
+.overline {
+  text-decoration-line: overline;
 }
 
 .decoration-transparent {
@@ -3203,11 +3276,38 @@
   --tw-ring-opacity: 0.05;
 }
 
+.blur {
+  --tw-blur: blur(8px);
+  filter: var(--tw-blur) var(--tw-brightness) var(--tw-contrast)
+    var(--tw-grayscale) var(--tw-hue-rotate) var(--tw-invert) var(--tw-saturate)
+    var(--tw-sepia) var(--tw-drop-shadow);
+}
+
 .drop-shadow-none {
   --tw-drop-shadow: drop-shadow(0 0 #0000);
   filter: var(--tw-blur) var(--tw-brightness) var(--tw-contrast)
     var(--tw-grayscale) var(--tw-hue-rotate) var(--tw-invert) var(--tw-saturate)
     var(--tw-sepia) var(--tw-drop-shadow);
+}
+
+.grayscale {
+  --tw-grayscale: grayscale(100%);
+  filter: var(--tw-blur) var(--tw-brightness) var(--tw-contrast)
+    var(--tw-grayscale) var(--tw-hue-rotate) var(--tw-invert) var(--tw-saturate)
+    var(--tw-sepia) var(--tw-drop-shadow);
+}
+
+.invert {
+  --tw-invert: invert(100%);
+  filter: var(--tw-blur) var(--tw-brightness) var(--tw-contrast)
+    var(--tw-grayscale) var(--tw-hue-rotate) var(--tw-invert) var(--tw-saturate)
+    var(--tw-sepia) var(--tw-drop-shadow);
+}
+
+.\!filter {
+  filter: var(--tw-blur) var(--tw-brightness) var(--tw-contrast)
+    var(--tw-grayscale) var(--tw-hue-rotate) var(--tw-invert) var(--tw-saturate)
+    var(--tw-sepia) var(--tw-drop-shadow) !important;
 }
 
 .filter {
