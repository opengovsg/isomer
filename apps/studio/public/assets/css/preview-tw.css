/*
! tailwindcss v3.4.4 | MIT License | https://tailwindcss.com
*/

/*
1. Prevent padding and border from affecting element width. (https://github.com/mozdevs/cssremedy/issues/4)
2. Allow adding a border to an element by just adding a border-width. (https://github.com/tailwindcss/tailwindcss/pull/116)
*/

*,
::before,
::after {
  box-sizing: border-box;
  /* 1 */
  border-width: 0;
  /* 2 */
  border-style: solid;
  /* 2 */
  border-color: #e5e7eb;
  /* 2 */
}

::before,
::after {
  --tw-content: "";
}

/*
1. Use a consistent sensible line-height in all browsers.
2. Prevent adjustments of font size after orientation changes in iOS.
3. Use a more readable tab size.
4. Use the user's configured `sans` font-family by default.
5. Use the user's configured `sans` font-feature-settings by default.
6. Use the user's configured `sans` font-variation-settings by default.
7. Disable tap highlights on iOS
*/

html,
:host {
  line-height: 1.5;
  /* 1 */
  -webkit-text-size-adjust: 100%;
  /* 2 */
  -moz-tab-size: 4;
  /* 3 */
  -o-tab-size: 4;
  tab-size: 4;
  /* 3 */
  font-family: "Inter", ui-sans-serif, system-ui, sans-serif,
    "Apple Color Emoji", "Segoe UI Emoji", "Segoe UI Symbol", "Noto Color Emoji";
  /* 4 */
  font-feature-settings: normal;
  /* 5 */
  font-variation-settings: normal;
  /* 6 */
  -webkit-tap-highlight-color: transparent;
  /* 7 */
}

/*
1. Remove the margin in all browsers.
2. Inherit line-height from `html` so users can set them as a class directly on the `html` element.
*/

body {
  margin: 0;
  /* 1 */
  line-height: inherit;
  /* 2 */
}

/*
1. Add the correct height in Firefox.
2. Correct the inheritance of border color in Firefox. (https://bugzilla.mozilla.org/show_bug.cgi?id=190655)
3. Ensure horizontal rules are visible by default.
*/

hr {
  height: 0;
  /* 1 */
  color: inherit;
  /* 2 */
  border-top-width: 1px;
  /* 3 */
}

/*
Add the correct text decoration in Chrome, Edge, and Safari.
*/

abbr:where([title]) {
  -webkit-text-decoration: underline dotted;
  text-decoration: underline dotted;
}

/*
Remove the default font size and weight for headings.
*/

h1,
h2,
h3,
h4,
h5,
h6 {
  font-size: inherit;
  font-weight: inherit;
}

/*
Reset links to optimize for opt-in styling instead of opt-out.
*/

a {
  color: inherit;
  text-decoration: inherit;
}

/*
Add the correct font weight in Edge and Safari.
*/

b,
strong {
  font-weight: bolder;
}

/*
1. Use the user's configured `mono` font-family by default.
2. Use the user's configured `mono` font-feature-settings by default.
3. Use the user's configured `mono` font-variation-settings by default.
4. Correct the odd `em` font sizing in all browsers.
*/

code,
kbd,
samp,
pre {
  font-family: ui-monospace, SFMono-Regular, Menlo, Monaco, Consolas,
    "Liberation Mono", "Courier New", monospace;
  /* 1 */
  font-feature-settings: normal;
  /* 2 */
  font-variation-settings: normal;
  /* 3 */
  font-size: 1em;
  /* 4 */
}

/*
Add the correct font size in all browsers.
*/

small {
  font-size: 80%;
}

/*
Prevent `sub` and `sup` elements from affecting the line height in all browsers.
*/

sub,
sup {
  font-size: 75%;
  line-height: 0;
  position: relative;
  vertical-align: baseline;
}

sub {
  bottom: -0.25em;
}

sup {
  top: -0.5em;
}

/*
1. Remove text indentation from table contents in Chrome and Safari. (https://bugs.chromium.org/p/chromium/issues/detail?id=999088, https://bugs.webkit.org/show_bug.cgi?id=201297)
2. Correct table border color inheritance in all Chrome and Safari. (https://bugs.chromium.org/p/chromium/issues/detail?id=935729, https://bugs.webkit.org/show_bug.cgi?id=195016)
3. Remove gaps between table borders by default.
*/

table {
  text-indent: 0;
  /* 1 */
  border-color: inherit;
  /* 2 */
  border-collapse: collapse;
  /* 3 */
}

/*
1. Change the font styles in all browsers.
2. Remove the margin in Firefox and Safari.
3. Remove default padding in all browsers.
*/

button,
input,
optgroup,
select,
textarea {
  font-family: inherit;
  /* 1 */
  font-feature-settings: inherit;
  /* 1 */
  font-variation-settings: inherit;
  /* 1 */
  font-size: 100%;
  /* 1 */
  font-weight: inherit;
  /* 1 */
  line-height: inherit;
  /* 1 */
  letter-spacing: inherit;
  /* 1 */
  color: inherit;
  /* 1 */
  margin: 0;
  /* 2 */
  padding: 0;
  /* 3 */
}

/*
Remove the inheritance of text transform in Edge and Firefox.
*/

button,
select {
  text-transform: none;
}

/*
1. Correct the inability to style clickable types in iOS and Safari.
2. Remove default button styles.
*/

button,
input:where([type="button"]),
input:where([type="reset"]),
input:where([type="submit"]) {
  -webkit-appearance: button;
  /* 1 */
  background-color: transparent;
  /* 2 */
  background-image: none;
  /* 2 */
}

/*
Use the modern Firefox focus style for all focusable elements.
*/

:-moz-focusring {
  outline: auto;
}

/*
Remove the additional `:invalid` styles in Firefox. (https://github.com/mozilla/gecko-dev/blob/2f9eacd9d3d995c937b4251a5557d95d494c9be1/layout/style/res/forms.css#L728-L737)
*/

:-moz-ui-invalid {
  box-shadow: none;
}

/*
Add the correct vertical alignment in Chrome and Firefox.
*/

progress {
  vertical-align: baseline;
}

/*
Correct the cursor style of increment and decrement buttons in Safari.
*/

::-webkit-inner-spin-button,
::-webkit-outer-spin-button {
  height: auto;
}

/*
1. Correct the odd appearance in Chrome and Safari.
2. Correct the outline style in Safari.
*/

[type="search"] {
  -webkit-appearance: textfield;
  /* 1 */
  outline-offset: -2px;
  /* 2 */
}

/*
Remove the inner padding in Chrome and Safari on macOS.
*/

::-webkit-search-decoration {
  -webkit-appearance: none;
}

/*
1. Correct the inability to style clickable types in iOS and Safari.
2. Change font properties to `inherit` in Safari.
*/

::-webkit-file-upload-button {
  -webkit-appearance: button;
  /* 1 */
  font: inherit;
  /* 2 */
}

/*
Add the correct display in Chrome and Safari.
*/

summary {
  display: list-item;
}

/*
Removes the default spacing and border for appropriate elements.
*/

blockquote,
dl,
dd,
h1,
h2,
h3,
h4,
h5,
h6,
hr,
figure,
p,
pre {
  margin: 0;
}

fieldset {
  margin: 0;
  padding: 0;
}

legend {
  padding: 0;
}

ol,
ul,
menu {
  list-style: none;
  margin: 0;
  padding: 0;
}

/*
Reset default styling for dialogs.
*/

dialog {
  padding: 0;
}

/*
Prevent resizing textareas horizontally by default.
*/

textarea {
  resize: vertical;
}

/*
1. Reset the default placeholder opacity in Firefox. (https://github.com/tailwindlabs/tailwindcss/issues/3300)
2. Set the default placeholder color to the user's configured gray 400 color.
*/

input::-moz-placeholder,
textarea::-moz-placeholder {
  opacity: 1;
  /* 1 */
  color: #9ca3af;
  /* 2 */
}

input::placeholder,
textarea::placeholder {
  opacity: 1;
  /* 1 */
  color: #9ca3af;
  /* 2 */
}

/*
Set the default cursor for buttons.
*/

button,
[role="button"] {
  cursor: pointer;
}

/*
Make sure disabled buttons don't get the pointer cursor.
*/

:disabled {
  cursor: default;
}

/*
1. Make replaced elements `display: block` by default. (https://github.com/mozdevs/cssremedy/issues/14)
2. Add `vertical-align: middle` to align replaced elements more sensibly by default. (https://github.com/jensimmons/cssremedy/issues/14#issuecomment-634934210)
   This can trigger a poorly considered lint error in some tools but is included by design.
*/

img,
svg,
video,
canvas,
audio,
iframe,
embed,
object {
  display: block;
  /* 1 */
  vertical-align: middle;
  /* 2 */
}

/*
Constrain images and videos to the parent width and preserve their intrinsic aspect ratio. (https://github.com/mozdevs/cssremedy/issues/14)
*/

img,
video {
  max-width: 100%;
  height: auto;
}

/* Make elements with the HTML hidden attribute stay hidden by default */

[hidden] {
  display: none;
}

::-webkit-details-marker {
  display: none;
}

@font-face {
  font-family: Inter;

  font-style: normal;

  font-weight: 100 900;

  font-display: swap;

  src: url(https://fonts.gstatic.com/s/inter/v13/UcC73FwrK3iLTeHuS_fvQtMwCp50KnMa2JL7W0Q5n-wU.woff2)
    format("woff2");

  unicode-range: U+0460-052F, U+1C80-1C88, U+20B4, U+2DE0-2DFF, U+A640-A69F,
    U+FE2E-FE2F;
}

@font-face {
  font-family: Inter;

  font-style: normal;

  font-weight: 100 900;

  font-display: swap;

  src: url(https://fonts.gstatic.com/s/inter/v13/UcC73FwrK3iLTeHuS_fvQtMwCp50KnMa0ZL7W0Q5n-wU.woff2)
    format("woff2");

  unicode-range: U+0301, U+0400-045F, U+0490-0491, U+04B0-04B1, U+2116;
}

@font-face {
  font-family: Inter;

  font-style: normal;

  font-weight: 100 900;

  font-display: swap;

  src: url(https://fonts.gstatic.com/s/inter/v13/UcC73FwrK3iLTeHuS_fvQtMwCp50KnMa2ZL7W0Q5n-wU.woff2)
    format("woff2");

  unicode-range: U+1F00-1FFF;
}

@font-face {
  font-family: Inter;

  font-style: normal;

  font-weight: 100 900;

  font-display: swap;

  src: url(https://fonts.gstatic.com/s/inter/v13/UcC73FwrK3iLTeHuS_fvQtMwCp50KnMa1pL7W0Q5n-wU.woff2)
    format("woff2");

  unicode-range: U+0370-0377, U+037A-037F, U+0384-038A, U+038C, U+038E-03A1,
    U+03A3-03FF;
}

@font-face {
  font-family: Inter;

  font-style: normal;

  font-weight: 100 900;

  font-display: swap;

  src: url(https://fonts.gstatic.com/s/inter/v13/UcC73FwrK3iLTeHuS_fvQtMwCp50KnMa2pL7W0Q5n-wU.woff2)
    format("woff2");

  unicode-range: U+0102-0103, U+0110-0111, U+0128-0129, U+0168-0169, U+01A0-01A1,
    U+01AF-01B0, U+0300-0301, U+0303-0304, U+0308-0309, U+0323, U+0329,
    U+1EA0-1EF9, U+20AB;
}

@font-face {
  font-family: Inter;

  font-style: normal;

  font-weight: 100 900;

  font-display: swap;

  src: url(https://fonts.gstatic.com/s/inter/v13/UcC73FwrK3iLTeHuS_fvQtMwCp50KnMa25L7W0Q5n-wU.woff2)
    format("woff2");

  unicode-range: U+0100-02AF, U+0304, U+0308, U+0329, U+1E00-1E9F, U+1EF2-1EFF,
    U+2020, U+20A0-20AB, U+20AD-20C0, U+2113, U+2C60-2C7F, U+A720-A7FF;
}

@font-face {
  font-family: Inter;

  font-style: normal;

  font-weight: 100 900;

  font-display: swap;

  src: url(https://fonts.gstatic.com/s/inter/v13/UcC73FwrK3iLTeHuS_fvQtMwCp50KnMa1ZL7W0Q5nw.woff2)
    format("woff2");

  unicode-range: U+0000-00FF, U+0131, U+0152-0153, U+02BB-02BC, U+02C6, U+02DA,
    U+02DC, U+0304, U+0308, U+0329, U+2000-206F, U+2074, U+20AC, U+2122, U+2191,
    U+2193, U+2212, U+2215, U+FEFF, U+FFFD;
}

*,
::before,
::after {
  --tw-border-spacing-x: 0;
  --tw-border-spacing-y: 0;
  --tw-translate-x: 0;
  --tw-translate-y: 0;
  --tw-rotate: 0;
  --tw-skew-x: 0;
  --tw-skew-y: 0;
  --tw-scale-x: 1;
  --tw-scale-y: 1;
  --tw-pan-x:  ;
  --tw-pan-y:  ;
  --tw-pinch-zoom:  ;
  --tw-scroll-snap-strictness: proximity;
  --tw-gradient-from-position:  ;
  --tw-gradient-via-position:  ;
  --tw-gradient-to-position:  ;
  --tw-ordinal:  ;
  --tw-slashed-zero:  ;
  --tw-numeric-figure:  ;
  --tw-numeric-spacing:  ;
  --tw-numeric-fraction:  ;
  --tw-ring-inset:  ;
  --tw-ring-offset-width: 0px;
  --tw-ring-offset-color: #fff;
  --tw-ring-color: rgb(59 130 246 / 0.5);
  --tw-ring-offset-shadow: 0 0 #0000;
  --tw-ring-shadow: 0 0 #0000;
  --tw-shadow: 0 0 #0000;
  --tw-shadow-colored: 0 0 #0000;
  --tw-blur:  ;
  --tw-brightness:  ;
  --tw-contrast:  ;
  --tw-grayscale:  ;
  --tw-hue-rotate:  ;
  --tw-invert:  ;
  --tw-saturate:  ;
  --tw-sepia:  ;
  --tw-drop-shadow:  ;
  --tw-backdrop-blur:  ;
  --tw-backdrop-brightness:  ;
  --tw-backdrop-contrast:  ;
  --tw-backdrop-grayscale:  ;
  --tw-backdrop-hue-rotate:  ;
  --tw-backdrop-invert:  ;
  --tw-backdrop-opacity:  ;
  --tw-backdrop-saturate:  ;
  --tw-backdrop-sepia:  ;
  --tw-contain-size:  ;
  --tw-contain-layout:  ;
  --tw-contain-paint:  ;
  --tw-contain-style:  ;
}

::backdrop {
  --tw-border-spacing-x: 0;
  --tw-border-spacing-y: 0;
  --tw-translate-x: 0;
  --tw-translate-y: 0;
  --tw-rotate: 0;
  --tw-skew-x: 0;
  --tw-skew-y: 0;
  --tw-scale-x: 1;
  --tw-scale-y: 1;
  --tw-pan-x:  ;
  --tw-pan-y:  ;
  --tw-pinch-zoom:  ;
  --tw-scroll-snap-strictness: proximity;
  --tw-gradient-from-position:  ;
  --tw-gradient-via-position:  ;
  --tw-gradient-to-position:  ;
  --tw-ordinal:  ;
  --tw-slashed-zero:  ;
  --tw-numeric-figure:  ;
  --tw-numeric-spacing:  ;
  --tw-numeric-fraction:  ;
  --tw-ring-inset:  ;
  --tw-ring-offset-width: 0px;
  --tw-ring-offset-color: #fff;
  --tw-ring-color: rgb(59 130 246 / 0.5);
  --tw-ring-offset-shadow: 0 0 #0000;
  --tw-ring-shadow: 0 0 #0000;
  --tw-shadow: 0 0 #0000;
  --tw-shadow-colored: 0 0 #0000;
  --tw-blur:  ;
  --tw-brightness:  ;
  --tw-contrast:  ;
  --tw-grayscale:  ;
  --tw-hue-rotate:  ;
  --tw-invert:  ;
  --tw-saturate:  ;
  --tw-sepia:  ;
  --tw-drop-shadow:  ;
  --tw-backdrop-blur:  ;
  --tw-backdrop-brightness:  ;
  --tw-backdrop-contrast:  ;
  --tw-backdrop-grayscale:  ;
  --tw-backdrop-hue-rotate:  ;
  --tw-backdrop-invert:  ;
  --tw-backdrop-opacity:  ;
  --tw-backdrop-saturate:  ;
  --tw-backdrop-sepia:  ;
  --tw-contain-size:  ;
  --tw-contain-layout:  ;
  --tw-contain-paint:  ;
  --tw-contain-style:  ;
}

.\!container {
  width: 100% !important;
}

.container {
  width: 100%;
}

@media (min-width: 576px) {
  .\!container {
    max-width: 576px !important;
  }

  .container {
    max-width: 576px;
  }
}

@media (min-width: 640px) {
  .\!container {
    max-width: 640px !important;
  }

  .container {
    max-width: 640px;
  }
}

@media (min-width: 768px) {
  .\!container {
    max-width: 768px !important;
  }

  .container {
    max-width: 768px;
  }
}

@media (min-width: 1024px) {
  .\!container {
    max-width: 1024px !important;
  }

  .container {
    max-width: 1024px;
  }
}

@media (min-width: 1240px) {
  .\!container {
    max-width: 1240px !important;
  }

  .container {
    max-width: 1240px;
  }
}

@media (min-width: 1536px) {
  .\!container {
    max-width: 1536px !important;
  }

  .container {
    max-width: 1536px;
  }
}

.prose-display-xl {
  font-weight: 600;
  letter-spacing: -0.022em;
  font-size: 3rem;
  line-height: 1.2;
}

@media (min-width: 1024px) {
  .prose-display-xl {
    font-size: 4.25rem;
    line-height: 1.1;
  }
}

.prose-display-lg {
  font-weight: 600;
  letter-spacing: -0.022em;
  font-size: 2.25rem;
  line-height: 1.2;
}

@media (min-width: 1024px) {
  .prose-display-lg {
    font-size: 3rem;
    line-height: 1.1;
  }
}

.prose-display-md {
  font-weight: 600;
  letter-spacing: -0.022em;
  font-size: 1.75rem;
  line-height: 1.2;
}

@media (min-width: 768px) {
  .prose-display-md {
    font-size: 2.25rem;
  }
}

.prose-display-sm {
  font-weight: 600;
  letter-spacing: -0.022em;
  font-size: 1.25rem;
  line-height: 1.2;
}

@media (min-width: 1024px) {
  .prose-display-sm {
    font-size: 1.5rem;
  }
}

.prose-title-lg {
  letter-spacing: 0;
  font-size: 1.1875rem;
  line-height: 1.3;
}

@media (min-width: 1024px) {
  .prose-title-lg {
    font-size: 1.5rem;
  }
}

.prose-title-lg-medium {
  font-weight: 500;
  letter-spacing: 0;
  font-size: 1.1875rem;
  line-height: 1.3;
}

@media (min-width: 1024px) {
  .prose-title-lg-medium {
    font-size: 1.5rem;
  }
}

.prose-title-lg-regular {
  font-weight: 400;
  letter-spacing: 0;
  font-size: 1.1875rem;
  line-height: 1.3;
}

@media (min-width: 1024px) {
  .prose-title-lg-regular {
    font-size: 1.5rem;
  }
}

.prose-title-md {
  letter-spacing: 0;
  font-size: 1.0625rem;
  line-height: 1.3;
}

@media (min-width: 1024px) {
  .prose-title-md {
    font-size: 1.25rem;
  }
}

.prose-title-md-semibold {
  font-weight: 600;
  letter-spacing: 0;
  font-size: 1.0625rem;
  line-height: 1.3;
}

@media (min-width: 1024px) {
  .prose-title-md-semibold {
    font-size: 1.25rem;
  }
}

.prose-title-md-medium {
  font-weight: 500;
  letter-spacing: 0;
  font-size: 1.0625rem;
  line-height: 1.3;
}

@media (min-width: 1024px) {
  .prose-title-md-medium {
    font-size: 1.25rem;
  }
}

.prose-headline-lg {
  letter-spacing: 0;
  font-size: 1.0625rem;
  line-height: 1.3;
}

@media (min-width: 1024px) {
  .prose-headline-lg {
    font-size: 1.125rem;
  }
}

.prose-headline-lg-semibold {
  font-weight: 600;
  letter-spacing: 0;
  font-size: 1.0625rem;
  line-height: 1.3;
}

@media (min-width: 1024px) {
  .prose-headline-lg-semibold {
    font-size: 1.125rem;
  }
}

.prose-headline-lg-medium {
  font-weight: 500;
  letter-spacing: 0;
  font-size: 1.0625rem;
  line-height: 1.3;
}

@media (min-width: 1024px) {
  .prose-headline-lg-medium {
    font-size: 1.125rem;
  }
}

.prose-headline-lg-regular {
  font-weight: 400;
  letter-spacing: 0;
  font-size: 1.0625rem;
  line-height: 1.3;
}

@media (min-width: 1024px) {
  .prose-headline-lg-regular {
    font-size: 1.125rem;
  }
}

.prose-headline-base {
  letter-spacing: 0;
  font-size: 0.9375rem;
  line-height: 1.4;
}

@media (min-width: 1024px) {
  .prose-headline-base {
    font-size: 1rem;
  }
}

.prose-headline-base-semibold {
  font-weight: 600;
  letter-spacing: 0;
  font-size: 0.9375rem;
  line-height: 1.4;
}

@media (min-width: 1024px) {
  .prose-headline-base-semibold {
    font-size: 1rem;
  }
}

.prose-headline-base-medium {
  font-weight: 500;
  letter-spacing: 0;
  font-size: 0.9375rem;
  line-height: 1.4;
}

@media (min-width: 1024px) {
  .prose-headline-base-medium {
    font-size: 1rem;
  }
}

.prose-body-base {
  font-weight: 400;
  letter-spacing: 0;
  font-size: 0.9375rem;
  line-height: 1.5;
}

@media (min-width: 1024px) {
  .prose-body-base {
    font-size: 1rem;
  }
}

.prose-body-sm {
  font-weight: 400;
  letter-spacing: 0;
  font-size: 0.9375rem;
  line-height: 1.5;
}

@media (min-width: 1024px) {
  .prose-body-sm {
    font-size: 0.875rem;
  }
}

.prose-label-md {
  letter-spacing: 0;
  font-size: 0.875rem;
  line-height: 1.5;
}

.prose-label-md-medium {
  font-weight: 500;
  letter-spacing: 0;
  font-size: 0.875rem;
  line-height: 1.5;
}

.prose-label-md-regular {
  font-weight: 400;
  letter-spacing: 0;
  font-size: 0.875rem;
  line-height: 1.5;
}

.prose-label-sm {
  letter-spacing: 0;
  font-size: 0.75rem;
  line-height: 1.5;
}

.prose-label-sm-medium {
  font-weight: 500;
  letter-spacing: 0;
  font-size: 0.75rem;
  line-height: 1.5;
}

.prose-label-sm-regular {
  font-weight: 400;
  letter-spacing: 0;
  font-size: 0.75rem;
  line-height: 1.5;
}

.sr-only {
  position: absolute;
  width: 1px;
  height: 1px;
  padding: 0;
  margin: -1px;
  overflow: hidden;
  clip: rect(0, 0, 0, 0);
  white-space: nowrap;
  border-width: 0;
}

.not-sr-only {
  position: static;
  width: auto;
  height: auto;
  padding: 0;
  margin: 0;
  overflow: visible;
  clip: auto;
  white-space: normal;
}

.\!visible {
  visibility: visible !important;
}

.visible {
  visibility: visible;
}

.invisible {
  visibility: hidden;
}

.collapse {
  visibility: collapse;
}

.static {
  position: static;
}

.fixed {
  position: fixed;
}

.absolute {
  position: absolute;
}

.\!relative {
  position: relative !important;
}

.relative {
  position: relative;
}

.sticky {
  position: sticky;
}

.-inset-0 {
  inset: -0px;
}

.-inset-0\.5 {
  inset: -0.125rem;
}

.-inset-1 {
  inset: -0.25rem;
}

.-inset-1\.5 {
  inset: -0.375rem;
}

.inset-0 {
  inset: 0px;
}

.inset-y-0 {
  top: 0px;
  bottom: 0px;
}

.-left-\[100000px\] {
  left: -100000px;
}

.-left-\[150\%\] {
  left: -150%;
}

.-top-\[150\%\] {
  top: -150%;
}

.bottom-0 {
  bottom: 0px;
}

.bottom-16 {
  bottom: 4rem;
}

.left-0 {
  left: 0px;
}

.left-1\/2 {
  left: 50%;
}

.left-4 {
  left: 1rem;
}

.right-0 {
  right: 0px;
}

.right-3 {
  right: 0.75rem;
}

.right-4 {
  right: 1rem;
}

.top-0 {
  top: 0px;
}

.top-1\/2 {
  top: 50%;
}

.top-8 {
  top: 2rem;
}

.top-\[22px\] {
  top: 22px;
}

.top-full {
  top: 100%;
}

.isolate {
  isolation: isolate;
}

.-z-50 {
  z-index: -50;
}

.z-0 {
  z-index: 0;
}

.z-10 {
  z-index: 10;
}

.z-20 {
  z-index: 20;
}

.z-40 {
  z-index: 40;
}

.z-50 {
  z-index: 50;
}

.z-\[1\] {
  z-index: 1;
}

.col-span-12 {
  grid-column: span 12 / span 12;
}

.col-span-3 {
  grid-column: span 3 / span 3;
}

.col-span-full {
  grid-column: 1 / -1;
}

.row-span-1 {
  grid-row: span 1 / span 1;
}

.m-1 {
  margin: 0.25rem;
}

.mx-2 {
  margin-left: 0.5rem;
  margin-right: 0.5rem;
}

.mx-3 {
  margin-left: 0.75rem;
  margin-right: 0.75rem;
}

.mx-5 {
  margin-left: 1.25rem;
  margin-right: 1.25rem;
}

.mx-6 {
  margin-left: 1.5rem;
  margin-right: 1.5rem;
}

.mx-auto {
  margin-left: auto;
  margin-right: auto;
}

.my-10 {
  margin-top: 2.5rem;
  margin-bottom: 2.5rem;
}

.my-16 {
  margin-top: 4rem;
  margin-bottom: 4rem;
}

.my-6 {
  margin-top: 1.5rem;
  margin-bottom: 1.5rem;
}

.my-\[15px\] {
  margin-top: 15px;
  margin-bottom: 15px;
}

.my-auto {
  margin-top: auto;
  margin-bottom: auto;
}

.-mr-2 {
  margin-right: -0.5rem;
}

.-mt-1 {
  margin-top: -0.25rem;
}

.-mt-8 {
  margin-top: -2rem;
}

.-mt-\[0\.1rem\] {
  margin-top: -0.1rem;
}

.-mt-\[1\.5rem\] {
  margin-top: -1.5rem;
}

.-mt-px {
  margin-top: -1px;
}

.mb-0 {
  margin-bottom: 0px;
}

.mb-0\.5 {
  margin-bottom: 0.125rem;
}

.mb-1 {
  margin-bottom: 0.25rem;
}

.mb-3 {
  margin-bottom: 0.75rem;
}

.mb-4 {
  margin-bottom: 1rem;
}

.mb-7 {
  margin-bottom: 1.75rem;
}

.mb-8 {
  margin-bottom: 2rem;
}

.mb-9 {
  margin-bottom: 2.25rem;
}

.mb-\[0\.1875rem\] {
  margin-bottom: 0.1875rem;
}

.ml-0 {
  margin-left: 0px;
}

.ml-0\.5 {
  margin-left: 0.125rem;
}

.ml-1 {
  margin-left: 0.25rem;
}

.ml-3 {
  margin-left: 0.75rem;
}

.ml-4 {
  margin-left: 1rem;
}

.ml-auto {
  margin-left: auto;
}

.mr-1 {
  margin-right: 0.25rem;
}

.mr-3 {
  margin-right: 0.75rem;
}

.mt-0 {
  margin-top: 0px;
}

.mt-0\.5 {
  margin-top: 0.125rem;
}

.mt-1 {
  margin-top: 0.25rem;
}

.mt-10 {
  margin-top: 2.5rem;
}

.mt-12 {
  margin-top: 3rem;
}

.mt-14 {
  margin-top: 3.5rem;
}

.mt-16 {
  margin-top: 4rem;
}

.mt-2 {
  margin-top: 0.5rem;
}

.mt-2\.5 {
  margin-top: 0.625rem;
}

.mt-3 {
  margin-top: 0.75rem;
}

.mt-4 {
  margin-top: 1rem;
}

.mt-5 {
  margin-top: 1.25rem;
}

.mt-6 {
  margin-top: 1.5rem;
}

.mt-7 {
  margin-top: 1.75rem;
}

.mt-8 {
  margin-top: 2rem;
}

.mt-9 {
  margin-top: 2.25rem;
}

.box-border {
  box-sizing: border-box;
}

.line-clamp-1 {
  overflow: hidden;
  display: -webkit-box;
  -webkit-box-orient: vertical;
  -webkit-line-clamp: 1;
}

.line-clamp-2 {
  overflow: hidden;
  display: -webkit-box;
  -webkit-box-orient: vertical;
  -webkit-line-clamp: 2;
}

.line-clamp-3 {
  overflow: hidden;
  display: -webkit-box;
  -webkit-box-orient: vertical;
  -webkit-line-clamp: 3;
}

.block {
  display: block;
}

.inline-block {
  display: inline-block;
}

.inline {
  display: inline;
}

.flex {
  display: flex;
}

.inline-flex {
  display: inline-flex;
}

.table {
  display: table;
}

.table-row {
  display: table-row;
}

.grid {
  display: grid;
}

.contents {
  display: contents;
}

.hidden {
  display: none;
}

.aspect-\[1\/1\] {
  aspect-ratio: 1/1;
}

.aspect-\[16\/9\] {
  aspect-ratio: 16/9;
}

.aspect-\[2\/1\] {
  aspect-ratio: 2/1;
}

.aspect-\[3\/2\] {
  aspect-ratio: 3/2;
}

.aspect-\[5\/6\] {
  aspect-ratio: 5/6;
}

.aspect-square {
  aspect-ratio: 1 / 1;
}

.size-1\/2 {
  width: 50%;
  height: 50%;
}

.size-5 {
  width: 1.25rem;
  height: 1.25rem;
}

.size-8 {
  width: 2rem;
  height: 2rem;
}

.h-10 {
  height: 2.5rem;
}

.h-12 {
  height: 3rem;
}

.h-16 {
  height: 4rem;
}

.h-24 {
  height: 6rem;
}

.h-4 {
  height: 1rem;
}

.h-5 {
  height: 1.25rem;
}

.h-6 {
  height: 1.5rem;
}

.h-60 {
  height: 15rem;
}

.h-7 {
  height: 1.75rem;
}

.h-8 {
  height: 2rem;
}

.h-80 {
  height: 20rem;
}

.h-\[0\.6rem\] {
  height: 0.6rem;
}

.h-\[160px\] {
  height: 160px;
}

.h-\[17rem\] {
  height: 17rem;
}

.h-\[1px\] {
  height: 1px;
}

.h-\[21px\] {
  height: 21px;
}

.h-\[29\.25rem\] {
  height: 29.25rem;
}

.h-\[3\.25rem\] {
  height: 3.25rem;
}

.h-\[5\.375rem\] {
  height: 5.375rem;
}

.h-\[50\%\] {
  height: 50%;
}

.h-\[68px\] {
  height: 68px;
}

.h-\[7\.375rem\] {
  height: 7.375rem;
}

.h-\[calc\(100vh\+300px\)\] {
  height: calc(100vh + 300px);
}

.h-auto {
  height: auto;
}

.h-fit {
  height: -moz-fit-content;
  height: fit-content;
}

.h-full {
  height: 100%;
}

.h-screen {
  height: 100vh;
}

.max-h-24 {
  max-height: 6rem;
}

.max-h-\[400px\] {
  max-height: 400px;
}

.max-h-\[48px\] {
  max-height: 48px;
}

.max-h-\[60rem\] {
  max-height: 60rem;
}

.max-h-\[68px\] {
  max-height: 68px;
}

.max-h-full {
  max-height: 100%;
}

.min-h-0 {
  min-height: 0px;
}

.min-h-12 {
  min-height: 3rem;
}

.min-h-16 {
  min-height: 4rem;
}

.min-h-24 {
  min-height: 6rem;
}

.min-h-4 {
  min-height: 1rem;
}

.min-h-40 {
  min-height: 10rem;
}

.min-h-60 {
  min-height: 15rem;
}

.min-h-\[15rem\] {
  min-height: 15rem;
}

.min-h-\[200px\] {
  min-height: 200px;
}

.min-h-\[3\.25rem\] {
  min-height: 3.25rem;
}

.min-h-\[360px\] {
  min-height: 360px;
}

.min-h-\[45rem\] {
  min-height: 45rem;
}

.min-h-dvh {
  min-height: 100dvh;
}

.min-h-fit {
  min-height: -moz-fit-content;
  min-height: fit-content;
}

.w-0 {
  width: 0px;
}

.w-10 {
  width: 2.5rem;
}

.w-11 {
  width: 2.75rem;
}

.w-12 {
  width: 3rem;
}

.w-2\/3 {
  width: 66.666667%;
}

.w-20 {
  width: 5rem;
}

.w-24 {
  width: 6rem;
}

.w-3 {
  width: 0.75rem;
}

.w-3\.5 {
  width: 0.875rem;
}

.w-4 {
  width: 1rem;
}

.w-48 {
  width: 12rem;
}

.w-5 {
  width: 1.25rem;
}

.w-6 {
  width: 1.5rem;
}

.w-60 {
  width: 15rem;
}

.w-64 {
  width: 16rem;
}

.w-8 {
  width: 2rem;
}

.w-\[0\.6rem\] {
  width: 0.6rem;
}

.w-\[12px\] {
  width: 12px;
}

.w-\[1px\] {
  width: 1px;
}

.w-\[200px\] {
  width: 200px;
}

.w-auto {
  width: auto;
}

.w-fit {
  width: -moz-fit-content;
  width: fit-content;
}

.w-full {
  width: 100%;
}

.min-w-0 {
  min-width: 0px;
}

.min-w-24 {
  min-width: 6rem;
}

.min-w-4 {
  min-width: 1rem;
}

.min-w-60 {
  min-width: 15rem;
}

.min-w-full {
  min-width: 100%;
}

.max-w-2xl {
  max-width: 42rem;
}

.max-w-40 {
  max-width: 10rem;
}

.max-w-5xl {
  max-width: 64rem;
}

.max-w-7xl {
  max-width: 80rem;
}

.max-w-\[128px\] {
  max-width: 128px;
}

<<<<<<< HEAD
.max-w-\[24\.5rem\] {
  max-width: 24.5rem;
=======
.max-w-\[180px\] {
  max-width: 180px;
>>>>>>> 2caa269c
}

.max-w-\[47\.5rem\] {
  max-width: 47.5rem;
}

.max-w-\[47\.8rem\] {
  max-width: 47.8rem;
}

.max-w-\[532px\] {
  max-width: 532px;
}

.max-w-\[54rem\] {
  max-width: 54rem;
}

.max-w-\[70ch\] {
  max-width: 70ch;
}

.max-w-\[72\.5rem\] {
  max-width: 72.5rem;
}

.max-w-\[calc\(100\%-3rem\)\] {
  max-width: calc(100% - 3rem);
}

.max-w-full {
  max-width: 100%;
}

.max-w-screen-lg {
  max-width: 1024px;
}

.max-w-screen-xl {
  max-width: 1240px;
}

.max-w-screen-xs {
  max-width: 576px;
}

.max-w-sm {
  max-width: 24rem;
}

.max-w-xl {
  max-width: 36rem;
}

.flex-1 {
  flex: 1 1 0%;
}

.flex-shrink-0 {
  flex-shrink: 0;
}

.shrink {
  flex-shrink: 1;
}

.shrink-0 {
  flex-shrink: 0;
}

.flex-grow {
  flex-grow: 1;
}

.grow {
  flex-grow: 1;
}

.basis-0 {
  flex-basis: 0px;
}

.border-collapse {
  border-collapse: collapse;
}

.border-spacing-0 {
  --tw-border-spacing-x: 0px;
  --tw-border-spacing-y: 0px;
  border-spacing: var(--tw-border-spacing-x) var(--tw-border-spacing-y);
}

.origin-top-right {
  transform-origin: top right;
}

.-translate-x-1\/2 {
  --tw-translate-x: -50%;
  transform: translate(var(--tw-translate-x), var(--tw-translate-y))
    rotate(var(--tw-rotate)) skewX(var(--tw-skew-x)) skewY(var(--tw-skew-y))
    scaleX(var(--tw-scale-x)) scaleY(var(--tw-scale-y));
}

.-translate-y-1\/2 {
  --tw-translate-y: -50%;
  transform: translate(var(--tw-translate-x), var(--tw-translate-y))
    rotate(var(--tw-rotate)) skewX(var(--tw-skew-x)) skewY(var(--tw-skew-y))
    scaleX(var(--tw-scale-x)) scaleY(var(--tw-scale-y));
}

.-rotate-180 {
  --tw-rotate: -180deg;
  transform: translate(var(--tw-translate-x), var(--tw-translate-y))
    rotate(var(--tw-rotate)) skewX(var(--tw-skew-x)) skewY(var(--tw-skew-y))
    scaleX(var(--tw-scale-x)) scaleY(var(--tw-scale-y));
}

.rotate-0 {
  --tw-rotate: 0deg;
  transform: translate(var(--tw-translate-x), var(--tw-translate-y))
    rotate(var(--tw-rotate)) skewX(var(--tw-skew-x)) skewY(var(--tw-skew-y))
    scaleX(var(--tw-scale-x)) scaleY(var(--tw-scale-y));
}

.rotate-180 {
  --tw-rotate: 180deg;
  transform: translate(var(--tw-translate-x), var(--tw-translate-y))
    rotate(var(--tw-rotate)) skewX(var(--tw-skew-x)) skewY(var(--tw-skew-y))
    scaleX(var(--tw-scale-x)) scaleY(var(--tw-scale-y));
}

.rotate-\[-45deg\] {
  --tw-rotate: -45deg;
  transform: translate(var(--tw-translate-x), var(--tw-translate-y))
    rotate(var(--tw-rotate)) skewX(var(--tw-skew-x)) skewY(var(--tw-skew-y))
    scaleX(var(--tw-scale-x)) scaleY(var(--tw-scale-y));
}

.scale-100 {
  --tw-scale-x: 1;
  --tw-scale-y: 1;
  transform: translate(var(--tw-translate-x), var(--tw-translate-y))
    rotate(var(--tw-rotate)) skewX(var(--tw-skew-x)) skewY(var(--tw-skew-y))
    scaleX(var(--tw-scale-x)) scaleY(var(--tw-scale-y));
}

.scale-95 {
  --tw-scale-x: 0.95;
  --tw-scale-y: 0.95;
  transform: translate(var(--tw-translate-x), var(--tw-translate-y))
    rotate(var(--tw-rotate)) skewX(var(--tw-skew-x)) skewY(var(--tw-skew-y))
    scaleX(var(--tw-scale-x)) scaleY(var(--tw-scale-y));
}

.transform {
  transform: translate(var(--tw-translate-x), var(--tw-translate-y))
    rotate(var(--tw-rotate)) skewX(var(--tw-skew-x)) skewY(var(--tw-skew-y))
    scaleX(var(--tw-scale-x)) scaleY(var(--tw-scale-y));
}

@keyframes buttonPulse {
  0%,
  100% {
    background-color: rgba(0, 0, 0, 0.65);
  }

  50% {
    background-color: rgba(0, 0, 0, 0.325);
  }
}

.animate-button-pulse {
  animation: buttonPulse 2s ease-in infinite;
}

@keyframes pulse {
  50% {
    opacity: 0.5;
  }
}

.animate-pulse {
  animation: pulse 2s cubic-bezier(0.4, 0, 0.6, 1) infinite;
}

@keyframes slideUpFadeIn {
  0% {
    opacity: 0;
  }

  100% {
    opacity: 1;
  }
}

.animate-slide-up-fade-in {
  animation: slideUpFadeIn 0.3s ease-in-out;
}

@keyframes spin {
  to {
    transform: rotate(360deg);
  }
}

.animate-spin {
  animation: spin 1s linear infinite;
}

.cursor-not-allowed {
  cursor: not-allowed;
}

.cursor-pointer {
  cursor: pointer;
}

.select-none {
  -webkit-user-select: none;
  -moz-user-select: none;
  user-select: none;
}

.resize {
  resize: both;
}

.list-\[circle\] {
  list-style-type: circle;
}

.list-\[lower-alpha\] {
  list-style-type: lower-alpha;
}

.list-\[lower-roman\] {
  list-style-type: lower-roman;
}

.list-\[square\] {
  list-style-type: square;
}

.list-decimal {
  list-style-type: decimal;
}

.list-disc {
  list-style-type: disc;
}

.list-none {
  list-style-type: none;
}

.auto-rows-max {
  grid-auto-rows: max-content;
}

.grid-cols-1 {
  grid-template-columns: repeat(1, minmax(0, 1fr));
}

.grid-cols-12 {
  grid-template-columns: repeat(12, minmax(0, 1fr));
}

.grid-cols-3 {
  grid-template-columns: repeat(3, minmax(0, 1fr));
}

.grid-cols-\[1fr\] {
  grid-template-columns: 1fr;
}

.grid-cols-\[1fr_min-content\] {
  grid-template-columns: 1fr min-content;
}

.grid-cols-subgrid {
  grid-template-columns: subgrid;
}

.grid-rows-\[1fr_min-content\] {
  grid-template-rows: 1fr min-content;
}

.flex-row {
  flex-direction: row;
}

.flex-row-reverse {
  flex-direction: row-reverse;
}

.flex-col {
  flex-direction: column;
}

.flex-col-reverse {
  flex-direction: column-reverse;
}

.flex-wrap {
  flex-wrap: wrap;
}

.content-center {
  align-content: center;
}

.content-start {
  align-content: flex-start;
}

.items-start {
  align-items: flex-start;
}

.items-end {
  align-items: flex-end;
}

.items-center {
  align-items: center;
}

.items-baseline {
  align-items: baseline;
}

.justify-start {
  justify-content: flex-start;
}

.justify-end {
  justify-content: flex-end;
}

.justify-center {
  justify-content: center;
}

.justify-between {
  justify-content: space-between;
}

.justify-items-center {
  justify-items: center;
}

.gap-0 {
  gap: 0px;
}

.gap-0\.5 {
  gap: 0.125rem;
}

.gap-1 {
  gap: 0.25rem;
}

.gap-1\.5 {
  gap: 0.375rem;
}

.gap-10 {
  gap: 2.5rem;
}

.gap-12 {
  gap: 3rem;
}

.gap-16 {
  gap: 4rem;
}

.gap-2 {
  gap: 0.5rem;
}

.gap-2\.5 {
  gap: 0.625rem;
}

.gap-3 {
  gap: 0.75rem;
}

.gap-3\.5 {
  gap: 0.875rem;
}

.gap-4 {
  gap: 1rem;
}

.gap-5 {
  gap: 1.25rem;
}

.gap-6 {
  gap: 1.5rem;
}

.gap-7 {
  gap: 1.75rem;
}

.gap-8 {
  gap: 2rem;
}

.gap-9 {
  gap: 2.25rem;
}

.gap-x-1 {
  -moz-column-gap: 0.25rem;
  column-gap: 0.25rem;
}

.gap-x-10 {
  -moz-column-gap: 2.5rem;
  column-gap: 2.5rem;
}

.gap-x-16 {
  -moz-column-gap: 4rem;
  column-gap: 4rem;
}

.gap-x-4 {
  -moz-column-gap: 1rem;
  column-gap: 1rem;
}

.gap-x-5 {
  -moz-column-gap: 1.25rem;
  column-gap: 1.25rem;
}

.gap-x-6 {
  -moz-column-gap: 1.5rem;
  column-gap: 1.5rem;
}

.gap-x-8 {
  -moz-column-gap: 2rem;
  column-gap: 2rem;
}

.gap-y-10 {
  row-gap: 2.5rem;
}

.gap-y-12 {
  row-gap: 3rem;
}

.gap-y-14 {
  row-gap: 3.5rem;
}

.gap-y-2 {
  row-gap: 0.5rem;
}

.gap-y-20 {
  row-gap: 5rem;
}

.gap-y-4 {
  row-gap: 1rem;
}

.gap-y-5 {
  row-gap: 1.25rem;
}

.gap-y-8 {
  row-gap: 2rem;
}

.space-y-1 > :not([hidden]) ~ :not([hidden]) {
  --tw-space-y-reverse: 0;
  margin-top: calc(0.25rem * calc(1 - var(--tw-space-y-reverse)));
  margin-bottom: calc(0.25rem * var(--tw-space-y-reverse));
}

.divide-y > :not([hidden]) ~ :not([hidden]) {
  --tw-divide-y-reverse: 0;
  border-top-width: calc(1px * calc(1 - var(--tw-divide-y-reverse)));
  border-bottom-width: calc(1px * var(--tw-divide-y-reverse));
}

.divide-solid > :not([hidden]) ~ :not([hidden]) {
  border-style: solid;
}

.self-center {
  align-self: center;
}

.self-stretch {
  align-self: stretch;
}

.overflow-auto {
  overflow: auto;
}

.overflow-hidden {
  overflow: hidden;
}

.overflow-scroll {
  overflow: scroll;
}

.overflow-x-auto {
  overflow-x: auto;
}

.overflow-y-auto {
  overflow-y: auto;
}

.truncate {
  overflow: hidden;
  text-overflow: ellipsis;
  white-space: nowrap;
}

.text-ellipsis {
  text-overflow: ellipsis;
}

.whitespace-nowrap {
  white-space: nowrap;
}

.whitespace-pre-wrap {
  white-space: pre-wrap;
}

.text-pretty {
  text-wrap: pretty;
}

.break-words {
  overflow-wrap: break-word;
}

.break-all {
  word-break: break-all;
}

.rounded {
  border-radius: 0.25rem;
}

.rounded-2xl {
  border-radius: 1rem;
}

.rounded-\[0\.25rem\] {
  border-radius: 0.25rem;
}

.rounded-full {
  border-radius: 9999px;
}

.rounded-lg {
  border-radius: 0.5rem;
}

.rounded-md {
  border-radius: 0.375rem;
}

.rounded-none {
  border-radius: 0px;
}

.rounded-sm {
  border-radius: 0.125rem;
}

.rounded-l-sm {
  border-top-left-radius: 0.125rem;
  border-bottom-left-radius: 0.125rem;
}

.rounded-t-md {
  border-top-left-radius: 0.375rem;
  border-top-right-radius: 0.375rem;
}

.border {
  border-width: 1px;
}

.border-0 {
  border-width: 0px;
}

.border-2 {
  border-width: 2px;
}

.border-\[1\.5px\] {
  border-width: 1.5px;
}

.border-\[1px\] {
  border-width: 1px;
}

.border-y {
  border-top-width: 1px;
  border-bottom-width: 1px;
}

.border-b {
  border-bottom-width: 1px;
}

.border-b-2 {
  border-bottom-width: 2px;
}

.border-l-4 {
  border-left-width: 4px;
}

.border-t {
  border-top-width: 1px;
}

.border-t-2 {
  border-top-width: 2px;
}

.border-\[--color\] {
  border-color: var(--color);
}

.border-base-content {
  --tw-border-opacity: 1;
  border-color: rgb(55 65 81 / var(--tw-border-opacity));
}

.border-base-content-strong {
  --tw-border-opacity: 1;
  border-color: rgb(17 24 39 / var(--tw-border-opacity));
}

.border-base-divider-inverse {
  --tw-border-opacity: 1;
  border-color: rgb(255 255 255 / var(--tw-border-opacity));
}

.border-base-divider-medium {
  --tw-border-opacity: 1;
  border-color: rgb(209 213 219 / var(--tw-border-opacity));
}

.border-base-divider-subtle {
  --tw-border-opacity: 1;
  border-color: rgb(226 232 240 / var(--tw-border-opacity));
}

.border-brand-canvas-inverse {
  border-color: var(--color-brand-canvas-inverse);
}

.border-brand-interaction {
  border-color: var(--color-brand-interaction-default);
}

.border-divider-medium {
  --tw-border-opacity: 1;
  border-color: rgb(208 208 208 / var(--tw-border-opacity));
}

.border-divider-strong {
  --tw-border-opacity: 1;
  border-color: rgb(72 72 72 / var(--tw-border-opacity));
}

.border-gray-200 {
  --tw-border-opacity: 1;
  border-color: rgb(229 231 235 / var(--tw-border-opacity));
}

.border-indigo-500 {
  --tw-border-opacity: 1;
  border-color: rgb(99 102 241 / var(--tw-border-opacity));
}

.border-red-600 {
  --tw-border-opacity: 1;
  border-color: rgb(220 38 38 / var(--tw-border-opacity));
}

.border-transparent {
  border-color: transparent;
}

.border-utility-feedback-info {
  --tw-border-opacity: 1;
  border-color: rgb(59 130 246 / var(--tw-border-opacity));
}

.border-white {
  --tw-border-opacity: 1;
  border-color: rgb(255 255 255 / var(--tw-border-opacity));
}

.border-b-base-divider-medium {
  --tw-border-opacity: 1;
  border-bottom-color: rgb(209 213 219 / var(--tw-border-opacity));
}

.border-b-base-divider-subtle {
  --tw-border-opacity: 1;
  border-bottom-color: rgb(226 232 240 / var(--tw-border-opacity));
}

.border-b-divider-medium {
  --tw-border-opacity: 1;
  border-bottom-color: rgb(208 208 208 / var(--tw-border-opacity));
}

.border-t-base-divider-subtle {
  --tw-border-opacity: 1;
  border-top-color: rgb(226 232 240 / var(--tw-border-opacity));
}

.border-t-divider-medium {
  --tw-border-opacity: 1;
  border-top-color: rgb(208 208 208 / var(--tw-border-opacity));
}

.bg-\[\#0000001a\] {
  background-color: #0000001a;
}

.bg-\[\#E1EAE6\] {
  --tw-bg-opacity: 1;
  background-color: rgb(225 234 230 / var(--tw-bg-opacity));
}

.bg-\[\#f0f0f0\] {
  --tw-bg-opacity: 1;
  background-color: rgb(240 240 240 / var(--tw-bg-opacity));
}

.bg-\[--color\] {
  background-color: var(--color);
}

.bg-base-canvas {
  --tw-bg-opacity: 1;
  background-color: rgb(255 255 255 / var(--tw-bg-opacity));
}

.bg-base-canvas-alt {
  --tw-bg-opacity: 1;
  background-color: rgb(249 250 251 / var(--tw-bg-opacity));
}

.bg-base-canvas-backdrop {
  --tw-bg-opacity: 1;
  background-color: rgb(243 244 246 / var(--tw-bg-opacity));
}

.bg-base-canvas-inverse {
  --tw-bg-opacity: 1;
  background-color: rgb(24 24 27 / var(--tw-bg-opacity));
}

.bg-base-canvas-inverse-overlay\/65 {
  background-color: rgb(63 63 70 / 0.65);
}

.bg-base-canvas-inverse-overlay\/90 {
  background-color: rgb(63 63 70 / 0.9);
}

.bg-black {
  --tw-bg-opacity: 1;
  background-color: rgb(0 0 0 / var(--tw-bg-opacity));
}

.bg-black\/65 {
  background-color: rgb(0 0 0 / 0.65);
}

.bg-blue-700 {
  --tw-bg-opacity: 1;
  background-color: rgb(29 78 216 / var(--tw-bg-opacity));
}

.bg-brand-canvas {
  background-color: var(--color-brand-canvas-default);
}

.bg-brand-canvas-alt {
  background-color: var(--color-brand-canvas-alt);
}

.bg-brand-canvas-inverse {
  background-color: var(--color-brand-canvas-inverse);
}

.bg-brand-interaction {
  background-color: var(--color-brand-interaction-default);
}

.bg-canvas-overlay\/40 {
  background-color: rgb(0 0 0 / 0.4);
}

.bg-divider-medium {
  --tw-bg-opacity: 1;
  background-color: rgb(208 208 208 / var(--tw-bg-opacity));
}

.bg-gray-100 {
  --tw-bg-opacity: 1;
  background-color: rgb(243 244 246 / var(--tw-bg-opacity));
}

.bg-gray-50 {
  --tw-bg-opacity: 1;
  background-color: rgb(249 250 251 / var(--tw-bg-opacity));
}

.bg-indigo-50 {
  --tw-bg-opacity: 1;
  background-color: rgb(238 242 255 / var(--tw-bg-opacity));
}

.bg-interaction-main-subtle-hover {
  --tw-bg-opacity: 1;
  background-color: rgb(244 249 255 / var(--tw-bg-opacity));
}

.bg-red-500 {
  --tw-bg-opacity: 1;
  background-color: rgb(239 68 68 / var(--tw-bg-opacity));
}

.bg-transparent {
  background-color: transparent;
}

.bg-utility-feedback-info-faint {
  --tw-bg-opacity: 1;
  background-color: rgb(234 242 255 / var(--tw-bg-opacity));
}

.bg-utility-feedback-info-subtle {
  --tw-bg-opacity: 1;
  background-color: rgb(219 234 254 / var(--tw-bg-opacity));
}

.bg-utility-feedback-warning {
  --tw-bg-opacity: 1;
  background-color: rgb(255 204 21 / var(--tw-bg-opacity));
}

.bg-utility-highlight {
  --tw-bg-opacity: 1;
  background-color: rgb(251 191 36 / var(--tw-bg-opacity));
}

.bg-white {
  --tw-bg-opacity: 1;
  background-color: rgb(255 255 255 / var(--tw-bg-opacity));
}

.bg-opacity-25 {
  --tw-bg-opacity: 0.25;
}

.bg-gradient-to-r {
  background-image: linear-gradient(to right, var(--tw-gradient-stops));
}

.bg-gradient-to-t {
  background-image: linear-gradient(to top, var(--tw-gradient-stops));
}

.from-\[rgba\(0\2c 0\2c 0\2c 85\%\)\] {
  --tw-gradient-from: rgba(0, 0, 0, 85%) var(--tw-gradient-from-position);
  --tw-gradient-to: rgba(0, 0, 0, 0) var(--tw-gradient-to-position);
  --tw-gradient-stops: var(--tw-gradient-from), var(--tw-gradient-to);
}

.from-\[rgba\(38\2c 38\2c 38\2c 100\%\)\] {
  --tw-gradient-from: rgba(38, 38, 38, 100%) var(--tw-gradient-from-position);
  --tw-gradient-to: rgba(38, 38, 38, 0) var(--tw-gradient-to-position);
  --tw-gradient-stops: var(--tw-gradient-from), var(--tw-gradient-to);
}

.to-\[rgba\(0\2c 0\2c 0\2c 10\%\)\] {
  --tw-gradient-to: rgba(0, 0, 0, 10%) var(--tw-gradient-to-position);
}

.to-\[rgba\(38\2c 38\2c 38\2c 0\%\)\] {
  --tw-gradient-to: rgba(38, 38, 38, 0%) var(--tw-gradient-to-position);
}

.bg-cover {
  background-size: cover;
}

.bg-center {
  background-position: center;
}

.bg-no-repeat {
  background-repeat: no-repeat;
}

.fill-\[\#242425\] {
  fill: #242425;
}

.fill-\[\#2f5fd0\] {
  fill: #2f5fd0;
}

.fill-\[\#ef3320\] {
  fill: #ef3320;
}

.fill-base-content-strong {
  fill: #111827;
}

.fill-current {
  fill: currentColor;
}

.object-contain {
  -o-object-fit: contain;
  object-fit: contain;
}

.object-cover {
  -o-object-fit: cover;
  object-fit: cover;
}

.object-center {
  -o-object-position: center;
  object-position: center;
}

.object-left {
  -o-object-position: left;
  object-position: left;
}

.p-0 {
  padding: 0px;
}

.p-1 {
  padding: 0.25rem;
}

.p-10 {
  padding: 2.5rem;
}

.p-2 {
  padding: 0.5rem;
}

.p-3 {
  padding: 0.75rem;
}

.p-5 {
  padding: 1.25rem;
}

.p-6 {
  padding: 1.5rem;
}

.p-8 {
  padding: 2rem;
}

.\!px-0 {
  padding-left: 0px !important;
  padding-right: 0px !important;
}

.px-0 {
  padding-left: 0px;
  padding-right: 0px;
}

.px-1 {
  padding-left: 0.25rem;
  padding-right: 0.25rem;
}

.px-1\.5 {
  padding-left: 0.375rem;
  padding-right: 0.375rem;
}

.px-10 {
  padding-left: 2.5rem;
  padding-right: 2.5rem;
}

.px-2 {
  padding-left: 0.5rem;
  padding-right: 0.5rem;
}

.px-2\.5 {
  padding-left: 0.625rem;
  padding-right: 0.625rem;
}

.px-3 {
  padding-left: 0.75rem;
  padding-right: 0.75rem;
}

.px-4 {
  padding-left: 1rem;
  padding-right: 1rem;
}

.px-5 {
  padding-left: 1.25rem;
  padding-right: 1.25rem;
}

.px-6 {
  padding-left: 1.5rem;
  padding-right: 1.5rem;
}

.px-\[19px\] {
  padding-left: 19px;
  padding-right: 19px;
}

.px-\[23px\] {
  padding-left: 23px;
  padding-right: 23px;
}

.px-px {
  padding-left: 1px;
  padding-right: 1px;
}

.py-0 {
  padding-top: 0px;
  padding-bottom: 0px;
}

.py-0\.5 {
  padding-top: 0.125rem;
  padding-bottom: 0.125rem;
}

.py-1 {
  padding-top: 0.25rem;
  padding-bottom: 0.25rem;
}

.py-1\.5 {
  padding-top: 0.375rem;
  padding-bottom: 0.375rem;
}

.py-11 {
  padding-top: 2.75rem;
  padding-bottom: 2.75rem;
}

.py-12 {
  padding-top: 3rem;
  padding-bottom: 3rem;
}

.py-14 {
  padding-top: 3.5rem;
  padding-bottom: 3.5rem;
}

.py-16 {
  padding-top: 4rem;
  padding-bottom: 4rem;
}

.py-2 {
  padding-top: 0.5rem;
  padding-bottom: 0.5rem;
}

.py-2\.5 {
  padding-top: 0.625rem;
  padding-bottom: 0.625rem;
}

.py-20 {
  padding-top: 5rem;
  padding-bottom: 5rem;
}

.py-24 {
  padding-top: 6rem;
  padding-bottom: 6rem;
}

.py-3 {
  padding-top: 0.75rem;
  padding-bottom: 0.75rem;
}

.py-3\.5 {
  padding-top: 0.875rem;
  padding-bottom: 0.875rem;
}

.py-32 {
  padding-top: 8rem;
  padding-bottom: 8rem;
}

.py-4 {
  padding-top: 1rem;
  padding-bottom: 1rem;
}

.py-5 {
  padding-top: 1.25rem;
  padding-bottom: 1.25rem;
}

.py-6 {
  padding-top: 1.5rem;
  padding-bottom: 1.5rem;
}

.py-8 {
  padding-top: 2rem;
  padding-bottom: 2rem;
}

.py-\[11px\] {
  padding-top: 11px;
  padding-bottom: 11px;
}

.py-\[13px\] {
  padding-top: 13px;
  padding-bottom: 13px;
}

.pb-12 {
  padding-bottom: 3rem;
}

.pb-16 {
  padding-bottom: 4rem;
}

.pb-2 {
  padding-bottom: 0.5rem;
}

.pb-20 {
  padding-bottom: 5rem;
}

.pb-3 {
  padding-bottom: 0.75rem;
}

.pb-4 {
  padding-bottom: 1rem;
}

.pb-5 {
  padding-bottom: 1.25rem;
}

.pb-6 {
  padding-bottom: 1.5rem;
}

.pb-8 {
  padding-bottom: 2rem;
}

.pl-2 {
  padding-left: 0.5rem;
}

.pl-3 {
  padding-left: 0.75rem;
}

.pl-4 {
  padding-left: 1rem;
}

.pl-6 {
  padding-left: 1.5rem;
}

.pr-1 {
  padding-right: 0.25rem;
}

.pr-14 {
  padding-right: 3.5rem;
}

.pr-2 {
  padding-right: 0.5rem;
}

.pr-3 {
  padding-right: 0.75rem;
}

.pr-4 {
  padding-right: 1rem;
}

.ps-9 {
  padding-inline-start: 2.25rem;
}

.pt-0 {
  padding-top: 0px;
}

.pt-1 {
  padding-top: 0.25rem;
}

.pt-1\.5 {
  padding-top: 0.375rem;
}

.pt-10 {
  padding-top: 2.5rem;
}

.pt-11 {
  padding-top: 2.75rem;
}

.pt-12 {
  padding-top: 3rem;
}

.pt-2 {
  padding-top: 0.5rem;
}

.pt-24 {
  padding-top: 6rem;
}

.pt-4 {
  padding-top: 1rem;
}

.pt-5 {
  padding-top: 1.25rem;
}

.pt-6 {
  padding-top: 1.5rem;
}

.pt-8 {
  padding-top: 2rem;
}

.pt-\[100\%\] {
  padding-top: 100%;
}

.pt-\[56\.25\%\] {
  padding-top: 56.25%;
}

.pt-\[600px\] {
  padding-top: 600px;
}

.pt-\[75\%\] {
  padding-top: 75%;
}

.text-left {
  text-align: left;
}

.text-center {
  text-align: center;
}

.text-start {
  text-align: start;
}

.align-top {
  vertical-align: top;
}

.align-middle {
  vertical-align: middle;
}

.text-2xl {
  font-size: 1.5rem;
  line-height: 2rem;
}

.text-2xl\/6 {
  font-size: 1.5rem;
  line-height: 1.5rem;
}

.text-3xl {
  font-size: 1.875rem;
  line-height: 2.25rem;
}

.text-5xl {
  font-size: 3rem;
  line-height: 1;
}

.text-\[0\.6875rem\] {
  font-size: 0.6875rem;
}

.text-\[0\.9375rem\] {
  font-size: 0.9375rem;
}

.text-\[1\.0625rem\] {
  font-size: 1.0625rem;
}

.text-\[1\.1875rem\] {
  font-size: 1.1875rem;
}

.text-\[1\.25rem\] {
  font-size: 1.25rem;
}

.text-\[1\.375rem\] {
  font-size: 1.375rem;
}

.text-\[1\.5rem\] {
  font-size: 1.5rem;
}

.text-\[1\.75rem\] {
  font-size: 1.75rem;
}

.text-\[1rem\] {
  font-size: 1rem;
}

.text-\[2\.25rem\] {
  font-size: 2.25rem;
}

.text-\[32px\] {
  font-size: 32px;
}

.text-\[3rem\] {
  font-size: 3rem;
}

.text-\[64px\] {
  font-size: 64px;
}

.text-base {
  font-size: 1rem;
  line-height: 1.5rem;
}

.text-lg {
  font-size: 1.125rem;
  line-height: 1.75rem;
}

.text-sm {
  font-size: 0.875rem;
  line-height: 1.25rem;
}

.text-xl {
  font-size: 1.25rem;
  line-height: 1.75rem;
}

.text-xs {
  font-size: 0.75rem;
  line-height: 1rem;
}

.font-bold {
  font-weight: 700;
}

.font-light {
  font-weight: 300;
}

.font-medium {
  font-weight: 500;
}

.font-semibold {
  font-weight: 600;
}

.uppercase {
  text-transform: uppercase;
}

.lowercase {
  text-transform: lowercase;
}

.capitalize {
  text-transform: capitalize;
}

.italic {
  font-style: italic;
}

.not-italic {
  font-style: normal;
}

.ordinal {
  --tw-ordinal: ordinal;
  font-variant-numeric: var(--tw-ordinal) var(--tw-slashed-zero)
    var(--tw-numeric-figure) var(--tw-numeric-spacing)
    var(--tw-numeric-fraction);
}

.tabular-nums {
  --tw-numeric-spacing: tabular-nums;
  font-variant-numeric: var(--tw-ordinal) var(--tw-slashed-zero)
    var(--tw-numeric-figure) var(--tw-numeric-spacing)
    var(--tw-numeric-fraction);
}

.leading-5 {
  line-height: 1.25rem;
}

.leading-6 {
  line-height: 1.5rem;
}

.leading-7 {
  line-height: 1.75rem;
}

.leading-8 {
  line-height: 2rem;
}

.leading-\[1\.2\] {
  line-height: 1.2;
}

.leading-\[1\.2rem\] {
  line-height: 1.2rem;
}

.leading-\[1\.3\] {
  line-height: 1.3;
}

.leading-\[1\.4\] {
  line-height: 1.4;
}

.leading-\[1\.5\] {
  line-height: 1.5;
}

.tracking-tight {
  letter-spacing: -0.022em;
}

.tracking-wide {
  letter-spacing: 0.025em;
}

.tracking-wider {
  letter-spacing: 0.05em;
}

.tracking-widest {
  letter-spacing: 0.1em;
}

.text-\[\#2f5fd0\] {
  --tw-text-opacity: 1;
  color: rgb(47 95 208 / var(--tw-text-opacity));
}

.text-\[\#474747\] {
  --tw-text-opacity: 1;
  color: rgb(71 71 71 / var(--tw-text-opacity));
}

.text-base-canvas {
  --tw-text-opacity: 1;
  color: rgb(255 255 255 / var(--tw-text-opacity));
}

.text-base-content {
  --tw-text-opacity: 1;
  color: rgb(55 65 81 / var(--tw-text-opacity));
}

.text-base-content-inverse {
  --tw-text-opacity: 1;
  color: rgb(255 255 255 / var(--tw-text-opacity));
}

.text-base-content-inverse-subtle {
  --tw-text-opacity: 1;
  color: rgb(161 161 170 / var(--tw-text-opacity));
}

.text-base-content-light {
  --tw-text-opacity: 1;
  color: rgb(107 114 128 / var(--tw-text-opacity));
}

.text-base-content-medium {
  --tw-text-opacity: 1;
  color: rgb(31 41 55 / var(--tw-text-opacity));
}

.text-base-content-strong {
  --tw-text-opacity: 1;
  color: rgb(17 24 39 / var(--tw-text-opacity));
}

.text-base-content-subtle {
  --tw-text-opacity: 1;
  color: rgb(75 85 99 / var(--tw-text-opacity));
}

.text-brand-canvas-inverse {
  color: var(--color-brand-canvas-inverse);
}

.text-brand-interaction {
  color: var(--color-brand-interaction-default);
}

.text-brand-interaction-hover {
  color: var(--color-brand-interaction-hover);
}

.text-content {
  --tw-text-opacity: 1;
  color: rgb(51 51 51 / var(--tw-text-opacity));
}

.text-content-strong {
  --tw-text-opacity: 1;
  color: rgb(44 46 52 / var(--tw-text-opacity));
}

.text-gray-100 {
  --tw-text-opacity: 1;
  color: rgb(243 244 246 / var(--tw-text-opacity));
}

.text-gray-300 {
  --tw-text-opacity: 1;
  color: rgb(209 213 219 / var(--tw-text-opacity));
}

.text-gray-400 {
  --tw-text-opacity: 1;
  color: rgb(156 163 175 / var(--tw-text-opacity));
}

.text-gray-500 {
  --tw-text-opacity: 1;
  color: rgb(107 114 128 / var(--tw-text-opacity));
}

.text-gray-600 {
  --tw-text-opacity: 1;
  color: rgb(75 85 99 / var(--tw-text-opacity));
}

.text-gray-700 {
  --tw-text-opacity: 1;
  color: rgb(55 65 81 / var(--tw-text-opacity));
}

.text-gray-900 {
  --tw-text-opacity: 1;
  color: rgb(17 24 39 / var(--tw-text-opacity));
}

.text-hyperlink {
  --tw-text-opacity: 1;
  color: rgb(19 97 240 / var(--tw-text-opacity));
}

.text-indigo-600 {
  --tw-text-opacity: 1;
  color: rgb(79 70 229 / var(--tw-text-opacity));
}

.text-indigo-700 {
  --tw-text-opacity: 1;
  color: rgb(67 56 202 / var(--tw-text-opacity));
}

.text-interaction-support-placeholder {
  --tw-text-opacity: 1;
  color: rgb(131 136 148 / var(--tw-text-opacity));
}

.text-link {
  --tw-text-opacity: 1;
  color: rgb(26 86 229 / var(--tw-text-opacity));
}

.text-site-secondary {
  --tw-text-opacity: 1;
  color: rgb(78 69 65 / var(--tw-text-opacity));
}

.text-utility-feedback-alert {
  --tw-text-opacity: 1;
  color: rgb(185 28 28 / var(--tw-text-opacity));
}

.text-white {
  --tw-text-opacity: 1;
  color: rgb(255 255 255 / var(--tw-text-opacity));
}

.underline {
  text-decoration-line: underline;
}

.overline {
  text-decoration-line: overline;
}

.decoration-transparent {
  text-decoration-color: transparent;
}

.underline-offset-4 {
  text-underline-offset: 4px;
}

.opacity-0 {
  opacity: 0;
}

.opacity-100 {
  opacity: 1;
}

.opacity-50 {
  opacity: 0.5;
}

.opacity-90 {
  opacity: 0.9;
}

.shadow {
  --tw-shadow: 0 1px 3px 0 rgb(0 0 0 / 0.1), 0 1px 2px -1px rgb(0 0 0 / 0.1);
  --tw-shadow-colored: 0 1px 3px 0 var(--tw-shadow-color),
    0 1px 2px -1px var(--tw-shadow-color);
  box-shadow: var(--tw-ring-offset-shadow, 0 0 #0000),
    var(--tw-ring-shadow, 0 0 #0000), var(--tw-shadow);
}

.shadow-\[0_0_0_1\.5px\] {
  --tw-shadow: 0 0 0 1.5px;
  --tw-shadow-colored: 0 0 0 1.5px var(--tw-shadow-color);
  box-shadow: var(--tw-ring-offset-shadow, 0 0 #0000),
    var(--tw-ring-shadow, 0 0 #0000), var(--tw-shadow);
}

.shadow-\[0_0_0_2px\] {
  --tw-shadow: 0 0 0 2px;
  --tw-shadow-colored: 0 0 0 2px var(--tw-shadow-color);
  box-shadow: var(--tw-ring-offset-shadow, 0 0 #0000),
    var(--tw-ring-shadow, 0 0 #0000), var(--tw-shadow);
}

.shadow-focus-visible {
  --tw-shadow: 0px -2px #fbbf24, 0 2px #111827;
  --tw-shadow-colored: 0px -2px var(--tw-shadow-color),
    0 2px var(--tw-shadow-color);
  box-shadow: var(--tw-ring-offset-shadow, 0 0 #0000),
    var(--tw-ring-shadow, 0 0 #0000), var(--tw-shadow);
}

.shadow-lg {
  --tw-shadow: 0 10px 15px -3px rgb(0 0 0 / 0.1),
    0 4px 6px -4px rgb(0 0 0 / 0.1);
  --tw-shadow-colored: 0 10px 15px -3px var(--tw-shadow-color),
    0 4px 6px -4px var(--tw-shadow-color);
  box-shadow: var(--tw-ring-offset-shadow, 0 0 #0000),
    var(--tw-ring-shadow, 0 0 #0000), var(--tw-shadow);
}

.shadow-md {
  --tw-shadow: 0 4px 6px -1px rgb(0 0 0 / 0.1), 0 2px 4px -2px rgb(0 0 0 / 0.1);
  --tw-shadow-colored: 0 4px 6px -1px var(--tw-shadow-color),
    0 2px 4px -2px var(--tw-shadow-color);
  box-shadow: var(--tw-ring-offset-shadow, 0 0 #0000),
    var(--tw-ring-shadow, 0 0 #0000), var(--tw-shadow);
}

.shadow-sm {
  --tw-shadow: 0 0px 10px 0px rgba(191, 191, 191, 0.5);
  --tw-shadow-colored: 0 0px 10px 0px var(--tw-shadow-color);
  box-shadow: var(--tw-ring-offset-shadow, 0 0 #0000),
    var(--tw-ring-shadow, 0 0 #0000), var(--tw-shadow);
}

.shadow-brand-interaction {
  --tw-shadow-color: var(--color-brand-interaction-default);
  --tw-shadow: var(--tw-shadow-colored);
}

.shadow-utility-feedback-info {
  --tw-shadow-color: #3b82f6;
  --tw-shadow: var(--tw-shadow-colored);
}

.outline-none {
  outline: 2px solid transparent;
  outline-offset: 2px;
}

.outline {
  outline-style: solid;
}

.outline-0 {
  outline-width: 0px;
}

.outline-2 {
  outline-width: 2px;
}

.outline-\[0\.25rem\] {
  outline-width: 0.25rem;
}

.outline-offset-2 {
  outline-offset: 2px;
}

.outline-offset-\[-0\.25rem\] {
  outline-offset: -0.25rem;
}

.outline-base-content {
  outline-color: #374151;
}

.outline-link {
  outline-color: #1a56e5;
}

.ring-1 {
  --tw-ring-offset-shadow: var(--tw-ring-inset) 0 0 0
    var(--tw-ring-offset-width) var(--tw-ring-offset-color);
  --tw-ring-shadow: var(--tw-ring-inset) 0 0 0
    calc(1px + var(--tw-ring-offset-width)) var(--tw-ring-color);
  box-shadow: var(--tw-ring-offset-shadow), var(--tw-ring-shadow),
    var(--tw-shadow, 0 0 #0000);
}

.ring-inset {
  --tw-ring-inset: inset;
}

.ring-black {
  --tw-ring-opacity: 1;
  --tw-ring-color: rgb(0 0 0 / var(--tw-ring-opacity));
}

.ring-gray-300 {
  --tw-ring-opacity: 1;
  --tw-ring-color: rgb(209 213 219 / var(--tw-ring-opacity));
}

.ring-gray-900\/10 {
  --tw-ring-color: rgb(17 24 39 / 0.1);
}

.ring-opacity-5 {
  --tw-ring-opacity: 0.05;
}

.blur {
  --tw-blur: blur(8px);
  filter: var(--tw-blur) var(--tw-brightness) var(--tw-contrast)
    var(--tw-grayscale) var(--tw-hue-rotate) var(--tw-invert) var(--tw-saturate)
    var(--tw-sepia) var(--tw-drop-shadow);
}

.drop-shadow-none {
  --tw-drop-shadow: drop-shadow(0 0 #0000);
  filter: var(--tw-blur) var(--tw-brightness) var(--tw-contrast)
    var(--tw-grayscale) var(--tw-hue-rotate) var(--tw-invert) var(--tw-saturate)
    var(--tw-sepia) var(--tw-drop-shadow);
}

.invert {
  --tw-invert: invert(100%);
  filter: var(--tw-blur) var(--tw-brightness) var(--tw-contrast)
    var(--tw-grayscale) var(--tw-hue-rotate) var(--tw-invert) var(--tw-saturate)
    var(--tw-sepia) var(--tw-drop-shadow);
}

.\!filter {
  filter: var(--tw-blur) var(--tw-brightness) var(--tw-contrast)
    var(--tw-grayscale) var(--tw-hue-rotate) var(--tw-invert) var(--tw-saturate)
    var(--tw-sepia) var(--tw-drop-shadow) !important;
}

.filter {
  filter: var(--tw-blur) var(--tw-brightness) var(--tw-contrast)
    var(--tw-grayscale) var(--tw-hue-rotate) var(--tw-invert) var(--tw-saturate)
    var(--tw-sepia) var(--tw-drop-shadow);
}

.transition {
  transition-property:
    color,
    background-color,
    border-color,
    text-decoration-color,
    fill,
    stroke,
    opacity,
    box-shadow,
    transform,
    filter,
    -webkit-backdrop-filter;
  transition-property: color, background-color, border-color,
    text-decoration-color, fill, stroke, opacity, box-shadow, transform, filter,
    backdrop-filter;
  transition-property:
    color,
    background-color,
    border-color,
    text-decoration-color,
    fill,
    stroke,
    opacity,
    box-shadow,
    transform,
    filter,
    backdrop-filter,
    -webkit-backdrop-filter;
  transition-timing-function: cubic-bezier(0.4, 0, 0.2, 1);
  transition-duration: 150ms;
}

.transition-all {
  transition-property: all;
  transition-timing-function: cubic-bezier(0.4, 0, 0.2, 1);
  transition-duration: 150ms;
}

.transition-colors {
  transition-property: color, background-color, border-color,
    text-decoration-color, fill, stroke;
  transition-timing-function: cubic-bezier(0.4, 0, 0.2, 1);
  transition-duration: 150ms;
}

.transition-none {
  transition-property: none;
}

.transition-opacity {
  transition-property: opacity;
  transition-timing-function: cubic-bezier(0.4, 0, 0.2, 1);
  transition-duration: 150ms;
}

.transition-transform {
  transition-property: transform;
  transition-timing-function: cubic-bezier(0.4, 0, 0.2, 1);
  transition-duration: 150ms;
}

.delay-0 {
  transition-delay: 0s;
}

.duration-150 {
  transition-duration: 150ms;
}

.duration-200 {
  transition-duration: 200ms;
}

.duration-300 {
  transition-duration: 300ms;
}

.duration-75 {
  transition-duration: 75ms;
}

.ease-in {
  transition-timing-function: cubic-bezier(0.4, 0, 1, 1);
}

.ease-in-out {
  transition-timing-function: cubic-bezier(0.4, 0, 0.2, 1);
}

.ease-linear {
  transition-timing-function: linear;
}

.ease-out {
  transition-timing-function: cubic-bezier(0, 0, 0.2, 1);
}

.text-heading-01 {
  font-size: 2.75rem;
  line-height: 3.25rem;
  font-weight: 600;
  letter-spacing: -0.022em;
}

@media (min-width: 1024px) {
  .text-heading-01 {
    font-size: 3.75rem;
    line-height: 4rem;
  }
}

.text-heading-02 {
  font-size: 2.375rem;
  line-height: 2.75rem;
  font-weight: 600;
  letter-spacing: -0.022em;
}

@media (min-width: 1024px) {
  .text-heading-02 {
    font-size: 2.7rem;
    line-height: 3.2rem;
  }
}

.text-heading-03 {
  font-size: 1.625rem;
  line-height: 2rem;
  font-weight: 600;
  letter-spacing: -0.022em;
}

@media (min-width: 1024px) {
  .text-heading-03 {
    font-size: 2.25rem;
    line-height: 3rem;
  }
}

.text-heading-04 {
  font-size: 1.125rem;
  line-height: 1.5rem;
  font-weight: 600;
  letter-spacing: -0.022em;
}

@media (min-width: 1024px) {
  .text-heading-04 {
    font-size: 1.5rem;
    line-height: 2.25rem;
  }
}

.text-heading-04-medium {
  font-size: 1.125rem;
  line-height: 1.5rem;
  font-weight: 500;
  letter-spacing: -0.022em;
}

@media (min-width: 1024px) {
  .text-heading-04-medium {
    font-size: 1.5rem;
    line-height: 2.25rem;
  }
}

.text-heading-05 {
  font-size: 1rem;
  line-height: 1.5rem;
  font-weight: 600;
}

@media (min-width: 1024px) {
  .text-heading-05 {
    font-size: 1.25rem;
    line-height: 1.5rem;
  }
}

.text-heading-06 {
  font-size: 1rem;
  line-height: 1.5rem;
  font-weight: 500;
  letter-spacing: 0.05em;
}

.text-subheading-01 {
  font-size: 1rem;
  line-height: 1.25rem;
  font-weight: 500;
}

.text-paragraph-01 {
  font-size: 1rem;
  line-height: 1.5rem;
}

@media (min-width: 1024px) {
  .text-paragraph-01 {
    font-size: 1.25rem;
    line-height: 2rem;
  }
}

.text-paragraph-01-medium {
  font-size: 1rem;
  line-height: 1.5rem;
  font-weight: 500;
}

@media (min-width: 1024px) {
  .text-paragraph-01-medium {
    font-size: 1.25rem;
    line-height: 2rem;
  }
}

.text-paragraph-02 {
  font-size: 0.875rem;
  line-height: 1.5;
}

@media (min-width: 1024px) {
  .text-paragraph-02 {
    font-size: 1.125rem;
    line-height: 1.75rem;
  }
}

.text-paragraph-03 {
  font-size: 0.875rem;
  line-height: 1.5;
}

@media (min-width: 1024px) {
  .text-paragraph-03 {
    font-size: 1rem;
    line-height: 1.5rem;
  }
}

.text-caption-01 {
  font-size: 0.875rem;
  line-height: 1.25rem;
}

.text-caption-01-medium {
  font-size: 0.875rem;
  line-height: 1.25rem;
  font-weight: 500;
}

.text-button-link-01 {
  font-size: 1rem;
  line-height: 1.5rem;
}

@media (min-width: 1024px) {
  .text-button-link-01 {
    font-size: 1.125rem;
    line-height: 1.75rem;
  }
}

.\[--color\:theme\(colors\.base\.divider\.medium\)\] {
  --color: #d1d5db;
}

.\[--color\:theme\(colors\.brand\.interaction\.DEFAULT\)\] {
  --color: var(--color-brand-interaction-default);
}

.\[--color\:theme\(colors\.gray\.200\)\] {
  --color: #e5e7eb;
}

.\[--color\:theme\(colors\.red\.700\)\] {
  --color: #b91c1c;
}

.\[dgs\:123456\] {
  dgs: 123456;
}

.\[dgs\:TestID123\] {
  dgs: TestID123;
}

.\[dgs\:___\] {
  dgs:;
}

.\[dgs\:abc123def\] {
  dgs: abc123def;
}

.\[dgs\:abcdef\] {
  dgs: abcdef;
}

.\[dgs\:d_688b934f82c1059ed0a6993d2a829089\] {
  dgs: d 688b934f82c1059ed0a6993d2a829089;
}

<<<<<<< HEAD
.\[dgs\:description\] {
  dgs: description;
}

.\[dgs\:entity_name\] {
  dgs: entity name;
}

.\[dgs\:field_key\] {
  dgs: field key;
}

.\[dgs\:methods\] {
  dgs: methods;
}

.\[dgs\:other_information\] {
  dgs: other information;
}

=======
>>>>>>> 2caa269c
.\[dgs\:test-123\] {
  dgs: test-123;
}

.\[dgs\:test123\] {
  dgs: test123;
}

.\[dgs\:test_id_123\] {
  dgs: test id 123;
}

.\[grid-area\:content\] {
  grid-area: content;
}

.\[grid-area\:img\] {
  grid-area: img;
}

.\[grid-template-areas\:\'img\'\'content\'\] {
  grid-template-areas: "img" "content";
}

.\[grid-template-rows\:1fr_1fr\] {
  grid-template-rows: 1fr 1fr;
}

.\[grid-template-rows\:auto_1fr\] {
  grid-template-rows: auto 1fr;
}

.\[grid-template-rows\:max-content\] {
  grid-template-rows: max-content;
}

.\[link\:test123\] {
  link: test123;
}

.\[resource\:some-resource\] {
  resource: some-resource;
}

.current\:prose-label-md-medium[data-current] {
  font-weight: 500;
  letter-spacing: 0;
  font-size: 0.875rem;
  line-height: 1.5;
}

@media (min-width: 1024px) {
  .lg\:container {
    width: 100%;
  }

  @media (min-width: 576px) {
    .lg\:container {
      max-width: 576px;
    }
  }

  @media (min-width: 640px) {
    .lg\:container {
      max-width: 640px;
    }
  }

  @media (min-width: 768px) {
    .lg\:container {
      max-width: 768px;
    }
  }

  @media (min-width: 1024px) {
    .lg\:container {
      max-width: 1024px;
    }
  }

  @media (min-width: 1240px) {
    .lg\:container {
      max-width: 1240px;
    }
  }

  @media (min-width: 1536px) {
    .lg\:container {
      max-width: 1536px;
    }
  }
}

.\[\&_ol\]\:prose-body-sm ol {
  font-weight: 400;
  letter-spacing: 0;
  font-size: 0.9375rem;
  line-height: 1.5;
}

@media (min-width: 1024px) {
  .\[\&_ol\]\:prose-body-sm ol {
    font-size: 0.875rem;
  }
}

.\[\&_ol\]\:prose-label-md-medium ol {
  font-weight: 500;
  letter-spacing: 0;
  font-size: 0.875rem;
  line-height: 1.5;
}

.\[\&_p\]\:prose-body-sm p {
  font-weight: 400;
  letter-spacing: 0;
  font-size: 0.9375rem;
  line-height: 1.5;
}

@media (min-width: 1024px) {
  .\[\&_p\]\:prose-body-sm p {
    font-size: 0.875rem;
  }
}

.\[\&_p\]\:prose-label-md-medium p {
  font-weight: 500;
  letter-spacing: 0;
  font-size: 0.875rem;
  line-height: 1.5;
}

.placeholder\:text-gray-400::-moz-placeholder {
  --tw-text-opacity: 1;
  color: rgb(156 163 175 / var(--tw-text-opacity));
}

.placeholder\:text-gray-400::placeholder {
  --tw-text-opacity: 1;
  color: rgb(156 163 175 / var(--tw-text-opacity));
}

.placeholder\:text-interaction-support-placeholder::-moz-placeholder {
  --tw-text-opacity: 1;
  color: rgb(131 136 148 / var(--tw-text-opacity));
}

.placeholder\:text-interaction-support-placeholder::placeholder {
  --tw-text-opacity: 1;
  color: rgb(131 136 148 / var(--tw-text-opacity));
}

.before\:invisible::before {
  content: var(--tw-content);
  visibility: hidden;
}

.before\:w-0::before {
  content: var(--tw-content);
  width: 0px;
}

.before\:content-\[\'hidden\'\]::before {
  --tw-content: "hidden";
  content: var(--tw-content);
}

.after\:content-\[\'_\2197\'\]::after {
  --tw-content: " ↗";
  content: var(--tw-content);
}

.first\:mt-0:first-child {
  margin-top: 0px;
}

.first\:border-t:first-child {
  border-top-width: 1px;
}

.first\:pt-0:first-child {
  padding-top: 0px;
}

.last\:max-w-full:last-child {
  max-width: 100%;
}

.last\:border-0:last-child {
  border-width: 0px;
}

.visited\:text-hyperlink-visited:visited {
  color: rgb(83 0 133);
}

.visited\:text-link-visited:visited {
  color: rgb(76 29 149);
}

.active\:bg-base-canvas-backdrop\/80:active {
  background-color: rgb(243 244 246 / 0.8);
}

.active\:bg-brand-interaction-pressed:active {
  background-color: var(--color-brand-interaction-pressed);
}

.active\:text-interaction-link-active:active {
  --tw-text-opacity: 1;
  color: rgb(51 51 51 / var(--tw-text-opacity));
}

.has-\[\+_details\]\:border-b-0:has(+ details) {
  border-bottom-width: 0px;
}

.has-\[path\]\:fill-\[\#242425\]:has(path) {
  fill: #242425;
}

.has-\[path\]\:fill-\[\#ef3320\]:has(path) {
  fill: #ef3320;
}

.data-\[closed\]\:translate-y-full[data-closed] {
  --tw-translate-y: 100%;
  transform: translate(var(--tw-translate-x), var(--tw-translate-y))
    rotate(var(--tw-rotate)) skewX(var(--tw-skew-x)) skewY(var(--tw-skew-y))
    scaleX(var(--tw-scale-x)) scaleY(var(--tw-scale-y));
}

.data-\[closed\]\:opacity-0[data-closed] {
  opacity: 0;
}

.current\:bg-base-content-subtle[data-current] {
  --tw-bg-opacity: 1;
  background-color: rgb(75 85 99 / var(--tw-bg-opacity));
}

.current\:text-base-content-medium[data-current] {
  --tw-text-opacity: 1;
  color: rgb(31 41 55 / var(--tw-text-opacity));
}

.current\:text-white[data-current] {
  --tw-text-opacity: 1;
  color: rgb(255 255 255 / var(--tw-text-opacity));
}

.group:where([data-rac])[data-empty] .group-empty\:invisible {
  visibility: hidden;
}

.group:where(:not([data-rac])):empty .group-empty\:invisible {
  visibility: hidden;
}

.hover\:cursor-pointer:where([data-rac])[data-hovered] {
  cursor: pointer;
}

.hover\:border-gray-300:where([data-rac])[data-hovered] {
  --tw-border-opacity: 1;
  border-color: rgb(209 213 219 / var(--tw-border-opacity));
}

.hover\:bg-base-canvas-backdrop:where([data-rac])[data-hovered] {
  --tw-bg-opacity: 1;
  background-color: rgb(243 244 246 / var(--tw-bg-opacity));
}

.hover\:bg-base-canvas-backdrop\/50:where([data-rac])[data-hovered] {
  background-color: rgb(243 244 246 / 0.5);
}

.hover\:bg-base-canvas-inverse-overlay:where([data-rac])[data-hovered] {
  --tw-bg-opacity: 1;
  background-color: rgb(63 63 70 / var(--tw-bg-opacity));
}

.hover\:bg-base-canvas-inverse-overlay\/40:where([data-rac])[data-hovered] {
  background-color: rgb(63 63 70 / 0.4);
}

.hover\:bg-brand-interaction-hover:where([data-rac])[data-hovered] {
  background-color: var(--color-brand-interaction-hover);
}

.hover\:bg-gray-100:where([data-rac])[data-hovered] {
  --tw-bg-opacity: 1;
  background-color: rgb(243 244 246 / var(--tw-bg-opacity));
}

.hover\:bg-gray-50:where([data-rac])[data-hovered] {
  --tw-bg-opacity: 1;
  background-color: rgb(249 250 251 / var(--tw-bg-opacity));
}

.hover\:fill-\[\#4371d6\]:where([data-rac])[data-hovered] {
  fill: #4371d6;
}

.hover\:text-\[\#4371d6\]:where([data-rac])[data-hovered] {
  --tw-text-opacity: 1;
  color: rgb(67 113 214 / var(--tw-text-opacity));
}

.hover\:text-base-content-inverse:where([data-rac])[data-hovered] {
  --tw-text-opacity: 1;
  color: rgb(255 255 255 / var(--tw-text-opacity));
}

.hover\:text-brand-interaction:where([data-rac])[data-hovered] {
  color: var(--color-brand-interaction-default);
}

.hover\:text-brand-interaction-hover:where([data-rac])[data-hovered] {
  color: var(--color-brand-interaction-hover);
}

.hover\:text-gray-500:where([data-rac])[data-hovered] {
  --tw-text-opacity: 1;
  color: rgb(107 114 128 / var(--tw-text-opacity));
}

.hover\:text-gray-700:where([data-rac])[data-hovered] {
  --tw-text-opacity: 1;
  color: rgb(55 65 81 / var(--tw-text-opacity));
}

.hover\:text-hyperlink-hover:where([data-rac])[data-hovered] {
  --tw-text-opacity: 1;
  color: rgb(13 79 202 / var(--tw-text-opacity));
}

.hover\:text-link-hover:where([data-rac])[data-hovered] {
  --tw-text-opacity: 1;
  color: rgb(21 71 190 / var(--tw-text-opacity));
}

.hover\:underline:where([data-rac])[data-hovered] {
  text-decoration-line: underline;
}

.hover\:no-underline:where([data-rac])[data-hovered] {
  text-decoration-line: none;
}

.hover\:decoration-inherit:where([data-rac])[data-hovered] {
  text-decoration-color: inherit;
}

.hover\:decoration-transparent:where([data-rac])[data-hovered] {
  text-decoration-color: transparent;
}

.hover\:underline-offset-4:where([data-rac])[data-hovered] {
  text-underline-offset: 4px;
}

.hover\:opacity-80:where([data-rac])[data-hovered] {
  opacity: 0.8;
}

.hover\:current\:bg-base-content-subtle[data-current]:where(
    [data-rac]
  )[data-hovered] {
  --tw-bg-opacity: 1;
  background-color: rgb(75 85 99 / var(--tw-bg-opacity));
}

.current\:hover\:decoration-transparent:where(
    [data-rac]
  )[data-hovered][data-current] {
  text-decoration-color: transparent;
}

.hover\:cursor-pointer:where(:not([data-rac])):hover {
  cursor: pointer;
}

.hover\:border-gray-300:where(:not([data-rac])):hover {
  --tw-border-opacity: 1;
  border-color: rgb(209 213 219 / var(--tw-border-opacity));
}

.hover\:bg-base-canvas-backdrop:where(:not([data-rac])):hover {
  --tw-bg-opacity: 1;
  background-color: rgb(243 244 246 / var(--tw-bg-opacity));
}

.hover\:bg-base-canvas-backdrop\/50:where(:not([data-rac])):hover {
  background-color: rgb(243 244 246 / 0.5);
}

.hover\:bg-base-canvas-inverse-overlay:where(:not([data-rac])):hover {
  --tw-bg-opacity: 1;
  background-color: rgb(63 63 70 / var(--tw-bg-opacity));
}

.hover\:bg-base-canvas-inverse-overlay\/40:where(:not([data-rac])):hover {
  background-color: rgb(63 63 70 / 0.4);
}

.hover\:bg-brand-interaction-hover:where(:not([data-rac])):hover {
  background-color: var(--color-brand-interaction-hover);
}

.hover\:bg-gray-100:where(:not([data-rac])):hover {
  --tw-bg-opacity: 1;
  background-color: rgb(243 244 246 / var(--tw-bg-opacity));
}

.hover\:bg-gray-50:where(:not([data-rac])):hover {
  --tw-bg-opacity: 1;
  background-color: rgb(249 250 251 / var(--tw-bg-opacity));
}

.hover\:fill-\[\#4371d6\]:where(:not([data-rac])):hover {
  fill: #4371d6;
}

.hover\:text-\[\#4371d6\]:where(:not([data-rac])):hover {
  --tw-text-opacity: 1;
  color: rgb(67 113 214 / var(--tw-text-opacity));
}

.hover\:text-base-content-inverse:where(:not([data-rac])):hover {
  --tw-text-opacity: 1;
  color: rgb(255 255 255 / var(--tw-text-opacity));
}

.hover\:text-brand-interaction:where(:not([data-rac])):hover {
  color: var(--color-brand-interaction-default);
}

.hover\:text-brand-interaction-hover:where(:not([data-rac])):hover {
  color: var(--color-brand-interaction-hover);
}

.hover\:text-gray-500:where(:not([data-rac])):hover {
  --tw-text-opacity: 1;
  color: rgb(107 114 128 / var(--tw-text-opacity));
}

.hover\:text-gray-700:where(:not([data-rac])):hover {
  --tw-text-opacity: 1;
  color: rgb(55 65 81 / var(--tw-text-opacity));
}

.hover\:text-hyperlink-hover:where(:not([data-rac])):hover {
  --tw-text-opacity: 1;
  color: rgb(13 79 202 / var(--tw-text-opacity));
}

.hover\:text-link-hover:where(:not([data-rac])):hover {
  --tw-text-opacity: 1;
  color: rgb(21 71 190 / var(--tw-text-opacity));
}

.hover\:underline:where(:not([data-rac])):hover {
  text-decoration-line: underline;
}

.hover\:no-underline:where(:not([data-rac])):hover {
  text-decoration-line: none;
}

.hover\:decoration-inherit:where(:not([data-rac])):hover {
  text-decoration-color: inherit;
}

.hover\:decoration-transparent:where(:not([data-rac])):hover {
  text-decoration-color: transparent;
}

.hover\:underline-offset-4:where(:not([data-rac])):hover {
  text-underline-offset: 4px;
}

.hover\:opacity-80:where(:not([data-rac])):hover {
  opacity: 0.8;
}

.hover\:current\:bg-base-content-subtle[data-current]:where(
    :not([data-rac])
  ):hover {
  --tw-bg-opacity: 1;
  background-color: rgb(75 85 99 / var(--tw-bg-opacity));
}

.current\:hover\:decoration-transparent:where(
    :not([data-rac])
  ):hover[data-current] {
  text-decoration-color: transparent;
}

.group\/parent-item:where([data-rac])[data-hovered]
  .group-hover\/parent-item\:translate-x-1 {
  --tw-translate-x: 0.25rem;
  transform: translate(var(--tw-translate-x), var(--tw-translate-y))
    rotate(var(--tw-rotate)) skewX(var(--tw-skew-x)) skewY(var(--tw-skew-y))
    scaleX(var(--tw-scale-x)) scaleY(var(--tw-scale-y));
}

.group:where([data-rac])[data-hovered] .group-hover\:translate-x-1 {
  --tw-translate-x: 0.25rem;
  transform: translate(var(--tw-translate-x), var(--tw-translate-y))
    rotate(var(--tw-rotate)) skewX(var(--tw-skew-x)) skewY(var(--tw-skew-y))
    scaleX(var(--tw-scale-x)) scaleY(var(--tw-scale-y));
}

.group:where([data-rac])[data-hovered] .group-hover\:text-brand-canvas-inverse {
  color: var(--color-brand-canvas-inverse);
}

.group:where([data-rac])[data-hovered] .group-hover\:text-brand-interaction {
  color: var(--color-brand-interaction-default);
}

.group:where([data-rac])[data-hovered] .group-hover\:text-gray-600 {
  --tw-text-opacity: 1;
  color: rgb(75 85 99 / var(--tw-text-opacity));
}

.group:where([data-rac])[data-hovered] .group-hover\:text-link-hover {
  --tw-text-opacity: 1;
  color: rgb(21 71 190 / var(--tw-text-opacity));
}

.group:where([data-rac])[data-hovered] .group-hover\:underline {
  text-decoration-line: underline;
}

.group:where([data-rac])[data-hovered] .group-hover\:opacity-100 {
  opacity: 1;
}

.group:where([data-rac])[data-hovered] .group-hover\:drop-shadow-md {
  --tw-drop-shadow: drop-shadow(0 4px 3px rgb(0 0 0 / 0.07))
    drop-shadow(0 2px 2px rgb(0 0 0 / 0.06));
  filter: var(--tw-blur) var(--tw-brightness) var(--tw-contrast)
    var(--tw-grayscale) var(--tw-hue-rotate) var(--tw-invert) var(--tw-saturate)
    var(--tw-sepia) var(--tw-drop-shadow);
}

.group\/parent-item:where(:not([data-rac])):hover
  .group-hover\/parent-item\:translate-x-1 {
  --tw-translate-x: 0.25rem;
  transform: translate(var(--tw-translate-x), var(--tw-translate-y))
    rotate(var(--tw-rotate)) skewX(var(--tw-skew-x)) skewY(var(--tw-skew-y))
    scaleX(var(--tw-scale-x)) scaleY(var(--tw-scale-y));
}

.group:where(:not([data-rac])):hover .group-hover\:translate-x-1 {
  --tw-translate-x: 0.25rem;
  transform: translate(var(--tw-translate-x), var(--tw-translate-y))
    rotate(var(--tw-rotate)) skewX(var(--tw-skew-x)) skewY(var(--tw-skew-y))
    scaleX(var(--tw-scale-x)) scaleY(var(--tw-scale-y));
}

.group:where(:not([data-rac])):hover .group-hover\:text-brand-canvas-inverse {
  color: var(--color-brand-canvas-inverse);
}

.group:where(:not([data-rac])):hover .group-hover\:text-brand-interaction {
  color: var(--color-brand-interaction-default);
}

.group:where(:not([data-rac])):hover .group-hover\:text-gray-600 {
  --tw-text-opacity: 1;
  color: rgb(75 85 99 / var(--tw-text-opacity));
}

.group:where(:not([data-rac])):hover .group-hover\:text-link-hover {
  --tw-text-opacity: 1;
  color: rgb(21 71 190 / var(--tw-text-opacity));
}

.group:where(:not([data-rac])):hover .group-hover\:underline {
  text-decoration-line: underline;
}

.group:where(:not([data-rac])):hover .group-hover\:opacity-100 {
  opacity: 1;
}

.group:where(:not([data-rac])):hover .group-hover\:drop-shadow-md {
  --tw-drop-shadow: drop-shadow(0 4px 3px rgb(0 0 0 / 0.07))
    drop-shadow(0 2px 2px rgb(0 0 0 / 0.06));
  filter: var(--tw-blur) var(--tw-brightness) var(--tw-contrast)
    var(--tw-grayscale) var(--tw-hue-rotate) var(--tw-invert) var(--tw-saturate)
    var(--tw-sepia) var(--tw-drop-shadow);
}

.focus\:static:where([data-rac])[data-focused] {
  position: static;
}

.focus\:left-0:where([data-rac])[data-focused] {
  left: 0px;
}

.focus\:top-0:where([data-rac])[data-focused] {
  top: 0px;
}

.focus\:z-50:where([data-rac])[data-focused] {
  z-index: 50;
}

.focus\:h-auto:where([data-rac])[data-focused] {
  height: auto;
}

.focus\:w-full:where([data-rac])[data-focused] {
  width: 100%;
}

.focus\:border-site-primary:where([data-rac])[data-focused] {
  --tw-border-opacity: 1;
  border-color: rgb(247 143 30 / var(--tw-border-opacity));
}

.focus\:bg-utility-highlight:where([data-rac])[data-focused] {
  --tw-bg-opacity: 1;
  background-color: rgb(251 191 36 / var(--tw-bg-opacity));
}

.focus\:text-base-content-strong:where([data-rac])[data-focused] {
  --tw-text-opacity: 1;
  color: rgb(17 24 39 / var(--tw-text-opacity));
}

.focus\:decoration-transparent:where([data-rac])[data-focused] {
  text-decoration-color: transparent;
}

.focus\:outline-none:where([data-rac])[data-focused] {
  outline: 2px solid transparent;
  outline-offset: 2px;
}

.focus\:outline-0:where([data-rac])[data-focused] {
  outline-width: 0px;
}

.focus\:ring-2:where([data-rac])[data-focused] {
  --tw-ring-offset-shadow: var(--tw-ring-inset) 0 0 0
    var(--tw-ring-offset-width) var(--tw-ring-offset-color);
  --tw-ring-shadow: var(--tw-ring-inset) 0 0 0
    calc(2px + var(--tw-ring-offset-width)) var(--tw-ring-color);
  box-shadow: var(--tw-ring-offset-shadow), var(--tw-ring-shadow),
    var(--tw-shadow, 0 0 #0000);
}

.focus\:ring-inset:where([data-rac])[data-focused] {
  --tw-ring-inset: inset;
}

.focus\:ring-indigo-500:where([data-rac])[data-focused] {
  --tw-ring-opacity: 1;
  --tw-ring-color: rgb(99 102 241 / var(--tw-ring-opacity));
}

.focus\:ring-indigo-600:where([data-rac])[data-focused] {
  --tw-ring-opacity: 1;
  --tw-ring-color: rgb(79 70 229 / var(--tw-ring-opacity));
}

.focus\:ring-site-primary:where([data-rac])[data-focused] {
  --tw-ring-opacity: 1;
  --tw-ring-color: rgb(247 143 30 / var(--tw-ring-opacity));
}

.focus\:ring-offset-2:where([data-rac])[data-focused] {
  --tw-ring-offset-width: 2px;
}

.focus\:transition-none:where([data-rac])[data-focused] {
  transition-property: none;
}

.focus\:hover\:decoration-transparent:where([data-rac])[data-hovered]:where(
    [data-rac]
  )[data-focused] {
  text-decoration-color: transparent;
}

.focus\:hover\:decoration-transparent:where(:not([data-rac])):hover:where(
    [data-rac]
  )[data-focused] {
  text-decoration-color: transparent;
}

.focus\:static:where(:not([data-rac])):focus {
  position: static;
}

.focus\:left-0:where(:not([data-rac])):focus {
  left: 0px;
}

.focus\:top-0:where(:not([data-rac])):focus {
  top: 0px;
}

.focus\:z-50:where(:not([data-rac])):focus {
  z-index: 50;
}

.focus\:h-auto:where(:not([data-rac])):focus {
  height: auto;
}

.focus\:w-full:where(:not([data-rac])):focus {
  width: 100%;
}

.focus\:border-site-primary:where(:not([data-rac])):focus {
  --tw-border-opacity: 1;
  border-color: rgb(247 143 30 / var(--tw-border-opacity));
}

.focus\:bg-utility-highlight:where(:not([data-rac])):focus {
  --tw-bg-opacity: 1;
  background-color: rgb(251 191 36 / var(--tw-bg-opacity));
}

.focus\:text-base-content-strong:where(:not([data-rac])):focus {
  --tw-text-opacity: 1;
  color: rgb(17 24 39 / var(--tw-text-opacity));
}

.focus\:decoration-transparent:where(:not([data-rac])):focus {
  text-decoration-color: transparent;
}

.focus\:outline-none:where(:not([data-rac])):focus {
  outline: 2px solid transparent;
  outline-offset: 2px;
}

.focus\:outline-0:where(:not([data-rac])):focus {
  outline-width: 0px;
}

.focus\:ring-2:where(:not([data-rac])):focus {
  --tw-ring-offset-shadow: var(--tw-ring-inset) 0 0 0
    var(--tw-ring-offset-width) var(--tw-ring-offset-color);
  --tw-ring-shadow: var(--tw-ring-inset) 0 0 0
    calc(2px + var(--tw-ring-offset-width)) var(--tw-ring-color);
  box-shadow: var(--tw-ring-offset-shadow), var(--tw-ring-shadow),
    var(--tw-shadow, 0 0 #0000);
}

.focus\:ring-inset:where(:not([data-rac])):focus {
  --tw-ring-inset: inset;
}

.focus\:ring-indigo-500:where(:not([data-rac])):focus {
  --tw-ring-opacity: 1;
  --tw-ring-color: rgb(99 102 241 / var(--tw-ring-opacity));
}

.focus\:ring-indigo-600:where(:not([data-rac])):focus {
  --tw-ring-opacity: 1;
  --tw-ring-color: rgb(79 70 229 / var(--tw-ring-opacity));
}

.focus\:ring-site-primary:where(:not([data-rac])):focus {
  --tw-ring-opacity: 1;
  --tw-ring-color: rgb(247 143 30 / var(--tw-ring-opacity));
}

.focus\:ring-offset-2:where(:not([data-rac])):focus {
  --tw-ring-offset-width: 2px;
}

.focus\:transition-none:where(:not([data-rac])):focus {
  transition-property: none;
}

.focus\:hover\:decoration-transparent:where([data-rac])[data-hovered]:where(
    :not([data-rac])
  ):focus {
  text-decoration-color: transparent;
}

.focus\:hover\:decoration-transparent:where(:not([data-rac])):hover:where(
    :not([data-rac])
  ):focus {
  text-decoration-color: transparent;
}

.focus-visible\:-m-0:where([data-rac])[data-focus-visible] {
  margin: -0px;
}

.focus-visible\:-m-0\.5:where([data-rac])[data-focus-visible] {
  margin: -0.125rem;
}

.focus-visible\:border-utility-highlight:where([data-rac])[data-focus-visible] {
  --tw-border-opacity: 1;
  border-color: rgb(251 191 36 / var(--tw-border-opacity));
}

.focus-visible\:bg-base-canvas-inverse-overlay:where(
    [data-rac]
  )[data-focus-visible] {
  --tw-bg-opacity: 1;
  background-color: rgb(63 63 70 / var(--tw-bg-opacity));
}

.focus-visible\:bg-utility-highlight:where([data-rac])[data-focus-visible] {
  --tw-bg-opacity: 1;
  background-color: rgb(251 191 36 / var(--tw-bg-opacity));
}

.focus-visible\:p-0:where([data-rac])[data-focus-visible] {
  padding: 0px;
}

.focus-visible\:p-0\.5:where([data-rac])[data-focus-visible] {
  padding: 0.125rem;
}

.focus-visible\:text-base-content-strong:where([data-rac])[data-focus-visible] {
  --tw-text-opacity: 1;
  color: rgb(17 24 39 / var(--tw-text-opacity));
}

.focus-visible\:text-content-strong:where([data-rac])[data-focus-visible] {
  --tw-text-opacity: 1;
  color: rgb(44 46 52 / var(--tw-text-opacity));
}

.focus-visible\:decoration-transparent:where([data-rac])[data-focus-visible] {
  text-decoration-color: transparent;
}

.focus-visible\:shadow-focus-visible:where([data-rac])[data-focus-visible] {
  --tw-shadow: 0px -2px #fbbf24, 0 2px #111827;
  --tw-shadow-colored: 0px -2px var(--tw-shadow-color),
    0 2px var(--tw-shadow-color);
  box-shadow: var(--tw-ring-offset-shadow, 0 0 #0000),
    var(--tw-ring-shadow, 0 0 #0000), var(--tw-shadow);
}

.focus-visible\:shadow-none:where([data-rac])[data-focus-visible] {
  --tw-shadow: 0 0 #0000;
  --tw-shadow-colored: 0 0 #0000;
  box-shadow: var(--tw-ring-offset-shadow, 0 0 #0000),
    var(--tw-ring-shadow, 0 0 #0000), var(--tw-shadow);
}

.focus-visible\:outline-none:where([data-rac])[data-focus-visible] {
  outline: 2px solid transparent;
  outline-offset: 2px;
}

.focus-visible\:outline:where([data-rac])[data-focus-visible] {
  outline-style: solid;
}

.focus-visible\:outline-0:where([data-rac])[data-focus-visible] {
  outline-width: 0px;
}

.focus-visible\:outline-\[0\.75rem\]:where([data-rac])[data-focus-visible] {
  outline-width: 0.75rem;
}

.focus-visible\:outline-offset-\[-0\.75rem\]:where(
    [data-rac]
  )[data-focus-visible] {
  outline-offset: -0.75rem;
}

.focus-visible\:outline-utility-highlight:where(
    [data-rac]
  )[data-focus-visible] {
  outline-color: #fbbf24;
}

.focus-visible\:ring-\[0\.375rem\]:where([data-rac])[data-focus-visible] {
  --tw-ring-offset-shadow: var(--tw-ring-inset) 0 0 0
    var(--tw-ring-offset-width) var(--tw-ring-offset-color);
  --tw-ring-shadow: var(--tw-ring-inset) 0 0 0
    calc(0.375rem + var(--tw-ring-offset-width)) var(--tw-ring-color);
  box-shadow: var(--tw-ring-offset-shadow), var(--tw-ring-shadow),
    var(--tw-shadow, 0 0 #0000);
}

.focus-visible\:ring-utility-highlight:where([data-rac])[data-focus-visible] {
  --tw-ring-opacity: 1;
  --tw-ring-color: rgb(251 191 36 / var(--tw-ring-opacity));
}

.focus-visible\:transition-none:where([data-rac])[data-focus-visible] {
  transition-property: none;
}

.focus-visible\:hover\:decoration-transparent:where(
    [data-rac]
  )[data-hovered]:where([data-rac])[data-focus-visible] {
  text-decoration-color: transparent;
}

.focus-visible\:hover\:decoration-transparent:where(
    :not([data-rac])
  ):hover:where([data-rac])[data-focus-visible] {
  text-decoration-color: transparent;
}

.focus-visible\:-m-0:where(:not([data-rac])):focus-visible {
  margin: -0px;
}

.focus-visible\:-m-0\.5:where(:not([data-rac])):focus-visible {
  margin: -0.125rem;
}

.focus-visible\:border-utility-highlight:where(:not([data-rac])):focus-visible {
  --tw-border-opacity: 1;
  border-color: rgb(251 191 36 / var(--tw-border-opacity));
}

.focus-visible\:bg-base-canvas-inverse-overlay:where(
    :not([data-rac])
  ):focus-visible {
  --tw-bg-opacity: 1;
  background-color: rgb(63 63 70 / var(--tw-bg-opacity));
}

.focus-visible\:bg-utility-highlight:where(:not([data-rac])):focus-visible {
  --tw-bg-opacity: 1;
  background-color: rgb(251 191 36 / var(--tw-bg-opacity));
}

.focus-visible\:p-0:where(:not([data-rac])):focus-visible {
  padding: 0px;
}

.focus-visible\:p-0\.5:where(:not([data-rac])):focus-visible {
  padding: 0.125rem;
}

.focus-visible\:text-base-content-strong:where(:not([data-rac])):focus-visible {
  --tw-text-opacity: 1;
  color: rgb(17 24 39 / var(--tw-text-opacity));
}

.focus-visible\:text-content-strong:where(:not([data-rac])):focus-visible {
  --tw-text-opacity: 1;
  color: rgb(44 46 52 / var(--tw-text-opacity));
}

.focus-visible\:decoration-transparent:where(:not([data-rac])):focus-visible {
  text-decoration-color: transparent;
}

.focus-visible\:shadow-focus-visible:where(:not([data-rac])):focus-visible {
  --tw-shadow: 0px -2px #fbbf24, 0 2px #111827;
  --tw-shadow-colored: 0px -2px var(--tw-shadow-color),
    0 2px var(--tw-shadow-color);
  box-shadow: var(--tw-ring-offset-shadow, 0 0 #0000),
    var(--tw-ring-shadow, 0 0 #0000), var(--tw-shadow);
}

.focus-visible\:shadow-none:where(:not([data-rac])):focus-visible {
  --tw-shadow: 0 0 #0000;
  --tw-shadow-colored: 0 0 #0000;
  box-shadow: var(--tw-ring-offset-shadow, 0 0 #0000),
    var(--tw-ring-shadow, 0 0 #0000), var(--tw-shadow);
}

.focus-visible\:outline-none:where(:not([data-rac])):focus-visible {
  outline: 2px solid transparent;
  outline-offset: 2px;
}

.focus-visible\:outline:where(:not([data-rac])):focus-visible {
  outline-style: solid;
}

.focus-visible\:outline-0:where(:not([data-rac])):focus-visible {
  outline-width: 0px;
}

.focus-visible\:outline-\[0\.75rem\]:where(:not([data-rac])):focus-visible {
  outline-width: 0.75rem;
}

.focus-visible\:outline-offset-\[-0\.75rem\]:where(
    :not([data-rac])
  ):focus-visible {
  outline-offset: -0.75rem;
}

.focus-visible\:outline-utility-highlight:where(
    :not([data-rac])
  ):focus-visible {
  outline-color: #fbbf24;
}

.focus-visible\:ring-\[0\.375rem\]:where(:not([data-rac])):focus-visible {
  --tw-ring-offset-shadow: var(--tw-ring-inset) 0 0 0
    var(--tw-ring-offset-width) var(--tw-ring-offset-color);
  --tw-ring-shadow: var(--tw-ring-inset) 0 0 0
    calc(0.375rem + var(--tw-ring-offset-width)) var(--tw-ring-color);
  box-shadow: var(--tw-ring-offset-shadow), var(--tw-ring-shadow),
    var(--tw-shadow, 0 0 #0000);
}

.focus-visible\:ring-utility-highlight:where(:not([data-rac])):focus-visible {
  --tw-ring-opacity: 1;
  --tw-ring-color: rgb(251 191 36 / var(--tw-ring-opacity));
}

.focus-visible\:transition-none:where(:not([data-rac])):focus-visible {
  transition-property: none;
}

.focus-visible\:hover\:decoration-transparent:where(
    [data-rac]
  )[data-hovered]:where(:not([data-rac])):focus-visible {
  text-decoration-color: transparent;
}

.focus-visible\:hover\:decoration-transparent:where(
    :not([data-rac])
  ):hover:where(:not([data-rac])):focus-visible {
  text-decoration-color: transparent;
}

.group:where([data-rac])[data-focus-visible]
  .group-focus-visible\:bg-utility-highlight {
  --tw-bg-opacity: 1;
  background-color: rgb(251 191 36 / var(--tw-bg-opacity));
}

.group:where([data-rac])[data-focus-visible]
  .group-focus-visible\:fill-base-content-strong {
  fill: #111827;
}

.group:where([data-rac])[data-focus-visible]
  .group-focus-visible\:text-base-content-strong {
  --tw-text-opacity: 1;
  color: rgb(17 24 39 / var(--tw-text-opacity));
}

.group:where([data-rac])[data-focus-visible]
  .group-focus-visible\:decoration-transparent {
  text-decoration-color: transparent;
}

.group:where([data-rac])[data-focus-visible]
  .group-focus-visible\:shadow-focus-visible {
  --tw-shadow: 0px -2px #fbbf24, 0 2px #111827;
  --tw-shadow-colored: 0px -2px var(--tw-shadow-color),
    0 2px var(--tw-shadow-color);
  box-shadow: var(--tw-ring-offset-shadow, 0 0 #0000),
    var(--tw-ring-shadow, 0 0 #0000), var(--tw-shadow);
}

.group:where([data-rac])[data-focus-visible] .group-focus-visible\:outline-0 {
  outline-width: 0px;
}

.group:where([data-rac])[data-focus-visible]
  .group-focus-visible\:transition-none {
  transition-property: none;
}

.group:where(:not([data-rac])):focus-visible
  .group-focus-visible\:bg-utility-highlight {
  --tw-bg-opacity: 1;
  background-color: rgb(251 191 36 / var(--tw-bg-opacity));
}

.group:where(:not([data-rac])):focus-visible
  .group-focus-visible\:fill-base-content-strong {
  fill: #111827;
}

.group:where(:not([data-rac])):focus-visible
  .group-focus-visible\:text-base-content-strong {
  --tw-text-opacity: 1;
  color: rgb(17 24 39 / var(--tw-text-opacity));
}

.group:where(:not([data-rac])):focus-visible
  .group-focus-visible\:decoration-transparent {
  text-decoration-color: transparent;
}

.group:where(:not([data-rac])):focus-visible
  .group-focus-visible\:shadow-focus-visible {
  --tw-shadow: 0px -2px #fbbf24, 0 2px #111827;
  --tw-shadow-colored: 0px -2px var(--tw-shadow-color),
    0 2px var(--tw-shadow-color);
  box-shadow: var(--tw-ring-offset-shadow, 0 0 #0000),
    var(--tw-ring-shadow, 0 0 #0000), var(--tw-shadow);
}

.group:where(:not([data-rac])):focus-visible .group-focus-visible\:outline-0 {
  outline-width: 0px;
}

.group:where(:not([data-rac])):focus-visible
  .group-focus-visible\:transition-none {
  transition-property: none;
}

.group:where([data-rac])[data-focus-visible]
  .group-focus-visible\:hover\:decoration-transparent:where(
    [data-rac]
  )[data-hovered] {
  text-decoration-color: transparent;
}

.group:where(:not([data-rac])):focus-visible
  .group-focus-visible\:hover\:decoration-transparent:where(
    [data-rac]
  )[data-hovered] {
  text-decoration-color: transparent;
}

.group:where([data-rac])[data-focus-visible]
  .group-focus-visible\:hover\:decoration-transparent:where(
    :not([data-rac])
  ):hover {
  text-decoration-color: transparent;
}

.group:where(:not([data-rac])):focus-visible
  .group-focus-visible\:hover\:decoration-transparent:where(
    :not([data-rac])
  ):hover {
  text-decoration-color: transparent;
}

.group[data-pressed]
  .group-pressed\:\[--color\:theme\(colors\.base\.divider\.strong\)\] {
  --color: #9ca3af;
}

.group[data-pressed]
  .group-pressed\:\[--color\:theme\(colors\.brand\.interaction\.pressed\)\] {
  --color: var(--color-brand-interaction-pressed);
}

.group[data-pressed] .group-pressed\:\[--color\:theme\(colors\.red\.800\)\] {
  --color: #991b1b;
}

.disabled\:text-interaction-support-placeholder:where(
    [data-rac]
  )[data-disabled] {
  --tw-text-opacity: 1;
  color: rgb(131 136 148 / var(--tw-text-opacity));
}

.disabled\:text-interaction-support-placeholder:where(
    :not([data-rac])
  ):disabled {
  --tw-text-opacity: 1;
  color: rgb(131 136 148 / var(--tw-text-opacity));
}

.group:where([data-rac])[data-disabled] .group-disabled\:text-gray-400 {
  --tw-text-opacity: 1;
  color: rgb(156 163 175 / var(--tw-text-opacity));
}

.group:where(:not([data-rac])):disabled .group-disabled\:text-gray-400 {
  --tw-text-opacity: 1;
  color: rgb(156 163 175 / var(--tw-text-opacity));
}

@media (prefers-reduced-motion: reduce) {
  .motion-reduce\:animate-none {
    animation: none;
  }

  .motion-reduce\:transition-none {
    transition-property: none;
  }
}

@media not all and (min-width: 768px) {
  .max-md\:col-span-full {
    grid-column: 1 / -1;
  }

  .max-md\:row-span-1 {
    grid-row: span 1 / span 1;
  }

  .max-md\:row-span-2 {
    grid-row: span 2 / span 2;
  }

  .max-md\:gap-y-5 {
    row-gap: 1.25rem;
  }

  .max-md\:border-b {
    border-bottom-width: 1px;
  }

  .max-md\:border-b-base-divider-subtle {
    --tw-border-opacity: 1;
    border-bottom-color: rgb(226 232 240 / var(--tw-border-opacity));
  }

  .max-md\:px-5 {
    padding-left: 1.25rem;
    padding-right: 1.25rem;
  }
}

@media (min-width: 576px) {
  .xs\:py-24 {
    padding-top: 6rem;
    padding-bottom: 6rem;
  }
}

@media (min-width: 640px) {
  .sm\:static {
    position: static;
  }

  .sm\:inset-auto {
    inset: auto;
  }

  .sm\:mx-10 {
    margin-left: 2.5rem;
    margin-right: 2.5rem;
  }

  .sm\:my-5 {
    margin-top: 1.25rem;
    margin-bottom: 1.25rem;
  }

  .sm\:ml-6 {
    margin-left: 1.5rem;
  }

  .sm\:flex {
    display: flex;
  }

  .sm\:grid {
    display: grid;
  }

  .sm\:hidden {
    display: none;
  }

  .sm\:aspect-\[2\/1\] {
    aspect-ratio: 2/1;
  }

  .sm\:h-\[240px\] {
    height: 240px;
  }

  .sm\:h-\[28\.5rem\] {
    height: 28.5rem;
  }

  .sm\:min-h-\[22\.5rem\] {
    min-height: 22.5rem;
  }

  .sm\:w-3\/5 {
    width: 60%;
  }

  .sm\:w-\[200px\] {
    width: 200px;
  }

  .sm\:flex-row {
    flex-direction: row;
  }

  .sm\:flex-row-reverse {
    flex-direction: row-reverse;
  }

  .sm\:items-start {
    align-items: flex-start;
  }

  .sm\:items-stretch {
    align-items: stretch;
  }

  .sm\:justify-start {
    justify-content: flex-start;
  }

  .sm\:gap-0 {
    gap: 0px;
  }

  .sm\:gap-10 {
    gap: 2.5rem;
  }

  .sm\:gap-2 {
    gap: 0.5rem;
  }

  .sm\:space-x-8 > :not([hidden]) ~ :not([hidden]) {
    --tw-space-x-reverse: 0;
    margin-right: calc(2rem * var(--tw-space-x-reverse));
    margin-left: calc(2rem * calc(1 - var(--tw-space-x-reverse)));
  }

  .sm\:rounded-md {
    border-radius: 0.375rem;
  }

  .sm\:\!px-0 {
    padding-left: 0px !important;
    padding-right: 0px !important;
  }

  .sm\:px-0 {
    padding-left: 0px;
    padding-right: 0px;
  }

  .sm\:px-10 {
    padding-left: 2.5rem;
    padding-right: 2.5rem;
  }

  .sm\:px-6 {
    padding-left: 1.5rem;
    padding-right: 1.5rem;
  }

  .sm\:py-32 {
    padding-top: 8rem;
    padding-bottom: 8rem;
  }

  .sm\:pr-0 {
    padding-right: 0px;
  }

  .sm\:pt-12 {
    padding-top: 3rem;
  }

  .sm\:text-4xl {
    font-size: 2.25rem;
    line-height: 2.5rem;
  }

  .sm\:text-lg {
    font-size: 1.125rem;
    line-height: 1.75rem;
  }

  .sm\:leading-6 {
    line-height: 1.5rem;
  }
}

@media (min-width: 768px) {
  .md\:right-7 {
    right: 1.75rem;
  }

  .md\:top-3 {
    top: 0.75rem;
  }

  .md\:top-3\.5 {
    top: 0.875rem;
  }

  .md\:col-span-1 {
    grid-column: span 1 / span 1;
  }

  .md\:col-span-2 {
    grid-column: span 2 / span 2;
  }

  .md\:col-span-3 {
    grid-column: span 3 / span 3;
  }

  .md\:col-span-4 {
    grid-column: span 4 / span 4;
  }

  .md\:col-span-6 {
    grid-column: span 6 / span 6;
  }

  .md\:row-span-2 {
    grid-row: span 2 / span 2;
  }

  .md\:mx-0 {
    margin-left: 0px;
    margin-right: 0px;
  }

  .md\:mx-10 {
    margin-left: 2.5rem;
    margin-right: 2.5rem;
  }

  .md\:mx-auto {
    margin-left: auto;
    margin-right: auto;
  }

  .md\:-mt-\[10rem\] {
    margin-top: -10rem;
  }

  .md\:-mt-px {
    margin-top: -1px;
  }

  .md\:mb-2 {
    margin-bottom: 0.5rem;
  }

  .md\:ml-4 {
    margin-left: 1rem;
  }

  .md\:ml-\[-1\.25rem\] {
    margin-left: -1.25rem;
  }

  .md\:mt-0 {
    margin-top: 0px;
  }

  .md\:mt-6 {
    margin-top: 1.5rem;
  }

  .md\:block {
    display: block;
  }

  .md\:flex {
    display: flex;
  }

  .md\:grid {
    display: grid;
  }

  .md\:hidden {
    display: none;
  }

  .md\:aspect-\[2\/1\] {
    aspect-ratio: 2/1;
  }

  .md\:h-4 {
    height: 1rem;
  }

  .md\:w-1\/2 {
    width: 50%;
  }

  .md\:min-w-\[67\%\] {
    min-width: 67%;
  }

  .md\:max-w-3xl {
    max-width: 48rem;
  }

  .md\:max-w-\[760px\] {
    max-width: 760px;
  }

  .md\:max-w-\[calc\(100\%-5rem\)\] {
    max-width: calc(100% - 5rem);
  }

  .md\:flex-1 {
    flex: 1 1 0%;
  }

  .md\:basis-\[calc\(\(100\%-2\.5rem\)\/2\)\] {
    flex-basis: calc((100% - 2.5rem) / 2);
  }

  .md\:basis-\[calc\(\(100\%-5rem\)\/3\)\] {
    flex-basis: calc((100% - 5rem) / 3);
  }

  .md\:basis-\[calc\(\(100\%-7\.5rem\)\/4\)\] {
    flex-basis: calc((100% - 7.5rem) / 4);
  }

  .md\:basis-full {
    flex-basis: 100%;
  }

  .md\:grid-cols-2 {
    grid-template-columns: repeat(2, minmax(0, 1fr));
  }

  .md\:grid-cols-3 {
    grid-template-columns: repeat(3, minmax(0, 1fr));
  }

  .md\:grid-cols-6 {
    grid-template-columns: repeat(6, minmax(0, 1fr));
  }

  .md\:flex-row {
    flex-direction: row;
  }

  .md\:flex-col {
    flex-direction: column;
  }

  .md\:items-start {
    align-items: flex-start;
  }

  .md\:items-center {
    align-items: center;
  }

  .md\:justify-between {
    justify-content: space-between;
  }

  .md\:justify-items-end {
    justify-items: end;
  }

  .md\:gap-1 {
    gap: 0.25rem;
  }

  .md\:gap-1\.5 {
    gap: 0.375rem;
  }

  .md\:gap-10 {
    gap: 2.5rem;
  }

  .md\:gap-12 {
    gap: 3rem;
  }

  .md\:gap-2 {
    gap: 0.5rem;
  }

  .md\:gap-3 {
    gap: 0.75rem;
  }

  .md\:gap-6 {
    gap: 1.5rem;
  }

  .md\:gap-7 {
    gap: 1.75rem;
  }

  .md\:gap-9 {
    gap: 2.25rem;
  }

  .md\:gap-\[38px\] {
    gap: 38px;
  }

  .md\:gap-x-10 {
    -moz-column-gap: 2.5rem;
    column-gap: 2.5rem;
  }

  .md\:gap-x-16 {
    -moz-column-gap: 4rem;
    column-gap: 4rem;
  }

  .md\:gap-y-12 {
    row-gap: 3rem;
  }

  .md\:gap-y-2 {
    row-gap: 0.5rem;
  }

  .md\:gap-y-5 {
    row-gap: 1.25rem;
  }

  .md\:border-r {
    border-right-width: 1px;
  }

  .md\:border-r-base-divider-subtle {
    --tw-border-opacity: 1;
    border-right-color: rgb(226 232 240 / var(--tw-border-opacity));
  }

  .md\:p-12 {
    padding: 3rem;
  }

  .md\:p-16 {
    padding: 4rem;
  }

  .md\:\!px-0 {
    padding-left: 0px !important;
    padding-right: 0px !important;
  }

  .md\:px-10 {
    padding-left: 2.5rem;
    padding-right: 2.5rem;
  }

  .md\:px-12 {
    padding-left: 3rem;
    padding-right: 3rem;
  }

  .md\:py-16 {
    padding-top: 4rem;
    padding-bottom: 4rem;
  }

  .md\:py-5 {
    padding-top: 1.25rem;
    padding-bottom: 1.25rem;
  }

  .md\:py-6 {
    padding-top: 1.5rem;
    padding-bottom: 1.5rem;
  }

  .md\:pb-12 {
    padding-bottom: 3rem;
  }

  .md\:pb-20 {
    padding-bottom: 5rem;
  }

  .md\:pb-24 {
    padding-bottom: 6rem;
  }

  .md\:pr-5 {
    padding-right: 1.25rem;
  }

  .md\:pt-0 {
    padding-top: 0px;
  }

  .md\:pt-16 {
    padding-top: 4rem;
  }

  .md\:text-center {
    text-align: center;
  }

  .md\:text-5xl {
    font-size: 3rem;
    line-height: 1;
  }

  .md\:text-\[2\.25rem\] {
    font-size: 2.25rem;
  }

  @media not all and (min-width: 1024px) {
    .md\:max-lg\:w-\[70px\] {
      width: 70px;
    }

    .md\:max-lg\:grid-cols-\[auto\2c auto\2c auto\] {
      grid-template-columns: auto auto auto;
    }

    .md\:max-lg\:gap-x-6 {
      -moz-column-gap: 1.5rem;
      column-gap: 1.5rem;
    }

    .md\:max-lg\:text-right {
      text-align: right;
    }
  }
}

@media (min-width: 1024px) {
  .lg\:absolute {
    position: absolute;
  }

  .lg\:col-span-12 {
    grid-column: span 12 / span 12;
  }

  .lg\:col-span-3 {
    grid-column: span 3 / span 3;
  }

  .lg\:col-span-5 {
    grid-column: span 5 / span 5;
  }

  .lg\:col-span-7 {
    grid-column: span 7 / span 7;
  }

  .lg\:col-span-8 {
    grid-column: span 8 / span 8;
  }

  .lg\:col-span-9 {
    grid-column: span 9 / span 9;
  }

  .lg\:mx-0 {
    margin-left: 0px;
    margin-right: 0px;
  }

  .lg\:mx-auto {
    margin-left: auto;
    margin-right: auto;
  }

  .lg\:-mt-\[17\.85rem\] {
    margin-top: -17.85rem;
  }

  .lg\:mb-2 {
    margin-bottom: 0.5rem;
  }

  .lg\:ml-1 {
    margin-left: 0.25rem;
  }

  .lg\:ml-1\.5 {
    margin-left: 0.375rem;
  }

  .lg\:ml-24 {
    margin-left: 6rem;
  }

  .lg\:mr-24 {
    margin-right: 6rem;
  }

  .lg\:mt-\[0\.2rem\] {
    margin-top: 0.2rem;
  }

  .lg\:block {
    display: block;
  }

  .lg\:flex {
    display: flex;
  }

  .lg\:inline-flex {
    display: inline-flex;
  }

  .lg\:grid {
    display: grid;
  }

  .lg\:hidden {
    display: none;
  }

  .lg\:aspect-\[2\/1\] {
    aspect-ratio: 2/1;
  }

  .lg\:aspect-\[2\/3\] {
    aspect-ratio: 2/3;
  }

  .lg\:aspect-\[3\/2\] {
    aspect-ratio: 3/2;
  }

  .lg\:aspect-square {
    aspect-ratio: 1 / 1;
  }

  .lg\:h-16 {
    height: 4rem;
  }

  .lg\:h-auto {
    height: auto;
  }

  .lg\:max-h-full {
    max-height: 100%;
  }

  .lg\:min-h-0 {
    min-height: 0px;
  }

  .lg\:min-h-\[31\.25rem\] {
    min-height: 31.25rem;
  }

  .lg\:min-h-\[4\.25rem\] {
    min-height: 4.25rem;
  }

  .lg\:w-1\/2 {
    width: 50%;
  }

  .lg\:w-4 {
    width: 1rem;
  }

  .lg\:w-5 {
    width: 1.25rem;
  }

  .lg\:w-64 {
    width: 16rem;
  }

  .lg\:w-\[1\.125rem\] {
    width: 1.125rem;
  }

  .lg\:w-\[140px\] {
    width: 140px;
  }

  .lg\:w-\[66\.67\%\] {
    width: 66.67%;
  }

  .lg\:w-auto {
    width: auto;
  }

  .lg\:w-fit {
    width: -moz-fit-content;
    width: fit-content;
  }

  .lg\:w-full {
    width: 100%;
  }

  .lg\:min-w-\[50\%\] {
    min-width: 50%;
  }

  .lg\:max-w-3xl {
    max-width: 48rem;
  }

  .lg\:max-w-\[620px\] {
    max-width: 620px;
  }

  .lg\:max-w-\[66\.67\%\] {
    max-width: 66.67%;
  }

  .lg\:max-w-\[660px\] {
    max-width: 660px;
  }

  .lg\:max-w-none {
    max-width: none;
  }

  .lg\:grid-cols-12 {
    grid-template-columns: repeat(12, minmax(0, 1fr));
  }

  .lg\:grid-cols-2 {
    grid-template-columns: repeat(2, minmax(0, 1fr));
  }

  .lg\:grid-cols-3 {
    grid-template-columns: repeat(3, minmax(0, 1fr));
  }

  .lg\:grid-cols-4 {
    grid-template-columns: repeat(4, minmax(0, 1fr));
  }

  .lg\:grid-cols-5 {
    grid-template-columns: repeat(5, minmax(0, 1fr));
  }

  .lg\:grid-cols-\[repeat\(auto-fit\2c _minmax\(300px\2c 1fr\)\)\] {
    grid-template-columns: repeat(auto-fit, minmax(300px, 1fr));
  }

  .lg\:flex-row {
    flex-direction: row;
  }

  .lg\:flex-col {
    flex-direction: column;
  }

  .lg\:content-center {
    align-content: center;
  }

  .lg\:items-start {
    align-items: flex-start;
  }

  .lg\:items-end {
    align-items: flex-end;
  }

  .lg\:justify-end {
    justify-content: flex-end;
  }

  .lg\:gap-10 {
    gap: 2.5rem;
  }

  .lg\:gap-11 {
    gap: 2.75rem;
  }

  .lg\:gap-12 {
    gap: 3rem;
  }

  .lg\:gap-2 {
    gap: 0.5rem;
  }

  .lg\:gap-4 {
    gap: 1rem;
  }

  .lg\:gap-40 {
    gap: 10rem;
  }

  .lg\:gap-6 {
    gap: 1.5rem;
  }

  .lg\:gap-8 {
    gap: 2rem;
  }

  .lg\:gap-x-16 {
    -moz-column-gap: 4rem;
    column-gap: 4rem;
  }

  .lg\:gap-y-12 {
    row-gap: 3rem;
  }

  .lg\:justify-self-start {
    justify-self: start;
  }

  .lg\:justify-self-end {
    justify-self: end;
  }

  .lg\:\!px-10 {
    padding-left: 2.5rem !important;
    padding-right: 2.5rem !important;
  }

  .lg\:px-10 {
    padding-left: 2.5rem;
    padding-right: 2.5rem;
  }

  .lg\:px-6 {
    padding-left: 1.5rem;
    padding-right: 1.5rem;
  }

  .lg\:px-8 {
    padding-left: 2rem;
    padding-right: 2rem;
  }

  .lg\:py-16 {
    padding-top: 4rem;
    padding-bottom: 4rem;
  }

  .lg\:py-24 {
    padding-top: 6rem;
    padding-bottom: 6rem;
  }

  .lg\:py-8 {
    padding-top: 2rem;
    padding-bottom: 2rem;
  }

  .lg\:pb-10 {
    padding-bottom: 2.5rem;
  }

  .lg\:pb-12 {
    padding-bottom: 3rem;
  }

  .lg\:pb-16 {
    padding-bottom: 4rem;
  }

  .lg\:pl-10 {
    padding-left: 2.5rem;
  }

  .lg\:pl-24 {
    padding-left: 6rem;
  }

  .lg\:pr-10 {
    padding-right: 2.5rem;
  }

  .lg\:pr-12 {
    padding-right: 3rem;
  }

  .lg\:pr-24 {
    padding-right: 6rem;
  }

  .lg\:pt-10 {
    padding-top: 2.5rem;
  }

  .lg\:pt-12 {
    padding-top: 3rem;
  }

  .lg\:text-\[0\.875rem\] {
    font-size: 0.875rem;
  }

  .lg\:text-\[1\.125rem\] {
    font-size: 1.125rem;
  }

  .lg\:text-\[1\.25rem\] {
    font-size: 1.25rem;
  }

  .lg\:text-\[1\.5rem\] {
    font-size: 1.5rem;
  }

  .lg\:text-\[1rem\] {
    font-size: 1rem;
  }

  .lg\:text-\[3rem\] {
    font-size: 3rem;
  }

  .lg\:text-\[4\.25rem\] {
    font-size: 4.25rem;
  }

  .lg\:text-base {
    font-size: 1rem;
    line-height: 1.5rem;
  }

  .lg\:text-sm {
    font-size: 0.875rem;
    line-height: 1.25rem;
  }

  .lg\:leading-6 {
    line-height: 1.5rem;
  }

  .lg\:leading-\[1\.1\] {
    line-height: 1.1;
  }

  .lg\:\[grid-template-areas\:\'content_img\'\] {
    grid-template-areas: "content img";
  }

  .lg\:\[grid-template-areas\:\'img_content\'\] {
    grid-template-areas: "img content";
  }

  .lg\:\[grid-template-rows\:auto\] {
    grid-template-rows: auto;
  }
}

@media (min-width: 1240px) {
  .xl\:max-w-7xl {
    max-width: 80rem;
  }

  .xl\:gap-10 {
    gap: 2.5rem;
  }

  .xl\:gap-20 {
    gap: 5rem;
  }

  .xl\:from-\[rgba\(0\2c 0\2c 0\2c 100\%\)\] {
    --tw-gradient-from: rgba(0, 0, 0, 100%) var(--tw-gradient-from-position);
    --tw-gradient-to: rgba(0, 0, 0, 0) var(--tw-gradient-to-position);
    --tw-gradient-stops: var(--tw-gradient-from), var(--tw-gradient-to);
  }
}

@media (forced-colors: active) {
  .forced-colors\:border-\[ButtonBorder\] {
    border-color: ButtonBorder;
  }

  .forced-colors\:border-\[GrayText\] {
    border-color: GrayText;
  }

  .forced-colors\:border-\[Mark\] {
    border-color: Mark;
  }

  .forced-colors\:bg-\[Field\] {
    background-color: Field;
  }

  .forced-colors\:text-\[ButtonText\] {
    color: ButtonText;
  }

  .forced-colors\:text-\[GrayText\] {
    color: GrayText;
  }

  .forced-colors\:text-\[HighlightText\] {
    color: HighlightText;
  }

  .forced-colors\:\!\[--color\:GrayText\] {
    --color: GrayText !important;
  }

  .forced-colors\:\!\[--color\:Highlight\] {
    --color: Highlight !important;
  }

  .forced-colors\:\!\[--color\:Mark\] {
    --color: Mark !important;
  }

  .group:where([data-rac])[data-disabled]
    .forced-colors\:group-disabled\:text-\[GrayText\] {
    color: GrayText;
  }

  .group:where(:not([data-rac])):disabled
    .forced-colors\:group-disabled\:text-\[GrayText\] {
    color: GrayText;
  }
}

.\[\&\+details\]\:mt-0 + details {
  margin-top: 0px;
}

.\[\&\.minus\]\:hidden.minus {
  display: none;
}

.group:where([data-rac])[data-open] .\[\&\.minus\]\:group-open\:block.minus {
  display: block;
}

.group:where(:not([data-rac]))[open] .\[\&\.minus\]\:group-open\:block.minus {
  display: block;
}

.\[\&\.plus\]\:block.plus {
  display: block;
}

.group:where([data-rac])[data-open] .\[\&\.plus\]\:group-open\:hidden.plus {
  display: none;
}

.group:where(:not([data-rac]))[open] .\[\&\.plus\]\:group-open\:hidden.plus {
  display: none;
}

.\[\&\:\:-webkit-search-cancel-button\]\:hidden::-webkit-search-cancel-button {
  display: none;
}

.\[\&\:not\(\:first-child\)\]\:mt-0:not(:first-child) {
  margin-top: 0px;
}

.\[\&\:not\(\:first-child\)\]\:mt-14:not(:first-child) {
  margin-top: 3.5rem;
}

.\[\&\:not\(\:first-child\)\]\:mt-6:not(:first-child) {
  margin-top: 1.5rem;
}

.\[\&\:not\(\:first-child\)\]\:mt-7:not(:first-child) {
  margin-top: 1.75rem;
}

.\[\&\:not\(\:first-child\)\]\:mt-8:not(:first-child) {
  margin-top: 2rem;
}

.\[\&\:not\(\:first-child\)\]\:mt-9:not(:first-child) {
  margin-top: 2.25rem;
}

.\[\&\:not\(\:last-child\)\]\:mb-0:not(:last-child) {
  margin-bottom: 0px;
}

.\[\&\:not\(\:last-child\)\]\:mb-6:not(:last-child) {
  margin-bottom: 1.5rem;
}

.\[\&_\.component-content\]\:mx-auto .component-content {
  margin-left: auto;
  margin-right: auto;
}

.\[\&_\.component-content\]\:max-w-screen-xl .component-content {
  max-width: 1240px;
}

.\[\&_\.component-content\]\:px-6 .component-content {
  padding-left: 1.5rem;
  padding-right: 1.5rem;
}

@media (min-width: 768px) {
  .\[\&_\.component-content\]\:md\:px-10 .component-content {
    padding-left: 2.5rem;
    padding-right: 2.5rem;
  }
}

.\[\&_\>_p\]\:inline > p {
  display: inline;
}

.\[\&_\>_tbody_\>_tr\:nth-child\(odd\)_\>_td\]\:bg-base-canvas-alt
  > tbody
  > tr:nth-child(odd)
  > td {
  --tw-bg-opacity: 1;
  background-color: rgb(249 250 251 / var(--tw-bg-opacity));
}

.after\:\[\&_a\[target\*\=\"blank\"\]\]\:content-\[\'_\2197\'\]
  a[target*="blank"]::after {
  --tw-content: " ↗";
  content: var(--tw-content);
}

.\[\&_a\]\:text-link a {
  --tw-text-opacity: 1;
  color: rgb(26 86 229 / var(--tw-text-opacity));
}

.\[\&_a\]\:underline a {
  text-decoration-line: underline;
}

.\[\&_a\]\:outline-none a {
  outline: 2px solid transparent;
  outline-offset: 2px;
}

.visited\:\[\&_a\]\:text-link-visited a:visited {
  color: rgb(76 29 149);
}

.hover\:\[\&_a\]\:text-link-hover a:where([data-rac])[data-hovered] {
  --tw-text-opacity: 1;
  color: rgb(21 71 190 / var(--tw-text-opacity));
}

.hover\:\[\&_a\]\:text-link-hover a:where(:not([data-rac])):hover {
  --tw-text-opacity: 1;
  color: rgb(21 71 190 / var(--tw-text-opacity));
}

.focus-visible\:\[\&_a\]\:bg-utility-highlight
  a:where([data-rac])[data-focus-visible] {
  --tw-bg-opacity: 1;
  background-color: rgb(251 191 36 / var(--tw-bg-opacity));
}

.focus-visible\:\[\&_a\]\:text-base-content-strong
  a:where([data-rac])[data-focus-visible] {
  --tw-text-opacity: 1;
  color: rgb(17 24 39 / var(--tw-text-opacity));
}

.focus-visible\:\[\&_a\]\:decoration-transparent
  a:where([data-rac])[data-focus-visible] {
  text-decoration-color: transparent;
}

.focus-visible\:\[\&_a\]\:shadow-focus-visible
  a:where([data-rac])[data-focus-visible] {
  --tw-shadow: 0px -2px #fbbf24, 0 2px #111827;
  --tw-shadow-colored: 0px -2px var(--tw-shadow-color),
    0 2px var(--tw-shadow-color);
  box-shadow: var(--tw-ring-offset-shadow, 0 0 #0000),
    var(--tw-ring-shadow, 0 0 #0000), var(--tw-shadow);
}

.focus-visible\:\[\&_a\]\:transition-none
  a:where([data-rac])[data-focus-visible] {
  transition-property: none;
}

.focus-visible\:\[\&_a\]\:bg-utility-highlight
  a:where(:not([data-rac])):focus-visible {
  --tw-bg-opacity: 1;
  background-color: rgb(251 191 36 / var(--tw-bg-opacity));
}

.focus-visible\:\[\&_a\]\:text-base-content-strong
  a:where(:not([data-rac])):focus-visible {
  --tw-text-opacity: 1;
  color: rgb(17 24 39 / var(--tw-text-opacity));
}

.focus-visible\:\[\&_a\]\:decoration-transparent
  a:where(:not([data-rac])):focus-visible {
  text-decoration-color: transparent;
}

.focus-visible\:\[\&_a\]\:shadow-focus-visible
  a:where(:not([data-rac])):focus-visible {
  --tw-shadow: 0px -2px #fbbf24, 0 2px #111827;
  --tw-shadow-colored: 0px -2px var(--tw-shadow-color),
    0 2px var(--tw-shadow-color);
  box-shadow: var(--tw-ring-offset-shadow, 0 0 #0000),
    var(--tw-ring-shadow, 0 0 #0000), var(--tw-shadow);
}

.focus-visible\:\[\&_a\]\:transition-none
  a:where(:not([data-rac])):focus-visible {
  transition-property: none;
}

.\[\&_li\]\:my-0 li {
  margin-top: 0px;
  margin-bottom: 0px;
}

.\[\&_li\]\:mb-4 li {
  margin-bottom: 1rem;
}

.\[\&_li\]\:mt-0 li {
  margin-top: 0px;
}

.\[\&_li\]\:pl-1 li {
  padding-left: 0.25rem;
}

.\[\&_ol\]\:mt-0 ol {
  margin-top: 0px;
}

.\[\&_ol\]\:ps-5 ol {
  padding-inline-start: 1.25rem;
}

.\[\&_ul\]\:mt-0 ul {
  margin-top: 0px;
}

.\[\&_ul\]\:ps-5 ul {
  padding-inline-start: 1.25rem;
}<|MERGE_RESOLUTION|>--- conflicted
+++ resolved
@@ -1463,6 +1463,10 @@
   -webkit-line-clamp: 3;
 }
 
+.\!block {
+  display: block !important;
+}
+
 .block {
   display: block;
 }
@@ -1483,12 +1487,20 @@
   display: inline-flex;
 }
 
+.\!table {
+  display: table !important;
+}
+
 .table {
   display: table;
 }
 
 .table-row {
   display: table-row;
+}
+
+.\!grid {
+  display: grid !important;
 }
 
 .grid {
@@ -1865,13 +1877,12 @@
   max-width: 128px;
 }
 
-<<<<<<< HEAD
+.max-w-\[180px\] {
+  max-width: 180px;
+}
+
 .max-w-\[24\.5rem\] {
   max-width: 24.5rem;
-=======
-.max-w-\[180px\] {
-  max-width: 180px;
->>>>>>> 2caa269c
 }
 
 .max-w-\[47\.5rem\] {
@@ -4035,6 +4046,10 @@
   --color: #b91c1c;
 }
 
+.\[a-zA-Z0-9\:\\\\-\\\\\._\$\] {
+  a-z-a--z0-9: \\-\\.$;
+}
+
 .\[dgs\:123456\] {
   dgs: 123456;
 }
@@ -4059,7 +4074,6 @@
   dgs: d 688b934f82c1059ed0a6993d2a829089;
 }
 
-<<<<<<< HEAD
 .\[dgs\:description\] {
   dgs: description;
 }
@@ -4080,8 +4094,6 @@
   dgs: other information;
 }
 
-=======
->>>>>>> 2caa269c
 .\[dgs\:test-123\] {
   dgs: test-123;
 }
