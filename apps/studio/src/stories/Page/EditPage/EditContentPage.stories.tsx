--- conflicted
+++ resolved
@@ -112,7 +112,6 @@
       canvas.getByRole("button", { name: /Add a block of text/i }),
     )
   },
-<<<<<<< HEAD
 }
 
 export const LinkModal: Story = {
@@ -123,6 +122,16 @@
 
     await userEvent.click(canvas.getByRole("button", { name: /link/i }))
   },
-=======
->>>>>>> f36ab4d6
+}
+
+export const AddTextBlock: Story = {
+  play: async (context) => {
+    const { canvasElement } = context
+    const canvas = within(canvasElement)
+    await AddBlock.play?.(context)
+
+    await userEvent.click(
+      canvas.getByRole("button", { name: /Add a block of text/i }),
+    )
+  },
 }