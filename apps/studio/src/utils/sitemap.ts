import type { IsomerSitemap } from "@opengovsg/isomer-components"
import type { UnwrapTagged } from "type-fest"
import { ISOMER_USABLE_PAGE_LAYOUTS } from "@opengovsg/isomer-components"
import { ResourceType } from "~prisma/generated/generatedEnums"

import type { Resource } from "~prisma/generated/selectableTypes"
import { INDEX_PAGE_PERMALINK } from "~/constants/sitemap"
import { env } from "~/env.mjs"

type ResourceDto = Omit<
  Resource,
  "id" | "parentId" | "publishedVersionId" | "draftBlobId"
> & {
  id: string
  parentId: string | null
<<<<<<< HEAD
  content: UnwrapTagged<PrismaJson.BlobJsonContent>
=======
  summary?: string
  thumbnail?: string
>>>>>>> b4da9bee
}

const getSitemapTreeFromArray = (
  resources: ResourceDto[],
  parentId: string | null,
  path: string,
): IsomerSitemap[] | undefined => {
  if (resources.length === 0) {
    return undefined
  }

  // Get the immediate children of the resource with the given parent ID
  const children = resources.filter((resource) => {
    if (parentId === null) {
      return (
        resource.parentId === null &&
        resource.type !== ResourceType.RootPage &&
        resource.type !== ResourceType.FolderMeta &&
        resource.type !== ResourceType.CollectionMeta
      )
    }
    return (
      resource.parentId === parentId &&
      resource.permalink !== INDEX_PAGE_PERMALINK
    )
  })

  // TODO: Sort the children by the page ordering if the FolderMeta resource exists
  return children.map((resource) => {
    const permalink = `${path}${resource.permalink}`

    if (
      resource.type === ResourceType.Page ||
      resource.type === ResourceType.CollectionPage
    ) {
      return {
        id: String(resource.id),
        layout: "content", // Note: We are not using the layout field in our sitemap for preview
        title: resource.title,
        summary: resource.summary ?? "",
        lastModified: new Date() // TODO: Update this to the updated_at field in DB
          .toISOString(),
        permalink,
        image: {
          src: resource.thumbnail ?? "",
          alt: "",
        },
      }
    }

    const indexPage = resources.find(
      (child) =>
        child.type === ResourceType.IndexPage &&
        child.permalink === INDEX_PAGE_PERMALINK &&
        child.parentId === resource.id,
    )

<<<<<<< HEAD
    let indexPageSummary: string | undefined = undefined
    if (indexPage?.content.page) {
      if ("contentPageHeader" in indexPage.content.page) {
        indexPageSummary = Array.isArray(
          indexPage.content.page.contentPageHeader.summary,
        )
          ? indexPage.content.page.contentPageHeader.summary.join(" ")
          : indexPage.content.page.contentPageHeader.summary
      } else if ("articlePageHeader" in indexPage.content.page) {
        indexPageSummary = indexPage.content.page.articlePageHeader.summary
      } else if ("subtitle" in indexPage.content.page) {
        indexPageSummary = indexPage.content.page.subtitle
      } else if ("description" in indexPage.content.page) {
        indexPageSummary = indexPage.content.page.description
      } else {
        indexPageSummary = undefined
      }
    }

    return {
      id: String(resource.id),
      layout:
        resource.type === ResourceType.Collection
          ? ISOMER_USABLE_PAGE_LAYOUTS.Collection // Needed for collectionblock component to fetch the correct collection
          : ISOMER_USABLE_PAGE_LAYOUTS.Content, // Note: We are not using the layout field in our previews
      title: indexPage?.title || resource.title,
      summary: indexPageSummary || "",
=======
    const titleOfPage = indexPage?.title
    const summaryOfPage = indexPage?.summary

    return {
      id: String(resource.id),
      layout: "content", // Note: We are not using the layout field in our previews
      title: titleOfPage || resource.title,
      summary: summaryOfPage ?? `Pages in ${resource.title}`,
>>>>>>> b4da9bee
      lastModified: new Date() // TODO: Update this to the updated_at field in DB
        .toISOString(),
      // NOTE: This permalink is unused in the preview
      permalink,
      image: !!indexPage?.thumbnail
        ? { src: indexPage.thumbnail, alt: "" }
        : undefined,
      children: getSitemapTreeFromArray(
        resources,
        resource.id,
        `${permalink}/`,
      ),
    }
  })
}

// Construct the sitemap tree given an array of individual sitemap items
export const getSitemapTree = (
  rootResource: ResourceDto,
  resources: ResourceDto[],
): IsomerSitemap => {
  return {
    id: String(rootResource.id),
    layout: "homepage", // Note: We are not using the layout field in our previews
    title: rootResource.title,
    summary: "", // Note: We are not using the summary field in our previews
    lastModified: new Date() // TODO: Update this to the updated_at field in DB
      .toISOString(),
    // NOTE: This permalink is unused in the preview
    permalink: "/",
    children: getSitemapTreeFromArray(resources, null, "/"),
  }
}

const NUMBER_OF_CARDS_IN_COLLECTION_BLOCK = 3
export const overwriteCollectionChildrenForCollectionBlock = (
  sitemap: IsomerSitemap,
): IsomerSitemap => {
  // If the current node is a collection, overwrite its children and return
  if (sitemap.layout === ISOMER_USABLE_PAGE_LAYOUTS.Collection) {
    return {
      ...sitemap,
      children: Array.from({ length: NUMBER_OF_CARDS_IN_COLLECTION_BLOCK }).map(
        (_, idx) => ({
          id: `collection-card-${idx}`,
          title: "Article title",
          summary: "Article summary",
          permalink: "/",
          layout: ISOMER_USABLE_PAGE_LAYOUTS.Article,
          lastModified: new Date().toISOString(),
          category: "Category of article",
          ref: "/",
          image: {
            src: `${env.NEXT_PUBLIC_APP_URL}/assets/collectionblock_studio_preview.svg`,
            alt: "Placeholder image for article's thumbnail",
          },
        }),
      ),
    }
  }

  let processedChildren = sitemap.children

  // If the node is not a collection, process its children (if any)
  if (sitemap.children) {
    processedChildren = sitemap.children.map((child) =>
      overwriteCollectionChildrenForCollectionBlock(child),
    )
  }

  // Return the non-collection node with potentially updated children
  return {
    ...sitemap,
    children: processedChildren,
  }
}<|MERGE_RESOLUTION|>--- conflicted
+++ resolved
@@ -1,5 +1,4 @@
 import type { IsomerSitemap } from "@opengovsg/isomer-components"
-import type { UnwrapTagged } from "type-fest"
 import { ISOMER_USABLE_PAGE_LAYOUTS } from "@opengovsg/isomer-components"
 import { ResourceType } from "~prisma/generated/generatedEnums"
 
@@ -13,12 +12,8 @@
 > & {
   id: string
   parentId: string | null
-<<<<<<< HEAD
-  content: UnwrapTagged<PrismaJson.BlobJsonContent>
-=======
   summary?: string
   thumbnail?: string
->>>>>>> b4da9bee
 }
 
 const getSitemapTreeFromArray = (
@@ -76,25 +71,8 @@
         child.parentId === resource.id,
     )
 
-<<<<<<< HEAD
-    let indexPageSummary: string | undefined = undefined
-    if (indexPage?.content.page) {
-      if ("contentPageHeader" in indexPage.content.page) {
-        indexPageSummary = Array.isArray(
-          indexPage.content.page.contentPageHeader.summary,
-        )
-          ? indexPage.content.page.contentPageHeader.summary.join(" ")
-          : indexPage.content.page.contentPageHeader.summary
-      } else if ("articlePageHeader" in indexPage.content.page) {
-        indexPageSummary = indexPage.content.page.articlePageHeader.summary
-      } else if ("subtitle" in indexPage.content.page) {
-        indexPageSummary = indexPage.content.page.subtitle
-      } else if ("description" in indexPage.content.page) {
-        indexPageSummary = indexPage.content.page.description
-      } else {
-        indexPageSummary = undefined
-      }
-    }
+    const titleOfPage = indexPage?.title
+    const summaryOfPage = indexPage?.summary
 
     return {
       id: String(resource.id),
@@ -102,18 +80,8 @@
         resource.type === ResourceType.Collection
           ? ISOMER_USABLE_PAGE_LAYOUTS.Collection // Needed for collectionblock component to fetch the correct collection
           : ISOMER_USABLE_PAGE_LAYOUTS.Content, // Note: We are not using the layout field in our previews
-      title: indexPage?.title || resource.title,
-      summary: indexPageSummary || "",
-=======
-    const titleOfPage = indexPage?.title
-    const summaryOfPage = indexPage?.summary
-
-    return {
-      id: String(resource.id),
-      layout: "content", // Note: We are not using the layout field in our previews
       title: titleOfPage || resource.title,
       summary: summaryOfPage ?? `Pages in ${resource.title}`,
->>>>>>> b4da9bee
       lastModified: new Date() // TODO: Update this to the updated_at field in DB
         .toISOString(),
       // NOTE: This permalink is unused in the preview
