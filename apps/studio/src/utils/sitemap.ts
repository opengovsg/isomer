--- conflicted
+++ resolved
@@ -1,10 +1,7 @@
 import type { IsomerSitemap } from "@opengovsg/isomer-components"
 import type { Resource } from "@prisma/client"
-<<<<<<< HEAD
 import { ISOMER_PAGE_LAYOUTS } from "@opengovsg/isomer-components"
-=======
 import { ResourceType } from "~prisma/generated/generatedEnums"
->>>>>>> d5c192eb
 
 import { INDEX_PAGE_PERMALINK } from "~/constants/sitemap"
 
