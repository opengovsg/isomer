--- conflicted
+++ resolved
@@ -31,13 +31,8 @@
     <Modal isOpen={isOpen} onClose={onClose} size={modalSize}>
       <ModalOverlay />
       <ModalContent>
-<<<<<<< HEAD
-        <ModalCloseButton />
+        <ModalCloseButton size="lg" />
         <ModalHeader ml="3.5rem">Update Available</ModalHeader>
-=======
-        <ModalCloseButton size="lg" />
-        <ModalHeader>Update Available</ModalHeader>
->>>>>>> e0d36649
         <ModalBody>
           Please refresh the page to get the latest version.
         </ModalBody>
