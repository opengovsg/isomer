import Image from "next/image"
import NextLink from "next/link"
import { Flex, HStack } from "@chakra-ui/react"
import {
  AvatarMenu,
  AvatarMenuDivider,
  Button,
  Link,
  Menu,
} from "@opengovsg/design-system-react"
import { BiLinkExternal } from "react-icons/bi"

import { ADMIN_NAVBAR_HEIGHT } from "~/constants/layouts"
import { useMe } from "~/features/me/api"
import { DASHBOARD, SETTINGS_PROFILE } from "~/lib/routes"

export function AppNavbar(): JSX.Element {
  const { me, logout } = useMe()

  return (
    <Flex flex="0 0 auto" gridColumn="1/-1" height={ADMIN_NAVBAR_HEIGHT}>
      <Flex
        pos="fixed"
        zIndex="docked"
        w="100%"
        justify="space-between"
        align="center"
        px={{ base: "1.5rem", md: "1.8rem", xl: "2rem" }}
        pl={{ base: `calc(1rem + ${ADMIN_NAVBAR_HEIGHT})`, sm: "1.5rem" }}
        py="0.375rem"
        bg="white"
        borderBottomWidth="1px"
        borderColor="base.divider.medium"
        transition="padding 0.1s"
      >
        <Link
          as={NextLink}
          href={DASHBOARD}
          mx={{ base: "auto", sm: 0 }}
          transition="margin 0.1s"
        >
          <Image
            src="/assets/isomer-logo.svg"
            height={24}
            width={22}
            alt="Isomer Logo"
            aria-hidden
            priority
          />
        </Link>
        <HStack
          textStyle="subhead-1"
          spacing={{ base: "0.75rem", md: "1.5rem" }}
        >
          <Button
            variant="clear"
            size="xs"
            rightIcon={<BiLinkExternal fontSize="1.25rem" />}
            as={NextLink}
            target="_blank"
            href="https://go.gov.sg/isomer-issue"
          >
            Report an issue
          </Button>
          <AvatarMenu
            name={me.name}
            variant="subtle"
            bg="base.canvas.brand-subtle"
            menuListProps={{ maxWidth: "19rem" }}
          >
<<<<<<< HEAD
            <Menu.Item isDisabled as={NextLink} href={SETTINGS_PROFILE}>
              Edit profile
            </Menu.Item>
            <AvatarMenuDivider />
=======
>>>>>>> ae6b0a9a
            <Menu.Item onClick={() => logout()}>Sign out</Menu.Item>
          </AvatarMenu>
        </HStack>
      </Flex>
    </Flex>
  )
}<|MERGE_RESOLUTION|>--- conflicted
+++ resolved
@@ -68,13 +68,6 @@
             bg="base.canvas.brand-subtle"
             menuListProps={{ maxWidth: "19rem" }}
           >
-<<<<<<< HEAD
-            <Menu.Item isDisabled as={NextLink} href={SETTINGS_PROFILE}>
-              Edit profile
-            </Menu.Item>
-            <AvatarMenuDivider />
-=======
->>>>>>> ae6b0a9a
             <Menu.Item onClick={() => logout()}>Sign out</Menu.Item>
           </AvatarMenu>
         </HStack>
