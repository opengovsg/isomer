--- conflicted
+++ resolved
@@ -74,21 +74,13 @@
 
 type LinkEditorModalContentProps = Pick<
   LinkEditorModalProps,
-<<<<<<< HEAD
-  "linkText" | "linkHref" | "doNotShowLinkText" | "linkTypes" | "onSave"
-=======
   "linkText" | "linkHref" | "showLinkText" | "linkTypes" | "onSave"
->>>>>>> d3f63eca
 >
 
 const LinkEditorModalContent = ({
   linkText,
   linkHref,
-<<<<<<< HEAD
-  doNotShowLinkText = false,
-=======
   showLinkText = true,
->>>>>>> d3f63eca
   onSave,
   linkTypes,
 }: LinkEditorModalContentProps) => {
@@ -129,17 +121,8 @@
         <ModalCloseButton size="lg" />
 
         <ModalBody>
-<<<<<<< HEAD
-          {!linkId && !doNotShowLinkText && (
-            <FormControl
-              mb="1.5rem"
-              isRequired={!linkId}
-              isInvalid={!!errors.linkText}
-            >
-=======
           {showLinkText && (
             <FormControl mb="1.5rem" isRequired isInvalid={!!errors.linkText}>
->>>>>>> d3f63eca
               <FormLabel
                 id="linkText"
                 description="A descriptive text. Avoid generic text like “Here”, “Click here”, or “Learn more”"
@@ -197,11 +180,7 @@
 export interface LinkEditorModalProps {
   linkText?: string
   linkHref?: string
-<<<<<<< HEAD
-  doNotShowLinkText?: boolean
-=======
   showLinkText?: boolean
->>>>>>> d3f63eca
   onSave: (linkText: string, linkHref: string) => void
   isOpen: boolean
   onClose: () => void
@@ -217,11 +196,7 @@
   isOpen,
   onClose,
   linkText,
-<<<<<<< HEAD
-  doNotShowLinkText,
-=======
   showLinkText,
->>>>>>> d3f63eca
   linkHref,
   onSave,
   linkTypes,
@@ -233,11 +208,7 @@
       <LinkEditorModalContent
         linkTypes={linkTypes}
         linkText={linkText}
-<<<<<<< HEAD
-        doNotShowLinkText={doNotShowLinkText}
-=======
         showLinkText={showLinkText}
->>>>>>> d3f63eca
         linkHref={linkHref}
         onSave={(linkText, linkHref) => {
           onSave(linkText, linkHref)
