import type { IconType } from "react-icons"
import {
  Box,
  FormControl,
  Modal,
  ModalBody,
  ModalContent,
  ModalFooter,
  ModalHeader,
  ModalOverlay,
} from "@chakra-ui/react"
import {
  Button,
  FormErrorMessage,
  FormLabel,
  Input,
  ModalCloseButton,
} from "@opengovsg/design-system-react"
import { getResourceIdFromReferenceLink } from "@opengovsg/isomer-components"
import { isEmpty } from "lodash"
import { z } from "zod"

import type { LinkTypes } from "~/features/editing-experience/components/LinkEditor/constants"
import {
  FILE_UPLOAD_ACCEPTED_MIME_TYPE_MAPPING,
  MAX_FILE_SIZE_BYTES,
} from "~/features/editing-experience/components/form-builder/renderers/controls/constants"
import { LinkHrefEditor } from "~/features/editing-experience/components/LinkEditor"
import { LINK_TYPES } from "~/features/editing-experience/components/LinkEditor/constants"
import {
  LinkEditorContextProvider,
  useLinkEditor,
} from "~/features/editing-experience/components/LinkEditor/LinkEditorContext"
import { getLinkHrefType } from "~/features/editing-experience/components/LinkEditor/utils"
import { useQueryParse } from "~/hooks/useQueryParse"
import { useZodForm } from "~/lib/form"
<<<<<<< HEAD
import { getReferenceLink } from "~/utils/link"
=======
import { getReferenceLink, getResourceIdFromReferenceLink } from "~/utils/link"
import { AttachmentData } from "../AttachmentData"
>>>>>>> 83802e1d
import { ResourceSelector } from "../ResourceSelector"
import { FileAttachment } from "./FileAttachment"

const editSiteSchema = z.object({
  siteId: z.coerce.number(),
})

interface PageLinkElementProps {
  value: string
  onChange: (value: string) => void
}

const PageLinkElement = ({ value, onChange }: PageLinkElementProps) => {
  const { siteId } = useQueryParse(editSiteSchema)
  return (
    <ResourceSelector
      interactionType="link"
      siteId={siteId}
      onChange={(resourceId) =>
        onChange(
          getReferenceLink({
            siteId: String(siteId),
            resourceId: resourceId ?? "",
          }),
        )
      }
      selectedResourceId={getResourceIdFromReferenceLink(value)}
      fileExplorerHeight={12}
    />
  )
}

type LinkEditorModalContentProps = Pick<
  LinkEditorModalProps,
  "linkText" | "linkHref" | "showLinkText" | "linkTypes" | "onSave"
>

const LinkEditorModalContent = ({
  linkText,
  linkHref,
  showLinkText = true,
  onSave,
  linkTypes,
}: LinkEditorModalContentProps) => {
  const {
    handleSubmit,
    setValue,
    register,
    formState: { errors },
  } = useZodForm({
    mode: "onChange",
    schema: z.object({
      linkText: z.string().min(1),
      // TODO: Refactor to be required
      // Context: quick hack to ensure error message don't shown for empty linkHref for FileAttachment
      linkHref: z.string().min(1).optional(),
    }),
    defaultValues: {
      linkText,
      linkHref,
    },
    reValidateMode: "onChange",
  })

  const isEditingLink = !!linkText && !!linkHref

  const onSubmit = handleSubmit(
    // TODO: Refactor to not have to check for !!linkHref
    // Context: quick hack to ensure error message don't shown for empty linkHref for FileAttachment
    ({ linkText, linkHref }) => !!linkHref && onSave(linkText, linkHref),
  )

  return (
    <ModalContent>
      <form onSubmit={onSubmit}>
        <ModalHeader mr="3.5rem">
          {isEditingLink ? "Edit link" : "Add link"}
        </ModalHeader>
        <ModalCloseButton size="lg" />

        <ModalBody>
          {showLinkText && (
            <FormControl mb="1.5rem" isRequired isInvalid={!!errors.linkText}>
              <FormLabel
                id="linkText"
                description="A descriptive text. Avoid generic text like “Here”, “Click here”, or “Learn more”"
              >
                Link text
              </FormLabel>

              <Input
                type="text"
                placeholder="Browse grants"
                {...register("linkText")}
              />

              {errors.linkText?.message && (
                <FormErrorMessage>{errors.linkText.message}</FormErrorMessage>
              )}
            </FormControl>
          )}

          <Box>
            <LinkEditorContextProvider
              linkTypes={linkTypes}
              linkHref={linkHref ?? ""}
              onChange={(href) =>
                setValue("linkHref", href, {
                  shouldDirty: true,
                  shouldValidate: true,
                })
              }
              error={errors.linkHref?.message}
            >
              <ModalLinkEditor />
              {errors.linkHref?.message && (
                <FormErrorMessage>{errors.linkHref.message}</FormErrorMessage>
              )}
            </LinkEditorContextProvider>
          </Box>
        </ModalBody>

        <ModalFooter>
          <Button
            variant="solid"
            onClick={onSubmit}
            // NOTE: Using `isEmpty` here because we trigger `setError`
            // using `isValid` doesn't trigger the error
            isDisabled={!isEmpty(errors)}
            type="submit"
          >
            {isEditingLink ? "Save link" : "Add link"}
          </Button>
        </ModalFooter>
      </form>
    </ModalContent>
  )
}

export interface LinkEditorModalProps {
  linkText?: string
  linkHref?: string
  showLinkText?: boolean
  onSave: (linkText: string, linkHref: string) => void
  isOpen: boolean
  onClose: () => void
  linkTypes: Record<
    string,
    {
      icon: IconType
      label: Capitalize<LinkTypes>
    }
  >
}
export const LinkEditorModal = ({
  isOpen,
  onClose,
  linkText,
  showLinkText,
  linkHref,
  onSave,
  linkTypes,
}: LinkEditorModalProps) => (
  <Modal isOpen={isOpen} onClose={onClose}>
    <ModalOverlay />

    {isOpen && (
      <LinkEditorModalContent
        linkTypes={linkTypes}
        linkText={linkText}
        showLinkText={showLinkText}
        linkHref={linkHref}
        onSave={(linkText, linkHref) => {
          onSave(linkText, linkHref)
          onClose()
        }}
      />
    )}
  </Modal>
)

const ModalLinkEditor = () => {
  const { error, curHref, setHref } = useLinkEditor()
  const { siteId } = useQueryParse(editSiteSchema)

  return (
    <LinkHrefEditor
      label="Link destination"
      description="When this is clicked, open:"
      isRequired
      isInvalid={!!error}
      pageLinkElement={<PageLinkElement value={curHref} onChange={setHref} />}
      fileLinkElement={
        getLinkHrefType(curHref) === LINK_TYPES.File ? (
          <AttachmentData data={curHref} onClick={() => setHref("")} />
        ) : (
          <FileAttachment
            maxSizeInBytes={MAX_FILE_SIZE_BYTES}
            acceptedFileTypes={FILE_UPLOAD_ACCEPTED_MIME_TYPE_MAPPING}
            siteId={siteId}
            setHref={(href) => setHref(href ?? "")}
            shouldFetchResource={false}
          />
        )
      }
    />
  )
}<|MERGE_RESOLUTION|>--- conflicted
+++ resolved
@@ -34,12 +34,8 @@
 import { getLinkHrefType } from "~/features/editing-experience/components/LinkEditor/utils"
 import { useQueryParse } from "~/hooks/useQueryParse"
 import { useZodForm } from "~/lib/form"
-<<<<<<< HEAD
 import { getReferenceLink } from "~/utils/link"
-=======
-import { getReferenceLink, getResourceIdFromReferenceLink } from "~/utils/link"
 import { AttachmentData } from "../AttachmentData"
->>>>>>> 83802e1d
 import { ResourceSelector } from "../ResourceSelector"
 import { FileAttachment } from "./FileAttachment"
 
