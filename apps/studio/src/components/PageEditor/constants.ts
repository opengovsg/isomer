--- conflicted
+++ resolved
@@ -1,10 +1,7 @@
 import type { IsomerComponent } from "@opengovsg/isomer-components"
 import {
-<<<<<<< HEAD
   COLLECTION_BLOCK_TYPE,
-=======
   DEFAULT_CHILDREN_PAGES_BLOCK,
->>>>>>> 2798552a
   DYNAMIC_DATA_BANNER_TYPE,
 } from "@opengovsg/isomer-components"
 
@@ -348,19 +345,17 @@
     description: "Display logos of other agencies here",
     usageText: "Show an overview of related agencies",
   },
-<<<<<<< HEAD
   [COLLECTION_BLOCK_TYPE]: {
     label: "Collection block",
     description: "Automatically display recent pages from a collection",
     usageText: "Link recent articles from your newsroom, research, or blog.",
     // TODO: Add image source
-=======
+  },
   blockquote: {
     label: "Quote",
     description: "Display a quote or testimonial",
     usageText: "Highlight an important quote. You can add an optional image.",
     imageSrc: "/assets/block-images/Blockquote.png",
->>>>>>> 2798552a
   },
 }
 
