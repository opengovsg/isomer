import type { IsomerComponent } from "@opengovsg/isomer-components"
import {
  COLLECTION_BLOCK_TYPE,
  CONTACT_INFORMATION_TYPE,
  DEFAULT_CHILDREN_PAGES_BLOCK,
  DYNAMIC_COMPONENT_LIST_TYPE,
  DYNAMIC_DATA_BANNER_TYPE,
  IMAGE_GALLERY_TYPE,
  SEARCHABLE_TABLE_TYPE,
} from "@opengovsg/isomer-components"

// TODO: add in default blocks for remaining
export const DEFAULT_BLOCKS: Record<
  IsomerComponent["type"],
  IsomerComponent | undefined
> = {
  prose: {
    type: "prose",
    content: [
      {
        type: "paragraph",
        content: [
          {
            type: "text",
            text: "",
          },
        ],
      },
    ],
  },
  childrenpages: DEFAULT_CHILDREN_PAGES_BLOCK,
  accordion: {
    type: "accordion",
    summary: "Title for the accordion item",
    details: {
      type: "prose",
      content: [],
    },
  },
  blockquote: {
    type: "blockquote",
    quote:
      "Enforcing the gold standards of building government informational websites at Isomer (OGP)",
    source: "Huaying Zhu",
    imageAlt: "Portrait of Huaying Zhu",
  },
  callout: {
    type: "callout",
    content: {
      type: "prose",
      content: [
        {
          type: "paragraph",
          content: [
            {
              type: "text",
              text: "Callout content",
            },
          ],
        },
      ],
    },
  },
  formsg: {
    type: "formsg",
    url: "https://form.gov.sg/686e73c1a1f7bf391ee2b3af",
    title: "A feedback collection form",
  },
  hero: undefined,
  iframe: {
    type: "iframe",
    title: "YouTube embed",
    content:
      '<iframe width="560" height="315" src="https://www.youtube.com/embed/dQw4w9WgXcQ?si=ggGGn4uvFWAIelWD" title="YouTube video player" frameborder="0" allow="accelerometer; autoplay; clipboard-write; encrypted-media; gyroscope; picture-in-picture; web-share" referrerpolicy="strict-origin-when-cross-origin" allowfullscreen></iframe>',
  },
  image: {
    type: "image",
    src: "/placeholder_no_image.png",
    alt: "Add your alt text here",
    size: "default",
  },
  infobar: {
    type: "infobar",
    title: "This is the main title",
    description: "This is an optional description",
  },
  infocards: {
    type: "infocards",
    title: "This is an title of the Infocards component",
    subtitle: "This is an optional subtitle for the Infocards component",
    variant: "cardsWithImages",
    maxColumns: "3",
    cards: [
      {
        title: "This is the first card",
        url: "https://www.google.com",
        imageUrl: "/placeholder_no_image.png",
        imageAlt: "This is the alt text",
        imageFit: "cover",
      },
      {
        title: "This is the second card",
        url: "https://www.google.com",
        imageUrl: "/placeholder_no_image.png",
        imageAlt: "This is the alt text",
        imageFit: "cover",
      },
      {
        title: "This is the third card",
        url: "https://www.google.com",
        imageUrl: "/placeholder_no_image.png",
        imageAlt: "This is the alt text",
        imageFit: "cover",
      },
    ],
  },
  infocols: {
    type: "infocols",
    title: "This is the main title of the InfoCols component",
    subtitle: "This is an optional subtitle for the InfoCols component.",
    infoBoxes: [
      {
        title: "This is the title of the first column",
        description: "You can also add additional description here",
        icon: "office-building",
      },
      {
        title: "This is the title of the second column",
        description: "You can also add additional description here",
        icon: "stars",
      },
      {
        title: "This is the title of the third column",
        description: "You can also add additional description here",
        icon: "globe",
      },
    ],
  },
  infopic: {
    type: "infopic",
    title: "This is an infopic",
    description: "This is the description for the infopic component",
    imageSrc: "/placeholder_no_image.png",
    imageAlt: "This is the alt text for the image",
  },
  contentpic: {
    type: "contentpic",
    content: {
      type: "prose",
      content: [
        {
          type: "paragraph",
          content: [
            {
              text: "Enter the content accompanying the image here",
              type: "text",
            },
          ],
        },
      ],
    },
    imageSrc: "/placeholder_no_image.png",
    imageAlt: "This is the alt text for the image",
  },
  keystatistics: {
    type: "keystatistics",
    title: "Irrationality in numbers",
    statistics: [
      {
        label: "Average all nighters pulled in a typical calendar month",
        value: "3",
      },
      {
        label: "Growth in tasks assigned Q4 2024 (YoY)",
        value: "+12.2%",
      },
      {
        label: "Creative blocks met per single evening",
        value: "89",
      },
      {
        value: "4.0",
        label: "Number of lies in this stat block",
      },
    ],
  },
  map: {
    type: "map",
    title: "Singapore region",
    url: "https://www.google.com/maps/embed?pb=!1m14!1m12!1m3!1d127639.0647119137!2d103.79481771806647!3d1.343949056391766!2m3!1f0!2f0!3f0!3m2!1i1024!2i768!4f13.1!5e0!3m2!1sen!2ssg!4v1731681854346!5m2!1sen!2ssg",
  },
  video: {
    type: "video",
    title: "Rick Astley - Never Gonna Give You Up",
    url: "https://www.youtube.com/embed/dQw4w9WgXcQ?si=ggGGn4uvFWAIelWD",
  },
  // TODO: Replace with actual working API endpoint
  [DYNAMIC_DATA_BANNER_TYPE]: {
    type: `${DYNAMIC_DATA_BANNER_TYPE}`,
    apiEndpoint: "https://jsonplaceholder.com/muis_prayers_time",
    title: "hijriDate",
    data: [
      {
        label: "Subuh",
        key: "subuh",
      },
      {
        label: "Syuruk",
        key: "syuruk",
      },
      {
        label: "Zohor",
        key: "zohor",
      },
      {
        label: "Asar",
        key: "asar",
      },
      {
        label: "Maghrib",
        key: "maghrib",
      },
      {
        label: "Ishak",
        key: "isyak",
      },
    ],
    url: "https://www.youtube.com/watch?v=dQw4w9WgXcQ",
    label: "View all dates",
    errorMessage: [
      {
        type: "text",
        text: "Oops! Having trouble loading the data. Try refreshing — that usually does the trick!",
      },
    ],
  },
  logocloud: {
    type: "logocloud",
    images: [],
    title: "With support from these agencies",
  },
  [COLLECTION_BLOCK_TYPE]: {
    type: `${COLLECTION_BLOCK_TYPE}`,
    collectionReferenceLink: "", // TODO: placeholder for now as we cannot select a collection beforehand but it's required by the schema
    buttonLabel: "Read all latest news",
    displayThumbnail: true,
    displayCategory: true,
  },
  [IMAGE_GALLERY_TYPE]: {
    type: `${IMAGE_GALLERY_TYPE}`,
    images: [
      {
        caption: "This is the first image",
        src: "/placeholder_no_image.png",
        alt: "This is the alt text",
      },
      {
        caption: "This is the second image",
        src: "/placeholder_no_image.png",
        alt: "This is the alt text",
      },
      {
        caption: "This is the third image",
        src: "/placeholder_no_image.png",
        alt: "This is the alt text",
      },
    ],
  },
<<<<<<< HEAD
  [SEARCHABLE_TABLE_TYPE]: {
    type: `${SEARCHABLE_TABLE_TYPE}`,
    dataSource: {
      type: "dgs",
      resourceId: "d_3c55210de27fcccda2ed0c63fdd2b352", // hardcoded
=======
  [CONTACT_INFORMATION_TYPE]: {
    type: `${CONTACT_INFORMATION_TYPE}`,
    title: "Contact us",
    methods: [
      {
        method: "email",
        label: "Email",
        values: ["contact@example.com"],
      },
    ],
  },
  [DYNAMIC_COMPONENT_LIST_TYPE]: {
    type: `${DYNAMIC_COMPONENT_LIST_TYPE}`,
    dataSource: {
      type: "dgs",
      resourceId: "PLACEHOLDER_RESOURCE_ID",
    },
    component: {
      type: "contactinformation",
      title: "[dgs:entity_name]",
      description: "[dgs:description]",
      methods: "[dgs:methods]",
      otherInformation: "[dgs:other_information]",
>>>>>>> 47c7b567
    },
  },
}

export const BLOCK_TO_META: Record<
  IsomerComponent["type"],
  { label: string; description: string; usageText?: string; imageSrc?: string }
> = {
  hero: {
    label: "Hero banner",
    description: "Title, summary, hero image, and Call-to-Action",
  },
  childrenpages: {
    label: "Child pages",
    description: "Edit how users see the child page of this folder here",
  },
  image: {
    label: "Image",
    description: "Add an image with caption",
    usageText:
      "Get your readers' attention and create emotions by using an image. You can adjust the size of the image.",
    imageSrc: "/assets/block-images/Image.png",
  },
  prose: {
    label: "Text",
    description: "Add a block of text to your page",
    usageText:
      "You can add structure to your content by using features such as headings, lists, links, and body text.",
    imageSrc: "/assets/block-images/Text.png",
  },
  callout: {
    label: "Callout",
    description: "Bring attention to important information",
    usageText:
      "Callouts are great for highlighting information such as updates. We recommend not overusing the callouts.",
    imageSrc: "/assets/block-images/Callout.png",
  },
  keystatistics: {
    label: "Statistics",
    description: "Display KPIs or key statistics for your agency",
    usageText:
      "Do you have metrics to show the public? Designed to be bold, this block supports up to four numbers with labels.",
    imageSrc: "/assets/block-images/KeyStatistics.png",
  },
  infobar: {
    label: "Call-to-Action",
    description: "Add a strong call-to-action",
    usageText:
      "Use this block to highlight key initatives on your homepage. It supports up to two buttons.",
    imageSrc: "/assets/block-images/Infobar.png",
  },
  contentpic: {
    label: "Image with text",
    description: "Put image and text side-by-side",
    usageText:
      "Use this block to juxtapose text next to a smaller image than usual, such as introducing a committee member along with their headshot.",
    imageSrc: "/assets/block-images/Contentpic.png",
  },
  infopic: {
    label: "Text with image",
    description: "Place an image with a text and call-to-action",
    usageText: "This block comes with a button.",
    imageSrc: "/assets/block-images/Infopic.png",
  },
  accordion: {
    label: "Accordion",
    description: "Display content in expandable accordions",
    usageText:
      "Accordions hide details by default, so they are great for content that isn't relevant to every reader.",
    imageSrc: "/assets/block-images/Accordion.png",
  },
  infocards: {
    label: "Cards",
    description: `Link information in "cards" with or without images`,
    usageText: "This block supports up to six cards.",
    imageSrc: "/assets/block-images/InfoCards.png",
  },
  infocols: {
    label: "Columns of text",
    description: "Show important links in multiple columns",
    usageText: "This block supports up to six links.",
    imageSrc: "/assets/block-images/Infocol.png",
  },
  iframe: {
    label: "Embed",
    description: "Embed a video or other content",
    usageText: "This block supports embedding content from other websites.",
  },
  map: {
    label: "Map",
    description: "Embed a map of a location or area",
    usageText: "Embed a map to show your offices or an event location.",
    imageSrc: "/assets/block-images/Map.png",
  },
  video: {
    label: "Video",
    description: "Embed an external video",
    usageText:
      "You can embed videos hosted on platforms such as YouTube and Vimeo.",
    imageSrc: "/assets/block-images/Video.png",
  },
  [DYNAMIC_DATA_BANNER_TYPE]: {
    label: "Dynamic Data Banner",
    description: "Display dynamic data banner",
    usageText: "This block supports fetching data from an API endpoint.",
  },
  logocloud: {
    // TODO: Add image source
    label: "Logo cloud",
    description: "Display logos of other agencies here",
    usageText: "Show an overview of related agencies",
  },
  [COLLECTION_BLOCK_TYPE]: {
    // TODO: Add image source
    label: "Collection block",
    description: "Automatically display recent pages from a collection",
    usageText: "Link recent articles from your newsroom, research, or blog.",
    imageSrc: "/assets/block-images/CollectionBlock.png",
  },
  [IMAGE_GALLERY_TYPE]: {
    // TODO: Add image source
    label: "Image gallery",
    description: "Display up to 30 images in a slideshow",
    usageText: "Showcase images from an event.",
  },
  blockquote: {
    label: "Quote",
    description: "Display a quote or testimonial",
    usageText: "Highlight an important quote. You can add an optional image.",
    imageSrc: "/assets/block-images/Blockquote.png",
  },
  [CONTACT_INFORMATION_TYPE]: {
    label: "Contact information",
    description: "Display contact information",
    usageText: "Showcase contact information for your agency.",
    // TODO: Add imageSrc
  },
  [DYNAMIC_COMPONENT_LIST_TYPE]: {
    label: "Dynamic component list",
    description: "Display a list of dynamic components",
    usageText: "Showcase a list of dynamic components.",
    // TODO: Add imageSrc
  },
  formsg: {
    label: "FormSG",
    description: "Embed a form to collect data",
    usageText:
      "Get mailing list sign-ups or quick feedback by embedding a form directly on your page.",
    imageSrc: "/assets/block-images/FormSG.png",
  },
  [SEARCHABLE_TABLE_TYPE]: {
    // Not allowed to add in the component selector, just adding for type completeness
    // TODO: Add image source
    label: "Searchable Table",
    description: "Display a searchable table with data from a DGS dataset",
    usageText: "Display a searchable table.",
  },
}

type AllowedBlockSections = {
  label: string
  types: IsomerComponent["type"][]
}[]

export const ARTICLE_ALLOWED_BLOCKS: AllowedBlockSections = [
  {
    label: "Basic content blocks",
    types: [
      "prose",
      "image",
      "accordion",
      "callout",
      "blockquote",
      IMAGE_GALLERY_TYPE,
    ],
  },
  { label: "Embed external content", types: ["map", "video"] },
]

export const CONTENT_ALLOWED_BLOCKS: AllowedBlockSections = [
  {
    label: "Basic content blocks",
    types: [
      "prose",
      "image",
      "accordion",
      "callout",
      "blockquote",
      "contentpic",
      "infobar",
      IMAGE_GALLERY_TYPE,
    ],
  },
  {
    label: "Add a new section",
    types: ["infocards", "infocols", "keystatistics"],
  },
  { label: "Embed external content", types: ["map", "video", "formsg"] },
]

export const DATABASE_ALLOWED_BLOCKS: AllowedBlockSections =
  CONTENT_ALLOWED_BLOCKS

export const HOMEPAGE_ALLOWED_BLOCKS: AllowedBlockSections = [
  {
    label: "Add a new section",
    // TODO(ISOM-1552): Add back iframe component when implemented
    types: [
      "infocards",
      "keystatistics",
      "infocols",
      "infopic",
      "infobar",
      "blockquote",
      COLLECTION_BLOCK_TYPE,
    ],
  },
]<|MERGE_RESOLUTION|>--- conflicted
+++ resolved
@@ -266,13 +266,13 @@
       },
     ],
   },
-<<<<<<< HEAD
   [SEARCHABLE_TABLE_TYPE]: {
     type: `${SEARCHABLE_TABLE_TYPE}`,
     dataSource: {
       type: "dgs",
       resourceId: "d_3c55210de27fcccda2ed0c63fdd2b352", // hardcoded
-=======
+    },
+  },
   [CONTACT_INFORMATION_TYPE]: {
     type: `${CONTACT_INFORMATION_TYPE}`,
     title: "Contact us",
@@ -296,7 +296,6 @@
       description: "[dgs:description]",
       methods: "[dgs:methods]",
       otherInformation: "[dgs:other_information]",
->>>>>>> 47c7b567
     },
   },
 }
