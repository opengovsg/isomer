--- conflicted
+++ resolved
@@ -1,12 +1,8 @@
 import type { IsomerComponent } from "@opengovsg/isomer-components"
 import {
-<<<<<<< HEAD
+  DEFAULT_CHILDREN_PAGES_BLOCK,
   DYNAMIC_DATA_BANNER_TYPE,
   IMAGE_GALLERY_TYPE,
-=======
-  DEFAULT_CHILDREN_PAGES_BLOCK,
-  DYNAMIC_DATA_BANNER_TYPE,
->>>>>>> 21a3c213
 } from "@opengovsg/isomer-components"
 
 // TODO: add in default blocks for remaining
@@ -362,19 +358,17 @@
     description: "Display logos of other agencies here",
     usageText: "Show an overview of related agencies",
   },
-<<<<<<< HEAD
   [IMAGE_GALLERY_TYPE]: {
     // TODO: Add image source
     label: "Image gallery",
     description: "Display up to 30 images in a slideshow",
     usageText: "Showcase images from an event.",
-=======
+  },
   blockquote: {
     label: "Quote",
     description: "Display a quote or testimonial",
     usageText: "Highlight an important quote. You can add an optional image.",
     imageSrc: "/assets/block-images/Blockquote.png",
->>>>>>> 21a3c213
   },
 }
 
