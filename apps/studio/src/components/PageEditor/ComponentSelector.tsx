--- conflicted
+++ resolved
@@ -29,10 +29,7 @@
 
 import { useEditorDrawerContext } from "~/contexts/EditorDrawerContext"
 import { type DrawerState } from "~/types/editorDrawer"
-<<<<<<< HEAD
 import { trpc } from "~/utils/trpc"
-=======
->>>>>>> 3c296e0d
 import { DEFAULT_BLOCKS } from "./constants"
 import { type SectionType } from "./types"
 
@@ -103,11 +100,10 @@
 function ComponentSelector() {
   const {
     setCurrActiveIdx,
-<<<<<<< HEAD
-    pageState,
+    savedPageState,
     setDrawerState,
-    setPageState,
-    setSnapshot,
+    setSavedPageState,
+    setPreviewPageState,
     setAddedBlock,
   } = useEditorDrawerContext()
 
@@ -118,40 +114,12 @@
     pageId,
   })
 
-=======
-    savedPageState,
-    setDrawerState,
-    setSavedPageState,
-    setPreviewPageState,
-  } = useEditorDrawerContext()
->>>>>>> 3c296e0d
   const onProceed = (sectionType: SectionType) => {
     // TODO: add new section to page/editor state
     // NOTE: Only paragraph should go to tiptap editor
     // the rest should use json forms
     const nextState: DrawerState["state"] =
       sectionType === "prose" ? "nativeEditor" : "complexEditor"
-<<<<<<< HEAD
-    const newComponent: IsomerComponent | undefined =
-      DEFAULT_BLOCKS[sectionType]
-    const nextPageState = !!newComponent
-      ? [...pageState, newComponent]
-      : pageState
-
-    setPageState(nextPageState)
-    setDrawerState({ state: nextState })
-    setCurrActiveIdx(nextPageState.length - 1)
-    setSnapshot(pageState)
-    // TODO: Decide if this is a good idea...
-    if (sectionType !== "prose") {
-      setAddedBlock(sectionType)
-    }
-
-    mutate({
-      pageId,
-      content: JSON.stringify({ ...page.content, content: nextPageState }),
-    })
-=======
     // TODO: Remove assertion after default blocks all in
     const newComponent: IsomerComponent | undefined =
       DEFAULT_BLOCKS[sectionType]
@@ -163,7 +131,6 @@
     setDrawerState({ state: nextState })
     setCurrActiveIdx(nextPageState.length - 1)
     setPreviewPageState(nextPageState)
->>>>>>> 3c296e0d
   }
 
   return (
@@ -237,11 +204,7 @@
               label="Text with button"
               icon={BiSolidHandUp}
               onProceed={onProceed}
-<<<<<<< HEAD
-              sectionType="button"
-=======
               sectionType="infobar"
->>>>>>> 3c296e0d
               description="TODO"
             />
             <BlockItem
