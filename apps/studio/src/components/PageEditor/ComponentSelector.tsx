import type { IsomerComponent } from "@opengovsg/isomer-components"
import {
  Flex,
  Popover,
  PopoverArrow,
  PopoverContent,
  PopoverTrigger,
  Text,
  VStack,
  Wrap,
} from "@chakra-ui/react"
import { Button, IconButton } from "@opengovsg/design-system-react"
import { type IconType } from "react-icons"
import {
  BiCard,
  BiColumns,
  BiDollar,
  BiExpandVertical,
  BiImage,
  BiImages,
  BiMap,
  BiMovie,
  BiQuestionMark,
  BiSolidHandUp,
  BiSolidQuoteAltLeft,
  BiText,
  BiX,
} from "react-icons/bi"

import { useEditorDrawerContext } from "~/contexts/EditorDrawerContext"
import { type DrawerState } from "~/types/editorDrawer"
import { trpc } from "~/utils/trpc"
import { DEFAULT_BLOCKS } from "./constants"
import { type SectionType } from "./types"

function Section({ children }: React.PropsWithChildren) {
  return (
    <VStack gap="0.5rem" alignItems="start">
      {children}
    </VStack>
  )
}

function SectionTitle({ title }: { title: string }) {
  return (
    <Text textStyle="subhead-3" textColor="base.content.medium">
      {title}
    </Text>
  )
}

function BlockList({ children }: React.PropsWithChildren) {
  return <Wrap spacing="0">{children}</Wrap>
}

function BlockItem({
  icon: Icon,
  label,
  onProceed,
  sectionType,
  description,
}: {
  icon: IconType
  label: string
  onProceed: (sectionType: SectionType) => void
  sectionType: SectionType
  description: string
}) {
  return (
    <Popover trigger="hover" placement="right">
      <PopoverTrigger>
        <Button
          m="0.75rem"
          w="6rem"
          h="6rem"
          variant="clear"
          colorScheme="neutral"
          onClick={() => onProceed(sectionType)}
        >
          <VStack gap="0.5rem" color="base.content.default">
            <Icon size="1.25rem" />
            <Text textStyle="caption-1">{label}</Text>
          </VStack>
        </Button>
      </PopoverTrigger>
      <PopoverContent>
        <PopoverArrow />
        <VStack p="1.5rem" alignItems="start" gap="0.75rem">
          <Flex alignItems="center" gap="0.5rem">
            <Icon size="1.25rem" />
            <Text textStyle="subhead-2">{label}</Text>
          </Flex>
          <Text textStyle="body-2">{description}</Text>
        </VStack>
      </PopoverContent>
    </Popover>
  )
}

interface ComponentSelectorProps {
  siteId: number
  pageId: number
}

function ComponentSelector({ pageId, siteId }: ComponentSelectorProps) {
  const {
    setCurrActiveIdx,
    savedPageState,
    setDrawerState,
    setSavedPageState,
    setPreviewPageState,
    setAddedBlock,
  } = useEditorDrawerContext()
  const utils = trpc.useUtils()
  const { mutate } = trpc.page.updatePageBlob.useMutation({
    onSuccess: async () => {
      await utils.page.readPageAndBlob.invalidate({ pageId, siteId })
    },
  })
  const [page] = trpc.page.readPageAndBlob.useSuspenseQuery({
    pageId,
    siteId,
  })

  const onProceed = (sectionType: SectionType) => {
<<<<<<< HEAD
=======
    if (!savedPageState) return

    // TODO: add new section to page/editor state
>>>>>>> 5c7f83c5
    // NOTE: Only paragraph should go to tiptap editor
    // the rest should use json forms
    const nextState: DrawerState["state"] =
      sectionType === "prose" ? "nativeEditor" : "complexEditor"
    // TODO: Remove assertion after default blocks all in
    const newComponent: IsomerComponent | undefined =
      DEFAULT_BLOCKS[sectionType]

    const updatedBlocks = !!newComponent
      ? [...savedPageState.content, newComponent]
      : savedPageState.content
    const nextPageState = {
      ...savedPageState,
      content: updatedBlocks,
    }
    setSavedPageState(nextPageState)
    setDrawerState({ state: nextState })
    setCurrActiveIdx(nextPageState.content.length - 1)
    setPreviewPageState(nextPageState)

    // TODO: Decide if setting addedBlocks
    // to only be for complex blocks is a good idea
    // or if we should combine prose to addedBlocks as well
    // and handle prose -> complex components in the renderer itself
    if (sectionType !== "prose") {
      setAddedBlock(sectionType)
    }
  }

  return (
    <VStack w="full" gap="0">
      <Flex
        w="full"
        py="1.25rem"
        px="2rem"
        alignItems="center"
        justifyContent="space-between"
        borderBottom="solid"
        borderWidth="1px"
        borderColor="base.divider.medium"
      >
        <VStack alignItems="start">
          <Text as="h5" textStyle="h5">
            Add a new block
          </Text>
          <Text textStyle="body-2">Click a block to add to the page</Text>
        </VStack>
        <IconButton
          size="lg"
          variant="clear"
          colorScheme="neutral"
          color="interaction.sub.default"
          aria-label="Close add component"
          icon={<BiX />}
          onClick={() => {
            setDrawerState({ state: "root" })
          }}
        />
      </Flex>
      <VStack p="2rem" w="full" gap="1.25rem" alignItems="start">
        <Section>
          <SectionTitle title="Basic Building Blocks" />
          <BlockList>
            <BlockItem
              label="Prose"
              icon={BiText}
              onProceed={onProceed}
              sectionType="prose"
              description="Add text to your page - lists, headings, paragraph, and links."
            />
            <BlockItem
              label="Image"
              icon={BiImage}
              onProceed={onProceed}
              sectionType="image"
              description="TODO"
            />
          </BlockList>
        </Section>
        <Section>
          <SectionTitle title="Highlight Important Information" />
          <BlockList>
            <BlockItem
              label="Statistics"
              icon={BiDollar}
              onProceed={onProceed}
              sectionType="keystatistics"
              description="TODO"
            />
            <BlockItem
              label="Callout"
              icon={BiSolidQuoteAltLeft}
              onProceed={onProceed}
              sectionType="callout"
              description="TODO"
            />
            <BlockItem
              label="Text with button"
              icon={BiSolidHandUp}
              onProceed={onProceed}
              sectionType="infobar"
              description="TODO"
            />
            <BlockItem
              label="Text with image"
              icon={BiImages}
              onProceed={onProceed}
              sectionType="infopic"
              description="TODO"
            />
          </BlockList>
        </Section>
        <Section>
          <SectionTitle title="Organise Content" />
          {/* TODO: this should map over the schema and take values + components from there */}
          <BlockList>
            <BlockItem
              label="Cards"
              icon={BiCard}
              onProceed={onProceed}
              sectionType="infocards"
              description="TODO"
            />
            <BlockItem
              label="Columns"
              icon={BiColumns}
              onProceed={onProceed}
              sectionType="infocols"
              description="TODO"
            />
            <BlockItem
              label="Accordion"
              icon={BiExpandVertical}
              onProceed={onProceed}
              sectionType="accordion"
              description="TODO"
            />
          </BlockList>
        </Section>
        <Section>
          <SectionTitle title="External Content" />
          <BlockList>
            <BlockItem
              label="YouTube"
              icon={BiMovie}
              onProceed={onProceed}
              sectionType="iframe"
              description="TODO"
            />
            <BlockItem
              label="Google Maps"
              icon={BiMap}
              onProceed={onProceed}
              sectionType="iframe"
              description="TODO"
            />
            <BlockItem
              label="FormSG"
              icon={BiQuestionMark}
              onProceed={onProceed}
              sectionType="iframe"
              description="TODO"
            />
          </BlockList>
        </Section>
      </VStack>
    </VStack>
  )
}

export default ComponentSelector<|MERGE_RESOLUTION|>--- conflicted
+++ resolved
@@ -123,12 +123,9 @@
   })
 
   const onProceed = (sectionType: SectionType) => {
-<<<<<<< HEAD
-=======
     if (!savedPageState) return
 
     // TODO: add new section to page/editor state
->>>>>>> 5c7f83c5
     // NOTE: Only paragraph should go to tiptap editor
     // the rest should use json forms
     const nextState: DrawerState["state"] =
