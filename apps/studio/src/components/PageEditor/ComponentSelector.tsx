--- conflicted
+++ resolved
@@ -113,20 +113,12 @@
     setPreviewPageState,
     setAddedBlock,
   } = useEditorDrawerContext()
-<<<<<<< HEAD
   const { mutate } = trpc.page.updatePageBlob.useMutation()
-=======
-
-  const { pageId, siteId } = useQueryParse(editPageSchema)
->>>>>>> 7c11803a
   const [page] = trpc.page.readPageAndBlob.useSuspenseQuery({
     pageId,
     siteId,
   })
-<<<<<<< HEAD
-=======
-
->>>>>>> 7c11803a
+
   const onProceed = (sectionType: SectionType) => {
     // NOTE: Only paragraph should go to tiptap editor
     // the rest should use json forms
@@ -142,9 +134,6 @@
 
     setDrawerState({ state: nextState })
     setCurrActiveIdx(nextPageState.length - 1)
-<<<<<<< HEAD
-    setPreviewPageState(savedPageState)
-=======
     setPreviewPageState(nextPageState)
 
     // TODO: Decide if setting addedBlocks
@@ -154,7 +143,6 @@
     if (sectionType !== "prose") {
       setAddedBlock(sectionType)
     }
->>>>>>> 7c11803a
   }
 
   return (
