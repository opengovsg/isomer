--- conflicted
+++ resolved
@@ -1,3 +1,4 @@
+import { useState } from "react"
 import {
   Modal,
   ModalContent,
@@ -25,7 +26,7 @@
   siteId: string
 }
 export const SearchModal = ({ siteId, isOpen, onClose }: SearchModalProps) => {
-<<<<<<< HEAD
+  const [queryCount, setQueryCount] = useState(0)
   const {
     setSearchValue,
     debouncedSearchTerm,
@@ -33,25 +34,13 @@
     isLoading,
     totalResultsCount,
     recentlyEditedResources,
-  } = useSearchQuery({ siteId, resourceTypes: getUserViewableResourceTypes() })
-=======
-  const [queryCount, setQueryCount] = useState(0)
-  const [searchValue, setSearchValue] = useState("")
-  const debouncedSearchTerm = useDebounce(searchValue, 300)
-  const { data, isLoading } = trpc.resource.search.useInfiniteQuery(
-    {
-      siteId,
-      query: debouncedSearchTerm,
+  } = useSearchQuery({
+    siteId,
+    resourceTypes: getUserViewableResourceTypes(),
+    onSearchSuccess: () => {
+      setQueryCount((prev) => prev + 1)
     },
-    {
-      onSuccess: () => {
-        setQueryCount((prev) => prev + 1)
-      },
-    },
-  )
-  const resources: SearchResultResource[] =
-    data?.pages.flatMap((page) => page.resources) ?? []
->>>>>>> a25d581a
+  })
 
   const renderModalBody = (): React.ReactNode => {
     if (!!debouncedSearchTerm) {
