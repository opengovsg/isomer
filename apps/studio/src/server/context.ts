--- conflicted
+++ resolved
@@ -33,6 +33,21 @@
  * @link https://trpc.io/docs/context
  */
 export const createContext = async (opts: CreateNextContextOptions) => {
+  const session = await getIronSession<SessionData>(
+    opts.req,
+    opts.res,
+    generateSessionOptions({
+      // Temporary as Singpass is live for VAPT
+      // Once VAPT is done and we are releasing to other environments,
+      // we do not need to specify and can let it fallback to default 1 hour
+      ttlInHours: env.NEXT_PUBLIC_APP_ENV === "vapt" ? 1 : 12,
+    }), // Note: this wouldn't overwrite the cookie (e.g. TTL) if it already exists
+  )
+
+  const innerContext = createContextInner({
+    session,
+  })
+
   const growthbookContext = new GrowthBook({
     apiHost: "https://cdn.growthbook.io",
     clientKey: env.GROWTHBOOK_CLIENT_KEY,
@@ -40,29 +55,6 @@
     disableCache: true,
   })
   await growthbookContext.init({ timeout: 2000 })
-
-  const session = await getIronSession<SessionData>(
-    opts.req,
-    opts.res,
-<<<<<<< HEAD
-    generateSessionOptions({ ttlInHours: 1 }),
-=======
-    generateSessionOptions({
-      // Temporary as Singpass is live for VAPT
-      // Once VAPT is done and we are releasing to other environments,
-      // we do not need to specify and can let it fallback to default 1 hour
-      ttlInHours: env.NEXT_PUBLIC_APP_ENV === "vapt" ? 1 : 12,
-    }), // Note: this wouldn't overwrite the cookie (e.g. TTL) if it already exists
->>>>>>> b7ea5ea4
-  )
-  if (session.isAuthenticatedWithSingpass) {
-    session.updateConfig(generateSessionOptions({ ttlInHours: 12 }))
-    await session.save()
-  }
-
-  const innerContext = createContextInner({
-    session,
-  })
 
   return {
     ...innerContext,
