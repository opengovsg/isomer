import type * as trpc from "@trpc/server"
import type { CreateNextContextOptions } from "@trpc/server/adapters/next"
import { GrowthBook } from "@growthbook/growthbook"
import { type User } from "@prisma/client"
import { getIronSession } from "iron-session"

import { env } from "~/env.mjs"
import { type Session, type SessionData } from "~/lib/types/session"
import { generateSessionOptions } from "./modules/auth/session"
import { db } from "./modules/database"
import { type defaultUserSelect } from "./modules/me/me.select"
import { prisma } from "./prisma"

interface CreateContextOptions {
  session?: Session
  user?: Pick<User, (typeof defaultUserSelect)[number]>
}

/**
 * Inner function for `createContext` where we create the context.
 * This is useful for testing when we don't want to mock Next.js' request/response
 */
export function createContextInner(opts: CreateContextOptions) {
  return {
    session: opts.session,
    prisma,
    db,
  }
}

/**
 * Creates context for an incoming request
 * @link https://trpc.io/docs/context
 */
export const createContext = async (opts: CreateNextContextOptions) => {
  const session = await getIronSession<SessionData>(
    opts.req,
    opts.res,
<<<<<<< HEAD
    generateSessionOptions({
      // Temporary as Singpass is live for VAPT
      // Once VAPT is done and we are releasing to other environments,
      // we do not need to specify and can let it fallback to default 1 hour
      ttlInHours: env.NEXT_PUBLIC_APP_ENV === "vapt" ? 1 : 12,
    }), // Note: this wouldn't overwrite the cookie (e.g. TTL) if it already exists
=======
    generateSessionOptions({ ttlInHours: 1 }), // Note: this wouldn't overwrite the cookie (e.g. TTL) if it already exists
>>>>>>> 253443da
  )

  const innerContext = createContextInner({
    session,
  })

  const growthbookContext = new GrowthBook({
    apiHost: "https://cdn.growthbook.io",
    clientKey: env.GROWTHBOOK_CLIENT_KEY,
    debug: false, // NOTE: do not put true unless local dev
    disableCache: true,
  })
  await growthbookContext.init({ timeout: 2000 })

  return {
    ...innerContext,
    req: opts.req,
    res: opts.res,
    gb: growthbookContext,
  }
}

export type Context = trpc.inferAsyncReturnType<typeof createContext><|MERGE_RESOLUTION|>--- conflicted
+++ resolved
@@ -36,16 +36,7 @@
   const session = await getIronSession<SessionData>(
     opts.req,
     opts.res,
-<<<<<<< HEAD
-    generateSessionOptions({
-      // Temporary as Singpass is live for VAPT
-      // Once VAPT is done and we are releasing to other environments,
-      // we do not need to specify and can let it fallback to default 1 hour
-      ttlInHours: env.NEXT_PUBLIC_APP_ENV === "vapt" ? 1 : 12,
-    }), // Note: this wouldn't overwrite the cookie (e.g. TTL) if it already exists
-=======
     generateSessionOptions({ ttlInHours: 1 }), // Note: this wouldn't overwrite the cookie (e.g. TTL) if it already exists
->>>>>>> 253443da
   )
 
   const innerContext = createContextInner({
