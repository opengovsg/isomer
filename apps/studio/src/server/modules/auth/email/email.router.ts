import { TRPCError } from "@trpc/server"
import pick from "lodash/pick"
import set from "lodash/set"

import type { SessionData } from "~/lib/types/session"
import type { GrowthbookAttributes } from "~/types/growthbook"
import { env } from "~/env.mjs"
<<<<<<< HEAD
import { sendLoginAlertEmail } from "~/features/mail/service"
import { IS_SINGPASS_ENABLED_FEATURE_KEY } from "~/lib/growthbook"
=======
import { getIsSingpassEnabled } from "~/lib/growthbook"
>>>>>>> 29077128
import { sendMail } from "~/lib/mail"
import {
  emailSignInSchema,
  emailVerifyOtpSchema,
} from "~/schemas/auth/email/sign-in"
import { publicProcedure, router } from "~/server/trpc"
import { getBaseUrl } from "~/utils/getBaseUrl"
import { db } from "../../database"
import { defaultUserSelect } from "../../me/me.select"
import { isUserDeleted } from "../../user/user.service"
import { isEmailWhitelisted } from "../../whitelist/whitelist.service"
import { VerificationError } from "../auth.error"
import { recordUserLogin, verifyToken } from "../auth.service"
import { createTokenHash, createVfnPrefix, createVfnToken } from "../auth.util"
import { upsertUser } from "./email.service"
import { getOtpFingerPrint } from "./utils"

export const emailSessionRouter = router({
  // Generate OTP.
  login: publicProcedure
    .input(emailSignInSchema)
    .meta({ rateLimitOptions: {} })
    .mutation(async ({ ctx, input: { email } }) => {
      const isWhitelisted = await isEmailWhitelisted(email)
      const isDeleted = await isUserDeleted(email)

      // Assert that the user is both whitelisted and not deleted
      if (!isWhitelisted || isDeleted) {
        ctx.logger.warn(
          { email, isDeleted, isWhitelisted },
          "User is not whitelisted or deleted",
        )

        throw new TRPCError({
          code: "UNAUTHORIZED",
          message: "Email address is not whitelisted",
        })
      }

      // TODO: instead of storing expires, store issuedAt to calculate when the next otp can be re-issued
      // TODO: rate limit this endpoint also
      const expires = new Date(Date.now() + env.OTP_EXPIRY * 1000)
      const expiryMinutes = Math.floor(env.OTP_EXPIRY / 60)
      const token = createVfnToken()
      const otpPrefix = createVfnPrefix()
      const hashedToken = createTokenHash(token, email)

      const url = new URL(getBaseUrl())

      ctx.logger.info({ email, expires }, "Generated OTP for email sign in")

      // May have one of them fail,
      // so users may get an email but not have the token saved, but that should be fine.
      try {
        await Promise.all([
          ctx.prisma.verificationToken.upsert({
            where: {
              identifier: getOtpFingerPrint(email, ctx.req),
            },
            update: {
              token: hashedToken,
              expires,
              attempts: 0,
            },
            create: {
              identifier: getOtpFingerPrint(email, ctx.req),
              token: hashedToken,
              expires,
            },
          }),
          sendMail({
            subject: `Sign in to ${url.host}`,
            body: `Your OTP is ${otpPrefix}-<b>${token}</b>. It expires in ${expiryMinutes} minutes.
      Please use this to login to your account.
      <p>If your OTP does not work, please request for a new one.</p>`,
            recipient: email,
          }),
        ])
      } catch (e) {
        ctx.logger.error(
          { error: e, email },
          "Failed to send OTP email for email sign in",
        )

        throw new TRPCError({
          code: "INTERNAL_SERVER_ERROR",
          message: "Failed to send OTP email",
        })
      }
      return { email, otpPrefix }
    }),
  verifyOtp: publicProcedure
    .input(emailVerifyOtpSchema)
    .meta({ rateLimitOptions: {} })
    .mutation(async ({ ctx, input: { email, token } }) => {
      const oldVerificationToken = await ctx.prisma.verificationToken.findFirst(
        {
          where: {
            identifier: getOtpFingerPrint(email, ctx.req),
          },
        },
      )

      if (!oldVerificationToken) {
        throw new TRPCError({
          code: "BAD_REQUEST",
          message: "Please request for another OTP",
        })
      }

      try {
        await verifyToken(ctx.prisma, ctx.req, {
          token,
          email,
        })
      } catch (e) {
        if (e instanceof VerificationError) {
          ctx.logger.warn(
            { error: e, email },
            "Failed to verify OTP for email sign in",
          )

          throw new TRPCError({
            code: "BAD_REQUEST",
            message: e.message,
            cause: e,
          })
        }
        throw e
      }

      const newAttributes: Partial<GrowthbookAttributes> = {
        email,
      }

      await ctx.gb.setAttributes(newAttributes)

      const isSingpassEnabled = getIsSingpassEnabled({ gb: ctx.gb })

      if (!isSingpassEnabled) {
        const user = await db.transaction().execute(async (tx) => {
          const user = await upsertUser({
            tx,
            email,
          })

          const userId = user.id as NonNullable<SessionData["userId"]>

          await recordUserLogin({
            tx,
            userId,
            verificationToken: oldVerificationToken,
          })

          ctx.session.userId = userId
          await ctx.session.save()
          return pick(user, defaultUserSelect)
        })

        await sendLoginAlertEmail({ recipientEmail: email })

        return user
      }

      return db.transaction().execute(async (tx) => {
        const user = await upsertUser({
          tx,
          email,
        })

        ctx.session.destroy()
        set(ctx.session, "singpass.sessionState", {
          userId: user.id,
          verificationToken: oldVerificationToken,
        })
        await ctx.session.save()
        return pick(user, defaultUserSelect)
      })
    }),
})<|MERGE_RESOLUTION|>--- conflicted
+++ resolved
@@ -5,12 +5,8 @@
 import type { SessionData } from "~/lib/types/session"
 import type { GrowthbookAttributes } from "~/types/growthbook"
 import { env } from "~/env.mjs"
-<<<<<<< HEAD
 import { sendLoginAlertEmail } from "~/features/mail/service"
-import { IS_SINGPASS_ENABLED_FEATURE_KEY } from "~/lib/growthbook"
-=======
 import { getIsSingpassEnabled } from "~/lib/growthbook"
->>>>>>> 29077128
 import { sendMail } from "~/lib/mail"
 import {
   emailSignInSchema,
