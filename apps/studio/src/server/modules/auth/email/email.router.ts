--- conflicted
+++ resolved
@@ -28,19 +28,9 @@
     .meta({ rateLimitOptions: {} })
     .mutation(async ({ ctx, input: { email } }) => {
       const isWhitelisted = await isEmailWhitelisted(email)
-<<<<<<< HEAD
       if (!isWhitelisted) {
-=======
-      const isDeleted = await isUserDeleted(email)
+        ctx.logger.warn({ email, isWhitelisted }, "User is not whitelisted")
 
-      // Assert that the user is both whitelisted and not deleted
-      if (!isWhitelisted || isDeleted) {
-        ctx.logger.warn(
-          { email, isDeleted, isWhitelisted },
-          "User is not whitelisted or deleted",
-        )
-
->>>>>>> dfb8831d
         throw new TRPCError({
           code: "UNAUTHORIZED",
           message: "Email address is not whitelisted",
