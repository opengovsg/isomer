import { type PrismaClient } from "@prisma/client"

import { createPocdexAccountProviderId } from "../auth.util"
import { type SgidSessionProfile } from "./sgid.utils"

export const upsertSgidAccountAndUser = async ({
  prisma,
  pocdexEmail,
  name,
  sub,
}: {
  prisma: PrismaClient
  pocdexEmail: NonNullable<SgidSessionProfile["list"][number]["work_email"]>
  name: SgidSessionProfile["name"]
  sub: SgidSessionProfile["sub"]
}) => {
  return prisma.$transaction(async (tx) => {
    // Create user from email
<<<<<<< HEAD
    const user = await tx.user.upsert({
      where: {
        email: pocdexEmail,
      },
      update: {
        lastLoginAt: new Date(),
      },
      create: {
        email: pocdexEmail,
        name,
        // TODO: add later
        phone: "",
      },
    })
=======

    // Not using Prisma's `upsert` because Prisma's unique constraint with nullable fields
    // like `deletedAt` causes type issues. Prisma expects `deletedAt` to be `string|Date`
    // even when `null` is valid in the database schema.
    const user =
      (await tx.user.findFirst({
        where: {
          email: pocdexEmail,
          deletedAt: null,
        },
      })) ??
      (await tx.user.create({
        data: {
          email: pocdexEmail,
          phone: "", // TODO: add the phone in later, this is a wip
          name,
        },
      }))
>>>>>>> b9b11da0

    // Link user to account
    // TODO: Remnant of unused code, to remove
    // eslint-disable-next-line @typescript-eslint/no-unused-vars
    const pocdexProviderAccountId = createPocdexAccountProviderId(
      sub,
      pocdexEmail,
    )

    return user
  })
}<|MERGE_RESOLUTION|>--- conflicted
+++ resolved
@@ -16,41 +16,28 @@
 }) => {
   return prisma.$transaction(async (tx) => {
     // Create user from email
-<<<<<<< HEAD
-    const user = await tx.user.upsert({
-      where: {
-        email: pocdexEmail,
-      },
-      update: {
-        lastLoginAt: new Date(),
-      },
-      create: {
-        email: pocdexEmail,
-        name,
-        // TODO: add later
-        phone: "",
-      },
-    })
-=======
 
     // Not using Prisma's `upsert` because Prisma's unique constraint with nullable fields
     // like `deletedAt` causes type issues. Prisma expects `deletedAt` to be `string|Date`
     // even when `null` is valid in the database schema.
-    const user =
-      (await tx.user.findFirst({
-        where: {
-          email: pocdexEmail,
-          deletedAt: null,
-        },
-      })) ??
-      (await tx.user.create({
-        data: {
-          email: pocdexEmail,
-          phone: "", // TODO: add the phone in later, this is a wip
-          name,
-        },
-      }))
->>>>>>> b9b11da0
+    const existingUser = await tx.user.findFirst({
+      where: {
+        email: pocdexEmail,
+        deletedAt: null,
+      },
+    })
+    const user = existingUser
+      ? await tx.user.update({
+          where: { id: existingUser.id },
+          data: { lastLoginAt: new Date() },
+        })
+      : await tx.user.create({
+          data: {
+            email: pocdexEmail,
+            phone: "", // TODO: add the phone in later, this is a wip
+            name,
+          },
+        })
 
     // Link user to account
     // TODO: Remnant of unused code, to remove
