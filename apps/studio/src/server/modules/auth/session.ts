--- conflicted
+++ resolved
@@ -6,11 +6,7 @@
   ttlInHours?: number
 }
 export const generateSessionOptions = ({
-<<<<<<< HEAD
-  ttlInHours = 12, // TODO: Change to 1 hour when Singpass has been officially launched
-=======
   ttlInHours = 1, // default to 1 hour if not using Singpass
->>>>>>> b7ea5ea4
 }: GenerateSessionOptionsProps): SessionOptions => {
   const ONE_HOUR = 60 * 60
   return {
