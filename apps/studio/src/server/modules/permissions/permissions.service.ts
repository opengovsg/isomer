import type { GrowthBook } from "@growthbook/growthbook"
import { AbilityBuilder, createMongoAbility } from "@casl/ability"
import { RoleType } from "@prisma/client"
import { TRPCError } from "@trpc/server"
<<<<<<< HEAD
import _ from "lodash"
=======
import get from "lodash/get"
>>>>>>> d86e813b

import type {
  BulkPermissionsProps,
  CrudResourceActions,
  PermissionsProps,
  ResourceAbility,
  SiteAbility,
  UserManagementActions,
} from "./permissions.type"
import type { GrowthbookIsomerAdminFeature } from "~/lib/growthbook"
import { ADMIN_ROLE, ISOMER_ADMIN_FEATURE_KEY } from "~/lib/growthbook"
import { logPermissionEvent } from "../audit/audit.service"
import { db } from "../database"
import { PG_ERROR_CODES } from "../database/constants"
import { CRUD_ACTIONS } from "./permissions.type"
import {
  buildPermissionsForResource,
  buildUserManagementPermissions,
} from "./permissions.util"

// NOTE: Fetches roles for the given resource
// and returns the permissions wihch the user has for the given resource.
// If the resourceId is `null` or `undefined`,
// we will instead fetch the roles for the given site
export const definePermissionsForResource = async ({
  userId,
  siteId,
  resourceId,
}: PermissionsProps) => {
  const builder = new AbilityBuilder<ResourceAbility>(createMongoAbility)
  let query = db
    .selectFrom("ResourcePermission")
    .where("userId", "=", userId)
    .where("siteId", "=", siteId)
    .where("deletedAt", "is", null)

  if (!resourceId) {
    query = query.where("resourceId", "is", null)
  } else {
    query = query.where("resourceId", "=", resourceId)
  }

  const roles = await query.select("role").execute()

  roles.map(({ role }) => buildPermissionsForResource(role, builder))

  return builder.build({ detectSubjectType: () => "Resource" })
}

export const definePermissionsForSite = async ({
  userId,
  siteId,
}: Omit<PermissionsProps, "resourceId">) => {
  const builder = new AbilityBuilder<SiteAbility>(createMongoAbility)
  const roles = await db
    .selectFrom("ResourcePermission")
    .where("userId", "=", userId)
    .where("siteId", "=", siteId)
    .where("resourceId", "is", null)
    .where("deletedAt", "is", null)
    .select("role")
    .execute()

  // NOTE: Any role should be able to read site
  if (roles.length === 1) {
    builder.can("read", "Site")
  }

  if (roles.some(({ role }) => role === RoleType.Admin)) {
    CRUD_ACTIONS.map((action) => {
      builder.can(action, "Site")
    })
  }

  return builder.build({ detectSubjectType: () => "Site" })
}

// TODO: this is using site wide permissions for now
// we should fetch the oldest `parent` of this resource eventually
export const bulkValidateUserPermissionsForResources = async ({
  action,
  resourceIds,
  ...rest
}: BulkPermissionsProps & { action: CrudResourceActions | "publish" }) => {
  const generateResources = async (
    resourceIds: NonNullable<BulkPermissionsProps["resourceIds"]>,
  ): Promise<{ parentId: string | null }[]> => {
    if (resourceIds.length === 0) {
      return [{ parentId: null }]
    }

    if (action === "create") {
      // NOTE: If this is at root, we will always use `null` as the parent
      // otherwise, this is a `create` action and the parent of the resource that
      // we want to create is the resource passed in.
      // However, because we don't have root level permissions for now,
      // we will pass in `null` to signify the site level permissions
      return resourceIds.map((resourceId) => ({ parentId: resourceId }))
    }

    const [nullResourceIds, nonNullResourceIds] = _.partition(
      resourceIds,
      (resourceId) => resourceId === null,
    )

    let resources: { parentId: string | null }[] = []

    if (nonNullResourceIds.length > 0) {
      resources = await db
        .selectFrom("Resource")
        .where("id", "in", nonNullResourceIds)
        .select(["Resource.parentId"])
        .execute()

      if (nonNullResourceIds.length !== resources.length) {
        throw new TRPCError({
          code: "NOT_FOUND",
          message:
            resourceIds.length === 1
              ? "Resource not found"
              : "Resources not found",
        })
      }
    }

    return resources.concat(nullResourceIds.map(() => ({ parentId: null })))
  }

  const perms = await definePermissionsForResource({ ...rest })
  const resources = await generateResources(resourceIds ?? [])
  await Promise.all(
    resources.map((resource) => {
      if (perms.cannot(action, resource)) {
        throw new TRPCError({
          code: "FORBIDDEN",
          message:
            "You do not have sufficient permissions to perform this action",
        })
      }
    }),
  )
}

export const getSitePermissions = async ({
  userId,
  siteId,
}: Omit<PermissionsProps, "resourceId">) => {
  return await db
    .selectFrom("ResourcePermission")
    .where("userId", "=", userId)
    .where("siteId", "=", siteId)
    .where("resourceId", "is", null)
    .where("deletedAt", "is", null)
    .select("role")
    .execute()
}

export const validatePermissionsForManagingUsers = async ({
  siteId,
  userId,
  action,
}: Omit<PermissionsProps, "resourceId"> & {
  action: UserManagementActions
}) => {
  const roles = await getSitePermissions({ userId, siteId })
  const perms = buildUserManagementPermissions(roles)

  if (perms.cannot(action, "UserManagement")) {
    throw new TRPCError({
      code: "FORBIDDEN",
      message: "You do not have sufficient permissions to perform this action",
    })
  }
}

interface UpdateUserSitewidePermissionProps {
  byUserId: string
  userId: string
  siteId: number
  role: RoleType
}

export const updateUserSitewidePermission = async ({
  byUserId,
  userId,
  siteId,
  role,
}: UpdateUserSitewidePermissionProps) => {
  // Putting outside the tx to reduce unnecessary extended DB locks
  const byUser = await db
    .selectFrom("User")
    .where("id", "=", byUserId)
    .selectAll()
    .executeTakeFirstOrThrow()

  return await db.transaction().execute(async (tx) => {
    const sitePermissionToRemove = await tx
      .selectFrom("ResourcePermission")
      .where("userId", "=", userId)
      .where("siteId", "=", siteId)
      .where("resourceId", "is", null) // because we are updating site-wide permissions
      .where("deletedAt", "is", null) // ensure deleted persmission deletedAt is not overwritten
      .selectAll()
      .executeTakeFirst()

    if (!sitePermissionToRemove) {
      throw new TRPCError({
        code: "NOT_FOUND",
        message: "User permission not found",
      })
    }

    const deletedSitePermission = await tx
      .updateTable("ResourcePermission")
      .where("id", "=", sitePermissionToRemove.id)
      .set({ deletedAt: new Date() }) // soft delete the old permission
      .returningAll()
      .executeTakeFirst()

    // NOTE: this is technically impossible because we're executing
    // inside a tx and this is the same resource which was fetched earlier
    if (!deletedSitePermission) {
      throw new TRPCError({
        code: "INTERNAL_SERVER_ERROR",
        message:
          "Something went wrong while updating user permissions, please try again later",
      })
    }

    await logPermissionEvent(tx, {
      eventType: "PermissionDelete",
      by: byUser,
      delta: { before: sitePermissionToRemove, after: deletedSitePermission },
    })

    const createdSitePermission = await tx
      .insertInto("ResourcePermission")
      .values({ userId, siteId, role, resourceId: null }) // because we are updating site-wide permissions
      .returningAll()
      .executeTakeFirstOrThrow()
      .catch((err) => {
        if (get(err, "code") === PG_ERROR_CODES.uniqueViolation) {
          throw new TRPCError({
            code: "CONFLICT",
            message: "Permission already exists",
          })
        }
        throw err
      })

    await logPermissionEvent(tx, {
      eventType: "PermissionCreate",
      by: byUser,
      delta: { before: null, after: createdSitePermission },
    })

    return createdSitePermission
  })
}

interface ValidateUserIsIsomerAdminProps {
  userId: string
  gb: GrowthBook
  roles: (typeof ADMIN_ROLE)[keyof typeof ADMIN_ROLE][]
}

export const validateUserIsIsomerCoreAdmin = async ({
  userId,
  gb,
  roles,
}: ValidateUserIsIsomerAdminProps) => {
  const user = await db
    .selectFrom("User")
    .where("id", "=", userId)
    .select(["email"])
    .executeTakeFirstOrThrow()

  const { core, migrators } = gb.getFeatureValue<GrowthbookIsomerAdminFeature>(
    ISOMER_ADMIN_FEATURE_KEY,
    { core: [], migrators: [] },
  )

  if (roles.includes(ADMIN_ROLE.CORE) && core.includes(user.email)) {
    return
  }

  if (roles.includes(ADMIN_ROLE.MIGRATORS) && migrators.includes(user.email)) {
    return
  }

  throw new TRPCError({
    code: "FORBIDDEN",
    message: "You do not have sufficient permissions to perform this action",
  })
}<|MERGE_RESOLUTION|>--- conflicted
+++ resolved
@@ -2,11 +2,8 @@
 import { AbilityBuilder, createMongoAbility } from "@casl/ability"
 import { RoleType } from "@prisma/client"
 import { TRPCError } from "@trpc/server"
-<<<<<<< HEAD
-import _ from "lodash"
-=======
 import get from "lodash/get"
->>>>>>> d86e813b
+import partition from "lodash/partition"
 
 import type {
   BulkPermissionsProps,
@@ -107,7 +104,7 @@
       return resourceIds.map((resourceId) => ({ parentId: resourceId }))
     }
 
-    const [nullResourceIds, nonNullResourceIds] = _.partition(
+    const [nullResourceIds, nonNullResourceIds] = partition(
       resourceIds,
       (resourceId) => resourceId === null,
     )
