--- conflicted
+++ resolved
@@ -126,23 +126,6 @@
     .where("deletedAt", "is", null)
     .select("role")
     .execute()
-<<<<<<< HEAD
-=======
-
-  // NOTE: Any role should be able to read the list of user permissions
-  if (roles.length === 1) {
-    builder.can("read", "UserManagement")
-  }
-
-  // Only Admin role can manage permissions
-  if (roles.some(({ role }) => role === RoleType.Admin)) {
-    CRUD_ACTIONS.map((action) => {
-      builder.can(action, "UserManagement")
-    })
-  }
-
-  return builder.build({ detectSubjectType: () => "UserManagement" })
->>>>>>> 67bab185
 }
 
 export const validatePermissionsForManagingUsers = async ({
