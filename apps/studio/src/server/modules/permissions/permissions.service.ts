--- conflicted
+++ resolved
@@ -114,11 +114,7 @@
   }
 }
 
-<<<<<<< HEAD
-export const sitePermissions = async ({
-=======
 export const getSitePermissions = async ({
->>>>>>> e3fc9617
   userId,
   siteId,
 }: Omit<PermissionsProps, "resourceId">) => {
@@ -139,11 +135,7 @@
 }: Omit<PermissionsProps, "resourceId"> & {
   action: UserManagementActions
 }) => {
-<<<<<<< HEAD
-  const roles = await sitePermissions({ userId, siteId })
-=======
   const roles = await getSitePermissions({ userId, siteId })
->>>>>>> e3fc9617
   const perms = buildUserManagementPermissions(roles)
 
   if (perms.cannot(action, "UserManagement")) {
