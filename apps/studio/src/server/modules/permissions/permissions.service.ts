import type { GrowthBook } from "@growthbook/growthbook"
import { AbilityBuilder, createMongoAbility } from "@casl/ability"
import { RoleType } from "@prisma/client"
import { TRPCError } from "@trpc/server"

import type {
  PermissionsProps,
  ResourceAbility,
  SiteAbility,
  UserManagementActions,
  UserPermissionsProps,
} from "./permissions.type"
import type { GrowthbookIsomerAdminFeature } from "~/lib/growthbook"
import { ADMIN_ROLE, ISOMER_ADMIN_FEATURE_KEY } from "~/lib/growthbook"
import { logPermissionEvent } from "../audit/audit.service"
import { db } from "../database"
import { CRUD_ACTIONS } from "./permissions.type"
import {
  buildPermissionsForResource,
  buildUserManagementPermissions,
} from "./permissions.util"

// NOTE: Fetches roles for the given resource
// and returns the permissions wihch the user has for the given resource.
// If the resourceId is `null` or `undefined`,
// we will instead fetch the roles for the given site
export const definePermissionsForResource = async ({
  userId,
  siteId,
  resourceId,
}: PermissionsProps) => {
  const builder = new AbilityBuilder<ResourceAbility>(createMongoAbility)
  let query = db
    .selectFrom("ResourcePermission")
    .where("userId", "=", userId)
    .where("siteId", "=", siteId)
    .where("deletedAt", "is", null)

  if (!resourceId) {
    query = query.where("resourceId", "is", null)
  } else {
    query = query.where("resourceId", "=", resourceId)
  }

  const roles = await query.select("role").execute()

  roles.map(({ role }) => buildPermissionsForResource(role, builder))

  return builder.build({ detectSubjectType: () => "Resource" })
}

export const definePermissionsForSite = async ({
  userId,
  siteId,
}: Omit<PermissionsProps, "resourceId">) => {
  const builder = new AbilityBuilder<SiteAbility>(createMongoAbility)
  const roles = await db
    .selectFrom("ResourcePermission")
    .where("userId", "=", userId)
    .where("siteId", "=", siteId)
    .where("resourceId", "is", null)
    .where("deletedAt", "is", null)
    .select("role")
    .execute()

  // NOTE: Any role should be able to read site
  if (roles.length === 1) {
    builder.can("read", "Site")
  }

  if (roles.some(({ role }) => role === RoleType.Admin)) {
    CRUD_ACTIONS.map((action) => {
      builder.can(action, "Site")
    })
  }

  return builder.build({ detectSubjectType: () => "Site" })
}

export const validateUserPermissionsForResource = async ({
  action,
  resourceId = null,
  ...rest
<<<<<<< HEAD
}: UserPermissionsProps) => {
=======
}: PermissionsProps & { action: CrudResourceActions | "publish" }) => {
>>>>>>> 4c413f52
  // TODO: this is using site wide permissions for now
  // we should fetch the oldest `parent` of this resource eventually
  const hasCustomParentId = resourceId === null || action === "create"
  const resource = hasCustomParentId
    ? // NOTE: If this is at root, we will always use `null` as the parent
      // otherwise, this is a `create` action and the parent of the resource that
      // we want to create is the resource passed in.
      // However, because we don't have root level permissions for now,
      // we will pass in `null` to signify the site level permissions
      { parentId: resourceId ?? null }
    : await db
        .selectFrom("Resource")
        .where("Resource.id", "=", resourceId)
        .select(["Resource.parentId"])
        .executeTakeFirst()

  if (!resource) {
    throw new TRPCError({
      code: "NOT_FOUND",
      message: "Resource not found",
    })
  }

  const perms = await definePermissionsForResource({
    ...rest,
  })

  // TODO: create should check against the current resource id
  if (perms.cannot(action, resource)) {
    throw new TRPCError({
      code: "FORBIDDEN",
      message: "You do not have sufficient permissions to perform this action",
    })
  }
}

export const getSitePermissions = async ({
  userId,
  siteId,
}: Omit<PermissionsProps, "resourceId">) => {
  return await db
    .selectFrom("ResourcePermission")
    .where("userId", "=", userId)
    .where("siteId", "=", siteId)
    .where("resourceId", "is", null)
    .where("deletedAt", "is", null)
    .select("role")
    .execute()
}

export const validatePermissionsForManagingUsers = async ({
  siteId,
  userId,
  action,
}: Omit<PermissionsProps, "resourceId"> & {
  action: UserManagementActions
}) => {
  const roles = await getSitePermissions({ userId, siteId })
  const perms = buildUserManagementPermissions(roles)

  if (perms.cannot(action, "UserManagement")) {
    throw new TRPCError({
      code: "FORBIDDEN",
      message: "You do not have sufficient permissions to perform this action",
    })
  }
}

interface UpdateUserSitewidePermissionProps {
  byUserId: string
  userId: string
  siteId: number
  role: RoleType
}

export const updateUserSitewidePermission = async ({
  byUserId,
  userId,
  siteId,
  role,
}: UpdateUserSitewidePermissionProps) => {
  // Putting outside the tx to reduce unnecessary extended DB locks
  const byUser = await db
    .selectFrom("User")
    .where("id", "=", byUserId)
    .selectAll()
    .executeTakeFirstOrThrow()

  return await db.transaction().execute(async (tx) => {
    const sitePermissionToRemove = await tx
      .selectFrom("ResourcePermission")
      .where("userId", "=", userId)
      .where("siteId", "=", siteId)
      .where("resourceId", "is", null) // because we are updating site-wide permissions
      .where("deletedAt", "is", null) // ensure deleted persmission deletedAt is not overwritten
      .selectAll()
      .executeTakeFirst()

    if (!sitePermissionToRemove) {
      throw new TRPCError({
        code: "NOT_FOUND",
        message: "User permission not found",
      })
    }

    const deletedSitePermission = await tx
      .updateTable("ResourcePermission")
      .where("id", "=", sitePermissionToRemove.id)
      .set({ deletedAt: new Date() }) // soft delete the old permission
      .returningAll()
      .executeTakeFirst()

    // NOTE: this is technically impossible because we're executing
    // inside a tx and this is the same resource which was fetched earlier
    if (!deletedSitePermission) {
      throw new TRPCError({
        code: "INTERNAL_SERVER_ERROR",
        message:
          "Something went wrong while attempting to move your resource, please try again later",
      })
    }

    await logPermissionEvent(tx, {
      eventType: "PermissionDelete",
      by: byUser,
      delta: { before: sitePermissionToRemove, after: deletedSitePermission },
    })

    const createdSitePermission = await tx
      .insertInto("ResourcePermission")
      .values({ userId, siteId, role, resourceId: null }) // because we are updating site-wide permissions
      .returningAll()
      .executeTakeFirstOrThrow()

    await logPermissionEvent(tx, {
      eventType: "PermissionCreate",
      by: byUser,
      delta: { before: null, after: createdSitePermission },
    })

    return createdSitePermission
  })
}

interface ValidateUserIsIsomerAdminProps {
  userId: string
  gb: GrowthBook
  roles: (typeof ADMIN_ROLE)[keyof typeof ADMIN_ROLE][]
}

export const validateUserIsIsomerCoreAdmin = async ({
  userId,
  gb,
  roles,
}: ValidateUserIsIsomerAdminProps) => {
  const user = await db
    .selectFrom("User")
    .where("id", "=", userId)
    .select(["email"])
    .executeTakeFirstOrThrow()

  const { core, migrators } = gb.getFeatureValue<GrowthbookIsomerAdminFeature>(
    ISOMER_ADMIN_FEATURE_KEY,
    { core: [], migrators: [] },
  )

  if (roles.includes(ADMIN_ROLE.CORE) && core.includes(user.email)) {
    return
  }

  if (roles.includes(ADMIN_ROLE.MIGRATORS) && migrators.includes(user.email)) {
    return
  }

  throw new TRPCError({
    code: "FORBIDDEN",
    message: "You do not have sufficient permissions to perform this action",
  })
}<|MERGE_RESOLUTION|>--- conflicted
+++ resolved
@@ -4,11 +4,11 @@
 import { TRPCError } from "@trpc/server"
 
 import type {
+  CrudResourceActions,
   PermissionsProps,
   ResourceAbility,
   SiteAbility,
   UserManagementActions,
-  UserPermissionsProps,
 } from "./permissions.type"
 import type { GrowthbookIsomerAdminFeature } from "~/lib/growthbook"
 import { ADMIN_ROLE, ISOMER_ADMIN_FEATURE_KEY } from "~/lib/growthbook"
@@ -81,11 +81,7 @@
   action,
   resourceId = null,
   ...rest
-<<<<<<< HEAD
-}: UserPermissionsProps) => {
-=======
 }: PermissionsProps & { action: CrudResourceActions | "publish" }) => {
->>>>>>> 4c413f52
   // TODO: this is using site wide permissions for now
   // we should fetch the oldest `parent` of this resource eventually
   const hasCustomParentId = resourceId === null || action === "create"
