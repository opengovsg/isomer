import { TRPCError } from "@trpc/server"
import { ISOMER_ADMINS_AND_MIGRATORS_EMAILS } from "~prisma/constants"
import { resetTables } from "tests/integration/helpers/db"
import {
  applyAuthedSession,
  applySession,
  createMockRequest,
} from "tests/integration/helpers/iron-session"
import {
  setupAdminPermissions,
  setupEditorPermissions,
  setupSite,
  setupUser,
  setUpWhitelist,
} from "tests/integration/helpers/seed"
import { MOCK_STORY_DATE, MOCK_TEST_USER_NAME } from "tests/msw/constants"
import { beforeEach, describe, expect, it } from "vitest"

import { db, RoleType } from "~/server/modules/database"
import { createCallerFactory } from "~/server/trpc"
import { userRouter } from "../user.router"
import { isomerAdminsCount, setupIsomerAdmins } from "./utils"

const createCaller = createCallerFactory(userRouter)

describe("user.router", () => {
  const TEST_EMAIL = "test@open.gov.sg"

  let caller: ReturnType<typeof createCaller>
  let session: Awaited<ReturnType<typeof applyAuthedSession>>
  let siteId: number

  beforeAll(async () => {
    await setUpWhitelist({ email: TEST_EMAIL })
  })

  beforeEach(async () => {
    await resetTables("User", "Site", "ResourcePermission")

    const { site } = await setupSite()
    siteId = site.id
    session = await applyAuthedSession()
    caller = createCaller(createMockRequest(session))
  })

  describe("create", () => {
    it("should throw 401 if not logged in", async () => {
      const unauthedSession = applySession()
      const unauthedCaller = createCaller(createMockRequest(unauthedSession))

      // Act
      const result = unauthedCaller.create({
        siteId,
        users: [{ email: TEST_EMAIL }],
      })

      // Assert
      await expect(result).rejects.toThrowError(
        new TRPCError({ code: "UNAUTHORIZED" }),
      )
    })

    it("should throw 403 if user is not admin of the site", async () => {
      // Arrange
      await setupAdminPermissions({ userId: session.userId, siteId })

      const { site: newSite } = await setupSite()

      // Act
      const result = caller.create({
        siteId: newSite.id,
        users: [{ email: TEST_EMAIL }],
      })

      // Assert
      await expect(result).rejects.toThrowError(
        new TRPCError({
          code: "FORBIDDEN",
          message:
            "You do not have sufficient permissions to perform this action",
        }),
      )
    })

    it("should throw error if email is invalid", async () => {
      // Arrange
      await setupAdminPermissions({ userId: session.userId, siteId })

      // Act
      const result = caller.create({
        siteId,
        users: [{ email: "not-an-email" }],
      })

      // Assert
      await expect(result).rejects.toThrowError()
    })

    it("should create user if user already exists but has non-null deletedAt", async () => {
      // Arrange
      await setupAdminPermissions({ userId: session.userId, siteId })

      const user = await setupUser({ email: TEST_EMAIL, isDeleted: true })

      // Act
      const roleToCreate = RoleType.Editor
      const createdUsers = await caller.create({
        siteId,
        users: [{ email: user.email, role: roleToCreate }],
      })

      // Assert
      expect(createdUsers).toHaveLength(1)
      const createdUser = createdUsers[0]
      expect(createdUser).toEqual(
        expect.objectContaining({
          email: TEST_EMAIL,
          id: expect.any(String),
        }),
      )

      // Assert: Verify user in database
      const dbUserResult = await db
        .selectFrom("User")
        .where("email", "=", TEST_EMAIL)
        .selectAll()
        .execute()
      expect(dbUserResult).toHaveLength(2) // original + newly created record
      expect(dbUserResult).toEqual([
        expect.objectContaining({
          email: TEST_EMAIL,
          id: user.id, // original record
          deletedAt: expect.any(Date),
        }),
        expect.objectContaining({
          email: TEST_EMAIL,
          id: expect.any(String),
          deletedAt: null,
        }),
      ])

      // Assert: Verify permissions in database
      const resourcePermissions = await db
        .selectFrom("ResourcePermission")
        .where("userId", "=", createdUser?.id ?? "")
        .where("siteId", "=", siteId)
        .selectAll()
        .execute()
      expect(resourcePermissions).toHaveLength(1)
      expect(resourcePermissions).toEqual([
        expect.objectContaining({
          userId: expect.any(String),
          siteId,
          role: roleToCreate,
        }),
      ])
    })

<<<<<<< HEAD
    it("should throw error if both user and permission already exists", async () => {
=======
    it("should throw error if both user and permissions already exists", async () => {
>>>>>>> f6d1608c
      // Arrange
      await setupAdminPermissions({ userId: session.userId, siteId })

      const user = await setupUser({ email: TEST_EMAIL, isDeleted: false })
      await setupAdminPermissions({ userId: user.id, siteId })

      // Act
      const result = caller.create({
        siteId,
        users: [{ email: TEST_EMAIL }],
      })

      // Assert
<<<<<<< HEAD
      await expect(result).rejects.toThrowError(
        new TRPCError({
          code: "CONFLICT",
          message: "User already has permission for this site",
        }),
      )
=======
      // Due to unique constraint in DB
      await expect(result).rejects.toThrowError()
>>>>>>> f6d1608c
    })

    it("should throw 403 if creating a non-whitelisted non-gov.sg email with any role", async () => {
      // Arrange
      const nonGovSgEmail = "test@coolvendor.com"
      await setupAdminPermissions({ userId: session.userId, siteId })

      // Act
      const result = caller.create({
        siteId,
        users: [{ email: nonGovSgEmail, role: RoleType.Editor }],
      })

      // Assert
      await expect(result).rejects.toThrowError(
        new TRPCError({
          code: "FORBIDDEN",
          message: "There are non-gov.sg domains that need to be whitelisted.",
        }),
      )
    })

    it("should throw 403 if assigning a whitelisted non-gov.sg email with admin role", async () => {
      // Arrange
      const nonGovSgEmail = "test@coolvendor.com"
      await setupAdminPermissions({ userId: session.userId, siteId })
      await setUpWhitelist({ email: nonGovSgEmail })

      // Act
      const result = caller.create({
        siteId,
        users: [{ email: nonGovSgEmail, role: RoleType.Admin }],
      })

      // Assert
      await expect(result).rejects.toThrowError(
        new TRPCError({
          code: "FORBIDDEN",
          message:
            "Non-gov.sg emails cannot be added as admin. Select another role.",
        }),
      )
    })

    it("should create a whitelisted non-gov.sg email with non-admin role", async () => {
      // Arrange
      const nonGovSgEmail = "test@coolvendor.com"
      await setupAdminPermissions({ userId: session.userId, siteId })
      await setUpWhitelist({ email: nonGovSgEmail })

      // Act
      const result = caller.create({
        siteId,
        users: [{ email: nonGovSgEmail, role: RoleType.Editor }],
      })

      // Assert
      await expect(result).resolves.toEqual(expect.anything())
    })

    it("should create user permissions successfully if user already exists but permissions do not exist", async () => {
      // Arrange
      await setupAdminPermissions({ userId: session.userId, siteId })

      const user = await setupUser({ email: TEST_EMAIL, isDeleted: false })

      // Act
      const result = await caller.create({
        siteId,
        users: [{ email: TEST_EMAIL }],
      })

      // Assert
      expect(result).toHaveLength(1)
      const createdUser = result[0]
      expect(createdUser).toEqual(
        expect.objectContaining({
          email: TEST_EMAIL,
          id: expect.any(String),
        }),
      )

      // Assert: No new user was created
      const dbUserResult = await db
        .selectFrom("User")
        .where("email", "=", TEST_EMAIL)
        .selectAll()
        .execute()
      expect(dbUserResult).toHaveLength(1)

      // Assert: Verify permissions in database
      const resourcePermissions = await db
        .selectFrom("ResourcePermission")
        .where("userId", "=", user.id)
        .where("siteId", "=", siteId)
        .selectAll()
        .execute()
      expect(resourcePermissions).toHaveLength(1)
      expect(resourcePermissions).toEqual([
        expect.objectContaining({
          userId: createdUser?.id,
          siteId,
          role: RoleType.Editor,
        }),
      ])
    })

    it("should create both user and permissions successfully if user is admin", async () => {
      // Arrange
      await setupAdminPermissions({ userId: session.userId, siteId })

      // Act
      const createdUsers = await caller.create({
        siteId,
        users: [{ email: TEST_EMAIL }],
      })

      // Assert
      expect(createdUsers).toHaveLength(1)
      const createdUser = createdUsers[0]
      expect(createdUser).toEqual(
        expect.objectContaining({
          email: TEST_EMAIL,
          id: expect.any(String),
        }),
      )

      // Assert: Verify user in database
      const user = await db
        .selectFrom("User")
        .where("email", "=", TEST_EMAIL)
        .selectAll()
        .executeTakeFirstOrThrow()
      expect(user).toMatchObject({
        email: TEST_EMAIL,
        id: createdUser?.id,
        deletedAt: null,
      })

      // Assert: Verify permissions in database
      const resourcePermissions = await db
        .selectFrom("ResourcePermission")
        .where("userId", "=", user.id)
        .where("siteId", "=", siteId)
        .selectAll()
        .execute()
      expect(resourcePermissions).toHaveLength(1)
      expect(resourcePermissions).toEqual([
        expect.objectContaining({
          userId: createdUser?.id,
          siteId,
        }),
      ])
    })

    // Skip for now as we aren't working on multiple users creation yet
    it.skip("should create multiple users successfully if user is admin", async () => {})
    it.skip("should not create any users if one of the emails is invalid", async () => {})
  })

  describe("delete", () => {
    it("should throw 401 if not logged in", async () => {
      const unauthedSession = applySession()
      const unauthedCaller = createCaller(createMockRequest(unauthedSession))

      // Act
      const result = unauthedCaller.delete({
        siteId,
        userId: "test-user-id",
      })

      // Assert
      await expect(result).rejects.toThrowError(
        new TRPCError({ code: "UNAUTHORIZED" }),
      )
    })

    it("should throw 403 if user is not admin of the site", async () => {
      // Arrange
      await setupAdminPermissions({ userId: session.userId, siteId })

      const { site: newSite } = await setupSite()
      const newUser = await setupUser({
        email: TEST_EMAIL,
        isDeleted: false,
      })

      // Act
      const result = caller.delete({
        siteId: newSite.id,
        userId: newUser.id,
      })

      // Assert
      await expect(result).rejects.toThrowError(
        new TRPCError({
          code: "FORBIDDEN",
          message:
            "You do not have sufficient permissions to perform this action",
        }),
      )
    })

    it("should throw 404 if user does not exist", async () => {
      // Arrange
      await setupAdminPermissions({ userId: session.userId, siteId })

      // Act
      const result = caller.delete({
        siteId,
        userId: "non-existent-id",
      })

      // Assert
      await expect(result).rejects.toThrowError(
        new TRPCError({
          code: "NOT_FOUND",
          message: "User not found",
        }),
      )
    })

    it("should throw 404 if user exist but the permissions do not exist", async () => {
      // Arrange
      await setupAdminPermissions({ userId: session.userId, siteId })

      const user = await setupUser({ email: TEST_EMAIL, isDeleted: false })

      // Act
      const result = caller.delete({ siteId, userId: user.id })

      // Assert
      await expect(result).rejects.toThrowError(
        new TRPCError({
          code: "NOT_FOUND",
          message: "User permissions not found",
        }),
      )
    })

    it("should throw 404 if user to delete is not from the same site", async () => {
      // Arrange
      await setupAdminPermissions({ userId: session.userId, siteId })

      const { site: newSite } = await setupSite()
      const newUser = await setupUser({
        email: TEST_EMAIL,
        isDeleted: false,
      })
      await setupAdminPermissions({ userId: newUser.id, siteId: newSite.id })

      // Act
      const result = caller.delete({
        siteId,
        userId: newUser.id,
      })

      // Assert
      await expect(result).rejects.toThrowError(
        new TRPCError({
          code: "NOT_FOUND",
          message: "User permissions not found",
        }),
      )
    })

    it("should throw 403 if user tries to delete their own account", async () => {
      // Arrange
      await setupAdminPermissions({ userId: session.userId, siteId })

      // Act
      const result = caller.delete({
        siteId,
        userId: session.userId!,
      })

      // Assert
      await expect(result).rejects.toThrowError(
        new TRPCError({
          code: "FORBIDDEN",
          message: "You cannot delete your own account",
        }),
      )
    })

    it("should throw 403 if non-isomer admins try to delete isomer admins", async () => {
      // Arrange
      await setupAdminPermissions({ userId: session.userId, siteId })

      const isomerAdmin = await setupUser({
        email: ISOMER_ADMINS_AND_MIGRATORS_EMAILS[0]!,
        isDeleted: false,
      })
      await setupAdminPermissions({ userId: isomerAdmin.id, siteId })

      // Act
      const result = caller.delete({ siteId, userId: isomerAdmin.id })

      // Assert
      await expect(result).rejects.toThrowError(
        new TRPCError({
          code: "FORBIDDEN",
          message: "You do not have permission to delete this user",
        }),
      )
    })

    it("should soft delete an existing user's permissions successfully", async () => {
      // Arrange
      await setupAdminPermissions({ userId: session.userId, siteId })

      const userToDelete = await setupUser({
        email: TEST_EMAIL,
        isDeleted: false,
      })
      await setupEditorPermissions({ userId: userToDelete.id, siteId })

      // Act
      const result = await caller.delete({
        siteId,
        userId: userToDelete.id,
      })

      // Assert
      expect(result).toEqual(
        expect.objectContaining({
          id: userToDelete.id,
          email: userToDelete.email,
        }),
      )

      // Verify in database
      const deletedUserPermissions = await db
        .selectFrom("ResourcePermission")
        .where("userId", "=", userToDelete.id)
        .where("siteId", "=", siteId)
        .select("deletedAt")
        .execute()
      expect(deletedUserPermissions).toHaveLength(1) // ensure it's not hard deleted
      expect(deletedUserPermissions[0]?.deletedAt).not.toBeNull()
    })

    // User might have permissions to multiple sites
    // We should only soft delete the permissions for the site that the user is being deleted from
    it("should soft delete a user's permissions and not their account", async () => {
      // Arrange
      await setupAdminPermissions({ userId: session.userId, siteId })

      const userToDelete = await setupUser({
        email: TEST_EMAIL,
        isDeleted: false,
      })
      await setupEditorPermissions({ userId: userToDelete.id, siteId })

      // Act
      const result = await caller.delete({
        siteId,
        userId: userToDelete.id,
      })

      // Assert
      expect(result).toEqual(
        expect.objectContaining({
          id: userToDelete.id,
          email: userToDelete.email,
        }),
      )

      // Verify in database
      const dbUsers = await db
        .selectFrom("User")
        .where("id", "=", userToDelete.id)
        .select("deletedAt")
        .execute()
      expect(dbUsers).toHaveLength(1)
      expect(dbUsers[0]?.deletedAt).toBeNull()
    })
  })

  describe("getUser", () => {
    it("should throw 401 if not logged in", async () => {
      const unauthedSession = applySession()
      const unauthedCaller = createCaller(createMockRequest(unauthedSession))

      // Act
      const result = unauthedCaller.getUser({
        siteId,
        userId: "test-user-id",
      })

      // Assert
      await expect(result).rejects.toThrowError(
        new TRPCError({ code: "UNAUTHORIZED" }),
      )
    })

    it("should throw 403 if user does not have any permissions to the site", async () => {
      // Act
      const result = caller.getUser({
        siteId,
        userId: "test-user-id",
      })

      // Assert
      await expect(result).rejects.toThrowError(
        new TRPCError({
          code: "FORBIDDEN",
          message:
            "You do not have sufficient permissions to perform this action",
        }),
      )
    })

    it("should throw 404 if user does not exist", async () => {
      // Arrange
      await setupEditorPermissions({ userId: session.userId, siteId })

      // Act
      const result = caller.getUser({
        siteId,
        userId: "non-existent-id",
      })

      // Assert
      await expect(result).rejects.toThrowError(
        new TRPCError({
          code: "NOT_FOUND",
          message: "User not found",
        }),
      )
    })

    it("should throw 404 if user exists but has no permissions for the site", async () => {
      // Arrange
      await setupAdminPermissions({ userId: session.userId, siteId })

      const { site: newSite } = await setupSite()
      const user = await setupUser({ email: TEST_EMAIL, isDeleted: false })
      await setupEditorPermissions({ userId: user.id, siteId: newSite.id })

      // Act
      const result = caller.getUser({
        siteId,
        userId: user.id,
      })

      // Assert
      await expect(result).rejects.toThrowError(
        new TRPCError({
          code: "NOT_FOUND",
          message: "User not found",
        }),
      )
    })

    it("should not return user if all their permissions are deleted", async () => {
      // Arrange
      await setupAdminPermissions({ userId: session.userId, siteId })

      const user = await setupUser({ email: TEST_EMAIL, isDeleted: false })
      await setupEditorPermissions({ userId: user.id, siteId, isDeleted: true })

      // Act
      const result = caller.getUser({
        siteId,
        userId: user.id,
      })

      // Assert
      await expect(result).rejects.toThrowError(
        new TRPCError({
          code: "NOT_FOUND",
          message: "User not found",
        }),
      )
    })

    it("should return user with their last login date", async () => {
      // Arrange
      await setupAdminPermissions({ userId: session.userId, siteId })
      const user = await setupUser({ email: TEST_EMAIL, isDeleted: false })
      await setupEditorPermissions({ userId: user.id, siteId })
      await db
        .updateTable("User")
        .where("id", "=", user.id)
        .set({ lastLoginAt: MOCK_STORY_DATE })
        .execute()

      // Act
      const result = await caller.getUser({
        siteId,
        userId: user.id,
      })

      // Assert
      expect(result).toEqual(
        expect.objectContaining({
          id: user.id,
          email: TEST_EMAIL,
          lastLoginAt: MOCK_STORY_DATE,
        }),
      )
    })
  })

  describe("list", () => {
    it("should throw 401 if not logged in", async () => {
      const unauthedSession = applySession()
      const unauthedCaller = createCaller(createMockRequest(unauthedSession))

      // Act
      const result = unauthedCaller.list({ siteId })

      // Assert
      await expect(result).rejects.toThrowError(
        new TRPCError({ code: "UNAUTHORIZED" }),
      )
    })

    it("should throw 403 if user does not have any permissions to the site", async () => {
      // Act
      const result = caller.list({ siteId })

      // Assert
      await expect(result).rejects.toThrowError(
        new TRPCError({
          code: "FORBIDDEN",
          message:
            "You do not have sufficient permissions to perform this action",
        }),
      )
    })

    it("should not return users with deletedAt set", async () => {
      // Arrange
      await setupEditorPermissions({ userId: session.userId, siteId })

      const user = await setupUser({ email: TEST_EMAIL, isDeleted: true })
      await setupEditorPermissions({ userId: user.id, siteId })

      // Act
      const result = await caller.list({ siteId })

      // Assert
      expect(result).toHaveLength(1) // only the current admin user
      expect(result).not.toContain(
        expect.objectContaining({
          id: user.id,
        }),
      )
    })

    it("should not return users with all permissions deleted", async () => {
      // Arrange
      await setupEditorPermissions({ userId: session.userId, siteId })

      const user = await setupUser({ email: TEST_EMAIL, isDeleted: false })
      await setupEditorPermissions({
        userId: user.id,
        siteId,
        isDeleted: true,
        useCurrentTime: true,
      })
      await setupAdminPermissions({
        userId: user.id,
        siteId,
        isDeleted: true,
        useCurrentTime: true,
      })

      // Act
      const result = await caller.list({ siteId })

      // Assert
      expect(result).toHaveLength(1) // only the current admin user
      expect(result).not.toContain(
        expect.objectContaining({
          id: user.id,
        }),
      )
    })

    it("should return users with at least one non-deleted permission", async () => {
      // Arrange
      await setupEditorPermissions({ userId: session.userId, siteId })

      const user = await setupUser({ email: TEST_EMAIL, isDeleted: false })
      await setupEditorPermissions({
        userId: user.id,
        siteId,
        isDeleted: true, // assuming previously soft deleted
      })
      await setupEditorPermissions({
        userId: user.id,
        siteId,
        isDeleted: false, // assuming being granted new permissions
      })

      // Act
      const result = await caller.list({ siteId })

      // Assert
      expect(result).toHaveLength(2)
      expect(result).toEqual(
        expect.arrayContaining([
          expect.objectContaining({
            id: user.id,
          }),
        ]),
      )
    })

    it("should return array with self when no other users exist", async () => {
      // Arrange
      await setupEditorPermissions({ userId: session.userId, siteId })

      // Act
      const result = await caller.list({ siteId })

      // Assert
      expect(result).toHaveLength(1) // only the current admin user
      expect(result).toEqual([
        expect.objectContaining({
          id: session.userId,
          name: MOCK_TEST_USER_NAME,
          lastLoginAt: null,
        }),
      ])
    })

    it("should return users with their last login date", async () => {
      // Arrange
      await setupEditorPermissions({ userId: session.userId, siteId })
      await db
        .updateTable("User")
        .where("id", "=", session.userId!)
        .set({ lastLoginAt: MOCK_STORY_DATE })
        .execute()

      // Act
      const result = await caller.list({ siteId })

      // Assert
      expect(result).toEqual([
        expect.objectContaining({
          id: session.userId,
          lastLoginAt: MOCK_STORY_DATE,
        }),
      ])
    })

    it("should not return isomer admins if adminType is not set", async () => {
      // Arrange
      await setupEditorPermissions({ userId: session.userId, siteId })
      await setupIsomerAdmins({ siteId })

      // Act
      const result = await caller.list({ siteId })

      // Assert
      expect(result).toHaveLength(1) // only the current admin user
      expect(result).not.toContain(
        expect.objectContaining({
          id: session.userId,
          role: RoleType.Admin,
        }),
      )
    })

    it("should not return isomer admins if adminType is set to agency", async () => {
      // Arrange
      await setupEditorPermissions({ userId: session.userId, siteId })
      await setupIsomerAdmins({ siteId })

      // Act
      const result = await caller.list({ siteId, adminType: "agency" })

      // Assert
      expect(result).toHaveLength(1) // only the current admin user
      expect(result).not.toContain(
        expect.objectContaining({
          id: session.userId,
          role: RoleType.Admin,
        }),
      )
    })

    it("should only return isomer admins if adminType is set as isomer", async () => {
      // Arrange
      await setupEditorPermissions({ userId: session.userId, siteId })
      await setupIsomerAdmins({ siteId })

      // Act
      const result = await caller.list({ siteId, adminType: "isomer" })

      // Assert
      expect(result).toHaveLength(Math.min(isomerAdminsCount, 10))
      expect(result).not.toContain(
        expect.objectContaining({
          id: session.userId,
          role: RoleType.Admin,
        }),
      )
    })

    it("should return paginated results (10 users per page)", async () => {
      // Arrange
      await setupEditorPermissions({ userId: session.userId, siteId })

      for (let i = 0; i < 15; i++) {
        const editorUser = await setupUser({
          email: `editor.user.${i}@open.gov.sg`,
          isDeleted: false,
        })
        await setupEditorPermissions({ userId: editorUser.id, siteId })
      }

      // Act
      const result = await caller.list({ siteId })

      // Assert
      expect(result).toHaveLength(10)
    })

    it("should return paginated results (10 users per page) with offset", async () => {
      // Arrange
      await setupEditorPermissions({ userId: session.userId, siteId })

      for (let i = 0; i < 15; i++) {
        const editorUser = await setupUser({
          email: `editor.user.${i}@open.gov.sg`,
          isDeleted: false,
        })
        await setupEditorPermissions({ userId: editorUser.id, siteId })
      }

      // Act
      const result = await caller.list({ siteId, offset: 10 })

      // Assert
      expect(result).toHaveLength(6)
    })
  })

  describe("count", () => {
    it("should throw 401 if not logged in", async () => {
      const unauthedSession = applySession()
      const unauthedCaller = createCaller(createMockRequest(unauthedSession))

      // Act
      const result = unauthedCaller.count({ siteId })

      // Assert
      await expect(result).rejects.toThrowError(
        new TRPCError({ code: "UNAUTHORIZED" }),
      )
    })

    it("should throw 403 if user does not have any permissions to the site", async () => {
      // Act
      const result = caller.count({ siteId })

      // Assert
      await expect(result).rejects.toThrowError(
        new TRPCError({
          code: "FORBIDDEN",
          message:
            "You do not have sufficient permissions to perform this action",
        }),
      )
    })

    it("should not return users with deletedAt set", async () => {
      // Arrange
      await setupEditorPermissions({ userId: session.userId, siteId })

      const user = await setupUser({ email: TEST_EMAIL, isDeleted: true })
      await setupEditorPermissions({ userId: user.id, siteId })

      // Act
      const result = await caller.count({ siteId })

      // Assert
      expect(result).toBe(1) // only the current admin user
    })

    it("should not return users with all permissions deleted", async () => {
      // Arrange
      await setupEditorPermissions({ userId: session.userId, siteId })

      const user = await setupUser({ email: TEST_EMAIL, isDeleted: false })
      await setupEditorPermissions({
        userId: user.id,
        siteId,
        isDeleted: true,
        useCurrentTime: true,
      })
      await setupAdminPermissions({
        userId: user.id,
        siteId,
        isDeleted: true,
        useCurrentTime: true,
      })

      // Act
      const result = await caller.count({ siteId })

      // Assert
      expect(result).toBe(1) // only the current admin user
    })

    it("should return users with at least one non-deleted permission", async () => {
      // Arrange
      await setupEditorPermissions({ userId: session.userId, siteId })

      const user = await setupUser({ email: TEST_EMAIL, isDeleted: false })
      await setupEditorPermissions({
        userId: user.id,
        siteId,
        isDeleted: true, // assuming previously soft deleted
      })
      await setupAdminPermissions({
        userId: user.id,
        siteId,
        isDeleted: false, // assuming being granted new permissions
      })
      // Act
      const result = await caller.count({ siteId })

      // Assert
      expect(result).toBe(2)
    })

    it("should return array with self when no other users exist", async () => {
      // Arrange
      await setupEditorPermissions({ userId: session.userId, siteId })

      // Act
      const result = await caller.count({ siteId })

      // Assert
      expect(result).toBe(1) // only the current admin user
    })

    it("should not return isomer admins if adminType is not set", async () => {
      // Arrange
      await setupEditorPermissions({ userId: session.userId, siteId })
      await setupIsomerAdmins({ siteId })

      // Act
      const result = await caller.count({ siteId })

      // Assert
      expect(result).toBe(1) // only the current admin user
    })

    it("should not return isomer admins if adminType is set to agency", async () => {
      // Arrange
      await setupEditorPermissions({ userId: session.userId, siteId })
      await setupIsomerAdmins({ siteId })

      // Act
      const result = await caller.count({ siteId, adminType: "agency" })

      // Assert
      expect(result).toBe(1) // only the current admin user
    })

    describe("activityType", () => {
      it("if inactive, do not count users who have not logged in at all", async () => {
        // Arrange
        await setupEditorPermissions({ userId: session.userId, siteId })

        const user = await setupUser({ email: TEST_EMAIL, isDeleted: false })
        await setupEditorPermissions({ userId: user.id, siteId })

        // Act
        const result = await caller.count({ siteId, activityType: "inactive" })

        // Assert
        expect(result).toBe(0)
      })

      it("if inactive, do not count active users (logged in within 90 days)", async () => {
        // Arrange
        await setupEditorPermissions({ userId: session.userId, siteId })

        const user = await setupUser({
          email: TEST_EMAIL,
          isDeleted: false,
          hasLoggedIn: true,
        })
        await setupEditorPermissions({ userId: user.id, siteId })

        // Set last login to be within 90 days
        const thirtyDaysAgo = new Date()
        thirtyDaysAgo.setDate(thirtyDaysAgo.getDate() - 30)
        await db
          .updateTable("User")
          .set({ lastLoginAt: thirtyDaysAgo })
          .execute()

        // Act
        const result = await caller.count({ siteId, activityType: "inactive" })

        // Assert
        expect(result).toBe(0)
      })
    })

    it("should only return isomer admins if adminType is set as isomer", async () => {
      // Arrange
      await setupEditorPermissions({ userId: session.userId, siteId })
      await setupIsomerAdmins({ siteId })

      // Act
      const result = await caller.count({ siteId, adminType: "isomer" })

      // Assert
      expect(result).toBe(isomerAdminsCount)
    })
  })

  describe("update", () => {
    it("should throw 401 if not logged in", async () => {
      const unauthedSession = applySession()
      const unauthedCaller = createCaller(createMockRequest(unauthedSession))

      // Act
      const result = unauthedCaller.update({
        siteId,
        userId: "test-user-id",
        role: RoleType.Editor,
      })

      // Assert
      await expect(result).rejects.toThrowError(
        new TRPCError({ code: "UNAUTHORIZED" }),
      )
    })

    it("should throw 403 if user is not admin of the site", async () => {
      // Arrange
      await setupAdminPermissions({ userId: session.userId, siteId })

      const { site: newSite } = await setupSite()

      // Act
      const result = caller.update({
        siteId: newSite.id,
        userId: "test-user-id",
        role: RoleType.Editor,
      })

      // Assert
      await expect(result).rejects.toThrowError(
        new TRPCError({
          code: "FORBIDDEN",
          message:
            "You do not have sufficient permissions to perform this action",
        }),
      )
    })

    it("should throw 404 if user does not exist", async () => {
      // Arrange
      await setupAdminPermissions({ userId: session.userId, siteId })

      // Act
      const result = caller.update({
        siteId,
        userId: "non-existent-id",
        role: RoleType.Editor,
      })

      // Assert
      await expect(result).rejects.toThrowError(
        new TRPCError({
          code: "NOT_FOUND",
          message: "User not found",
        }),
      )
    })

    it("should throw 404 if user exist but the permissions do not exist", async () => {
      // Arrange
      await setupAdminPermissions({ userId: session.userId, siteId })

      const user = await setupUser({ email: TEST_EMAIL, isDeleted: false })

      // Act
      const result = caller.update({
        siteId,
        userId: user.id,
        role: RoleType.Editor,
      })

      // Assert
      await expect(result).rejects.toThrowError(
        new TRPCError({
          code: "NOT_FOUND",
          message: "User permissions not found",
        }),
      )
    })

    it("should throw 404 if user to update is not from the same site", async () => {
      // Arrange
      await setupAdminPermissions({ userId: session.userId, siteId })

      const { site: newSite } = await setupSite()
      const newUser = await setupUser({
        email: TEST_EMAIL,
        isDeleted: false,
      })
      await setupAdminPermissions({ userId: newUser.id, siteId: newSite.id })

      // Act
      const result = caller.update({
        siteId,
        userId: newUser.id,
        role: RoleType.Editor,
      })

      // Assert
      await expect(result).rejects.toThrowError(
        new TRPCError({
          code: "NOT_FOUND",
          message: "User permissions not found",
        }),
      )
    })

    it("should throw 404 if user exists but only has non-null deletedAt", async () => {
      // Arrange
      await setupAdminPermissions({ userId: session.userId, siteId })

      const user = await setupUser({ email: TEST_EMAIL, isDeleted: true })

      // Act
      const result = caller.update({
        siteId,
        userId: user.id,
        role: RoleType.Editor,
      })

      // Assert
      await expect(result).rejects.toThrowError(
        new TRPCError({
          code: "NOT_FOUND",
          message: "User not found",
        }),
      )
    })

    it("should throw 403 if user tries to update their own role", async () => {
      // Arrange
      await setupAdminPermissions({ userId: session.userId, siteId })

      // Act
      const result = caller.update({
        siteId,
        userId: session.userId!,
        role: RoleType.Editor,
      })

      // Assert
      await expect(result).rejects.toThrowError(
        new TRPCError({
          code: "FORBIDDEN",
          message: "You cannot update your own role",
        }),
      )
    })

    it("should throw 403 if assigning a non-gov.sg email with admin role", async () => {
      // Arrange
      await setupAdminPermissions({ userId: session.userId, siteId })

      const userToUpdate = await setupUser({
        email: "test@coolvendor.com",
        isDeleted: false,
      })
      await setupEditorPermissions({ userId: userToUpdate.id, siteId })

      // Act
      const result = caller.update({
        siteId,
        userId: userToUpdate.id,
        role: RoleType.Admin,
      })

      // Assert
      await expect(result).rejects.toThrowError(
        new TRPCError({
          code: "FORBIDDEN",
          message:
            "Non-gov.sg emails cannot be added as admin. Select another role.",
        }),
      )
    })

    it("should update a non-gov.sg email with non-admin role successfully", async () => {
      // Arrange
      await setupAdminPermissions({ userId: session.userId, siteId })

      const userToUpdate = await setupUser({
        email: "test@coolvendor.com",
        isDeleted: false,
      })
      await setupEditorPermissions({ userId: userToUpdate.id, siteId })
      const newRole = RoleType.Publisher

      // Act
      const result = await caller.update({
        siteId,
        userId: userToUpdate.id,
        role: newRole,
      })

      // Assert
      expect(result).toEqual(
        expect.objectContaining({
          siteId,
          userId: userToUpdate.id,
          role: newRole,
        }),
      )

      // Verify in database
      const updatedUser = await db
        .selectFrom("ResourcePermission")
        .where("userId", "=", userToUpdate.id)
        .where("siteId", "=", siteId)
        .where("role", "=", newRole)
        .select("role")
        .executeTakeFirst()
      expect(updatedUser).not.toBeNull()
    })

    it("should update a user's role successfully", async () => {
      // Arrange
      await setupAdminPermissions({ userId: session.userId, siteId })

      const userToUpdate = await setupUser({
        email: TEST_EMAIL,
        isDeleted: false,
      })
      await setupEditorPermissions({ userId: userToUpdate.id, siteId })
      const newRole = RoleType.Admin

      // Act
      const result = await caller.update({
        siteId,
        userId: userToUpdate.id,
        role: newRole,
      })

      // Assert
      expect(result).toEqual(
        expect.objectContaining({
          siteId,
          userId: userToUpdate.id,
          role: newRole,
        }),
      )

      // Verify in database
      const updatedUser = await db
        .selectFrom("ResourcePermission")
        .where("userId", "=", userToUpdate.id)
        .where("siteId", "=", siteId)
        .where("resourceId", "is", null)
        .where("deletedAt", "is", null)
        .select("role")
        .executeTakeFirst()
      expect(updatedUser?.role).toBe(newRole)
    })

    it("when updating a user's role, create a new permission for the user and update the old permission's deletedAt", async () => {
      // Arrange
      await setupAdminPermissions({ userId: session.userId, siteId })

      const userToUpdate = await setupUser({
        email: TEST_EMAIL,
        isDeleted: false,
      })
      // If deletedAt is set, it should not be overwritten
      const originalDeletedPermission = await setupEditorPermissions({
        userId: userToUpdate.id,
        siteId,
      })
      const originalDeletedPermissionDeletedAt = new Date()
      await db
        .updateTable("ResourcePermission")
        .where("id", "=", originalDeletedPermission.id)
        .set({ deletedAt: originalDeletedPermissionDeletedAt })
        .execute()
      // original active permission
      const originalPermission = await setupEditorPermissions({
        userId: userToUpdate.id,
        siteId,
      })
      const newRole = RoleType.Publisher

      // Act
      const result = await caller.update({
        siteId,
        userId: userToUpdate.id,
        role: newRole,
      })

      // Assert
      expect(result).toEqual({
        id: expect.not.stringContaining(originalPermission.id),
        siteId,
        userId: userToUpdate.id,
        role: newRole,
      })

      // Assert: Verify in DB
      const userPermissions = await db
        .selectFrom("ResourcePermission")
        .where("userId", "=", userToUpdate.id)
        .where("siteId", "=", siteId)
        .selectAll()
        .execute()
      expect(userPermissions).toHaveLength(3) // 1 old (deleted) + 1 old (active) + 1 new
      expect(userPermissions).toEqual(
        expect.arrayContaining([
          expect.objectContaining({
            id: originalDeletedPermission.id,
            role: RoleType.Editor,
            deletedAt: originalDeletedPermissionDeletedAt,
          }),
          expect.objectContaining({
            id: originalPermission.id,
            role: RoleType.Editor,
            deletedAt: expect.any(Date),
          }),
          expect.objectContaining({
            id: result.id,
            role: RoleType.Publisher,
            deletedAt: null,
          }),
        ]),
      )
    })
  })

  describe("updateDetails", () => {
    it("should throw 401 if not logged in", async () => {
      const unauthedSession = applySession()
      const unauthedCaller = createCaller(createMockRequest(unauthedSession))

      // Act
      const result = unauthedCaller.updateDetails({
        name: "Test User",
        phone: "1234567890",
      })

      // Assert
      await expect(result).rejects.toThrowError(
        new TRPCError({ code: "UNAUTHORIZED" }),
      )
    })

    describe("name validation", () => {
      it("should throw error if name is empty", async () => {
        // Arrange
        const emptyNames = ["", " ", "  "]

        // Act & Assert
        for (const name of emptyNames) {
          await expect(
            caller.updateDetails({ name, phone: "81234567" }),
          ).rejects.toThrow("Name is required")
        }
      })

      it("should trim whitespace from name", async () => {
        // Arrange
        const name = "  John Doe  "
        const phone = "81234567"

        // Act
        await caller.updateDetails({ name, phone })

        // Assert
        const updatedUser = await db
          .selectFrom("User")
          .where("id", "=", session.userId!)
          .selectAll()
          .executeTakeFirstOrThrow()
        expect(updatedUser.name).toBe("John Doe")
      })
    })

    describe("phone validation", () => {
      const testUserName = "Test User"

      it("should throw error if phone is empty", async () => {
        // Arrange
        const emptyPhones = ["", " ", "  "]

        // Act & Assert
        for (const phone of emptyPhones) {
          await expect(
            caller.updateDetails({ name: "Test User", phone }),
          ).rejects.toThrow("Phone number is required")
        }
      })

      it("should throw error if phone number has incorrect length", async () => {
        // Arrange
        const invalidPhones = ["1234567", "123456789", "812345"]

        // Act & Assert
        for (const phone of invalidPhones) {
          await expect(
            caller.updateDetails({ name: "Test User", phone }),
          ).rejects.toThrow("Phone number must be exactly 8 digits")
        }
      })

      it("should throw error if phone number starts with invalid digit", async () => {
        // Arrange
        const invalidPhones = ["12345678", "23456789", "45678901", "78901234"]

        // Act & Assert
        for (const phone of invalidPhones) {
          await expect(
            caller.updateDetails({ name: "Test User", phone }),
          ).rejects.toThrow("Phone number must start with 6, 8, or 9")
        }
      })

      it("should handle phone numbers with whitespace", async () => {
        // Arrange
        const validPhonesWithSpaces = [
          " 81234567 ",
          "8123 4567",
          " 8123 4567 ",
          "  81234567  ",
        ]

        // Act & Assert
        for (const phone of validPhonesWithSpaces) {
          const result = await caller.updateDetails({
            name: testUserName,
            phone,
          })
          expect(result).toEqual({ name: testUserName, phone: "81234567" })

          const updatedUser = await db
            .selectFrom("User")
            .where("id", "=", session.userId!)
            .selectAll()
            .executeTakeFirstOrThrow()
          expect(updatedUser).toMatchObject(result)
        }
      })

      it("should accept valid Singapore phone numbers", async () => {
        // Arrange
        const validPhones = ["61234567", "81234567", "91234567"]

        // Act & Assert
        for (const phone of validPhones) {
          const result = await caller.updateDetails({
            name: testUserName,
            phone,
          })
          expect(result).toEqual({ name: testUserName, phone })

          const updatedUser = await db
            .selectFrom("User")
            .where("id", "=", session.userId!)
            .selectAll()
            .executeTakeFirstOrThrow()
          expect(updatedUser).toMatchObject(result)
        }
      })
    })

    it("should update user details successfully", async () => {
      // Arrange
      const name = "Test User"
      const phone = "81234567"

      // Act
      const result = await caller.updateDetails({ name, phone })

      // Assert
      expect(result).toEqual({ name, phone })

      // Assert: Verify in database
      const updatedUser = await db
        .selectFrom("User")
        .where("id", "=", session.userId!)
        .selectAll()
        .executeTakeFirstOrThrow()
      expect(updatedUser).toMatchObject(result)
    })
  })
})<|MERGE_RESOLUTION|>--- conflicted
+++ resolved
@@ -156,11 +156,7 @@
       ])
     })
 
-<<<<<<< HEAD
     it("should throw error if both user and permission already exists", async () => {
-=======
-    it("should throw error if both user and permissions already exists", async () => {
->>>>>>> f6d1608c
       // Arrange
       await setupAdminPermissions({ userId: session.userId, siteId })
 
@@ -174,17 +170,12 @@
       })
 
       // Assert
-<<<<<<< HEAD
       await expect(result).rejects.toThrowError(
         new TRPCError({
           code: "CONFLICT",
           message: "User already has permission for this site",
         }),
       )
-=======
-      // Due to unique constraint in DB
-      await expect(result).rejects.toThrowError()
->>>>>>> f6d1608c
     })
 
     it("should throw 403 if creating a non-whitelisted non-gov.sg email with any role", async () => {
