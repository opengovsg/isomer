--- conflicted
+++ resolved
@@ -91,11 +91,7 @@
       await expect(result).rejects.toThrowError()
     })
 
-<<<<<<< HEAD
     it("should throw error if both user and permission already exists", async () => {
-=======
-    it("should throw error if user and permissions already exists", async () => {
->>>>>>> f6d1608c
       // Arrange
       const user = await setupUser({ email: TEST_EMAIL, isDeleted: false })
       await setupAdminPermissions({ userId: user.id, siteId })
@@ -108,17 +104,12 @@
       })
 
       // Assert
-<<<<<<< HEAD
       await expect(result).rejects.toThrowError(
         new TRPCError({
           code: "CONFLICT",
           message: "User already has permission for this site",
         }),
       )
-=======
-      // Due to unique constraint in DB
-      await expect(result).rejects.toThrowError()
->>>>>>> f6d1608c
     })
 
     it("should create user if user already exists but has non-null deletedAt", async () => {
