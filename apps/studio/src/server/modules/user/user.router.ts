--- conflicted
+++ resolved
@@ -23,15 +23,9 @@
   updateUserOutputSchema,
 } from "~/schemas/user"
 import { protectedProcedure, router } from "../../trpc"
-<<<<<<< HEAD
-import { db, sql } from "../database"
-import {
-  sitePermissions,
-=======
 import { db, RoleType, sql } from "../database"
 import {
   getSitePermissions,
->>>>>>> e3fc9617
   validatePermissionsForManagingUsers,
 } from "../permissions/permissions.service"
 import { getSiteNameAndCodeBuildId } from "../site/site.service"
@@ -45,11 +39,7 @@
   getPermissions: protectedProcedure
     .input(getPermissionsInputSchema)
     .query(async ({ ctx, input: { siteId } }) => {
-<<<<<<< HEAD
-      return await sitePermissions({ userId: ctx.user.id, siteId })
-=======
       return await getSitePermissions({ userId: ctx.user.id, siteId })
->>>>>>> e3fc9617
     }),
 
   create: protectedProcedure
