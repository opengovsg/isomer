import { TRPCError } from "@trpc/server"

import {
<<<<<<< HEAD
  countInputSchema,
  countOutputSchema,
  createInputSchema,
  createOutputSchema,
  deleteInputSchema,
  deleteOutputSchema,
  getPermissionsInputSchema,
=======
  countUsersInputSchema,
  countUsersOutputSchema,
  createUserInputSchema,
  createUserOutputSchema,
  deleteUserInputSchema,
  deleteUserOutputSchema,
>>>>>>> 13113903
  getUserInputSchema,
  getUserOutputSchema,
  hasInactiveUsersInputSchema,
  hasInactiveUsersOutputSchema,
  listUsersInputSchema,
  listUsersOutputSchema,
  updateUserDetailsInputSchema,
  updateUserDetailsOutputSchema,
  updateUserInputSchema,
  updateUserOutputSchema,
} from "~/schemas/user"
import { protectedProcedure, router } from "../../trpc"
import { db, sql } from "../database"
import {
  sitePermissions,
  validatePermissionsForManagingUsers,
} from "../permissions/permissions.service"
import {
  createUser,
  getUsersQuery,
  validateEmailRoleCombination,
} from "./user.service"

export const userRouter = router({
  getPermissions: protectedProcedure
    .input(getPermissionsInputSchema)
    .query(async ({ ctx, input: { siteId } }) => {
      return await sitePermissions({ userId: ctx.user.id, siteId })
    }),

  create: protectedProcedure
    .input(createUserInputSchema)
    .output(createUserOutputSchema)
    .mutation(async ({ ctx, input: { siteId, users } }) => {
      await validatePermissionsForManagingUsers({
        siteId,
        userId: ctx.user.id,
        action: "manage",
      })

      const createdUsers = await db.transaction().execute(async (trx) => {
        return await Promise.all(
          users.map(async (user) => {
            const { user: createdUser, resourcePermission } = await createUser({
              ...user,
              email: user.email.toLowerCase(),
              siteId,
              trx,
            })
            return {
              id: createdUser.id,
              email: createdUser.email,
              role: resourcePermission.role,
            }
          }),
        )
      })

      // TODO: Send welcome email to users
      // Email service is not ready yet

      return createdUsers
    }),

  delete: protectedProcedure
    .input(deleteUserInputSchema)
    .output(deleteUserOutputSchema)
    .mutation(async ({ ctx, input: { siteId, userId } }) => {
      await validatePermissionsForManagingUsers({
        siteId,
        userId: ctx.user.id,
        action: "manage",
      })

      if (userId === ctx.user.id) {
        throw new TRPCError({
          code: "FORBIDDEN",
          message: "You cannot delete your own account",
        })
      }

      const userToDeletePermissionsFrom = await db
        .selectFrom("User")
        .where("id", "=", userId)
        .where("deletedAt", "is", null)
        .selectAll()
        .executeTakeFirst()

      if (!userToDeletePermissionsFrom) {
        throw new TRPCError({
          code: "NOT_FOUND",
          message: "User not found",
        })
      }

      const deletedUserPermissions = await db
        .updateTable("ResourcePermission")
        .where("userId", "=", userId)
        .where("siteId", "=", siteId)
        .where("deletedAt", "is", null)
        .set({ deletedAt: new Date() })
        .returningAll()
        .executeTakeFirst()

      if (!deletedUserPermissions) {
        throw new TRPCError({
          code: "NOT_FOUND",
          message: "User permissions not found",
        })
      }

      return {
        id: userToDeletePermissionsFrom.id,
        email: userToDeletePermissionsFrom.email,
      }
    }),

  getUser: protectedProcedure
    .input(getUserInputSchema)
    .output(getUserOutputSchema)
    .query(async ({ ctx, input: { siteId, userId } }) => {
      await validatePermissionsForManagingUsers({
        siteId,
        userId: ctx.user.id,
        action: "read",
      })

      const result = await getUsersQuery({ siteId, adminType: "agency" })
        .where("ActiveUser.id", "=", userId)
        .select((eb) => [
          "ActiveUser.id",
          "ActiveUser.email",
          "ActiveUser.name",
          "ActiveUser.lastLoginAt",
          eb.ref("ActiveResourcePermission.role").as("role"),
        ])
        .executeTakeFirst()

      if (!result) {
        throw new TRPCError({
          code: "NOT_FOUND",
          message: "User not found",
        })
      }

      return result
    }),

  list: protectedProcedure
    .input(listUsersInputSchema)
    .output(listUsersOutputSchema)
    .query(async ({ ctx, input: { siteId, adminType, offset, limit } }) => {
      await validatePermissionsForManagingUsers({
        siteId,
        userId: ctx.user.id,
        action: "read",
      })

      return getUsersQuery({ siteId, adminType })
        .orderBy("ActiveUser.lastLoginAt", sql.raw(`DESC NULLS LAST`))
        .select((eb) => [
          "ActiveUser.id",
          "ActiveUser.email",
          "ActiveUser.name",
          "ActiveUser.lastLoginAt",
          eb.ref("ActiveResourcePermission.role").as("role"),
        ])
        .limit(limit)
        .offset(offset)
        .execute()
    }),

  count: protectedProcedure
    .input(countUsersInputSchema)
    .output(countUsersOutputSchema)
    .query(async ({ ctx, input: { siteId, adminType } }) => {
      await validatePermissionsForManagingUsers({
        siteId,
        userId: ctx.user.id,
        action: "read",
      })

      const result = await getUsersQuery({ siteId, adminType })
        .select((eb) => [eb.fn.countAll().as("count")])
        .executeTakeFirstOrThrow()

      return Number(result.count)
    }),

  hasInactiveUsers: protectedProcedure
    .input(hasInactiveUsersInputSchema)
    .output(hasInactiveUsersOutputSchema)
    .query(async ({ ctx, input: { siteId } }) => {
      await validatePermissionsForManagingUsers({
        siteId,
        userId: ctx.user.id,
        action: "read",
      })

      const ninetyDaysAgo = new Date()
      ninetyDaysAgo.setDate(ninetyDaysAgo.getDate() - 90)

      const result = await getUsersQuery({ siteId, adminType: "agency" })
        .select((eb) => [eb.fn.countAll().as("count")])
        .where("ActiveUser.lastLoginAt", "is not", null)
        .where("ActiveUser.lastLoginAt", "<", ninetyDaysAgo)
        .executeTakeFirstOrThrow()

      return Number(result.count) > 0
    }),

  update: protectedProcedure
    .input(updateUserInputSchema)
    .output(updateUserOutputSchema)
    .mutation(async ({ ctx, input: { siteId, userId, role } }) => {
      await validatePermissionsForManagingUsers({
        siteId,
        userId: ctx.user.id,
        action: "manage",
      })

      if (userId === ctx.user.id) {
        throw new TRPCError({
          code: "FORBIDDEN",
          message: "You cannot update your own role",
        })
      }

      const user = await db
        .selectFrom("User")
        .where("id", "=", userId)
        .selectAll()
        .executeTakeFirst()

      if (!user) {
        throw new TRPCError({
          code: "NOT_FOUND",
          message: "User not found",
        })
      }

      // Temporary test to ensure that we don't allow creating a user that was deleted before
      // We prevent this as there's no complete audit trail of what happened to the user
      // TODO: Remove this after audit logging is implemented
      if (user.deletedAt) {
        throw new TRPCError({
          code: "CONFLICT",
          message: "User was deleted before. Contact support to restore.",
        })
      }

      validateEmailRoleCombination({ email: user.email, role })

      const updatedUserPermission = await db
        .transaction()
        .execute(async (trx) => {
          const oldPermissions = await trx
            .updateTable("ResourcePermission")
            .where("userId", "=", userId)
            .where("siteId", "=", siteId)
            .where("resourceId", "is", null) // because we are updating site-wide permissions
            .set({ deletedAt: new Date() }) // soft delete the old permission
            .returningAll()
            .executeTakeFirst()

          if (!oldPermissions) {
            throw new TRPCError({
              code: "NOT_FOUND",
              message: "User permissions not found",
            })
          }

          return await trx
            .insertInto("ResourcePermission")
            .values({ userId, siteId, role, resourceId: null }) // because we are updating site-wide permissions
            .returning(["id", "userId", "siteId", "role"])
            .executeTakeFirstOrThrow()
        })

      return updatedUserPermission
    }),

  updateDetails: protectedProcedure
    .input(updateUserDetailsInputSchema)
    .output(updateUserDetailsOutputSchema)
    .mutation(async ({ ctx, input: { name, phone } }) => {
      // We don't have to check if the user is admin here
      // because we only allow users to update their own details
      // They should be able to update their own details even without any resource permissions

      const updatedUser = await db
        .updateTable("User")
        .where("id", "=", ctx.user.id)
        .set({ name, phone })
        .returning(["name", "phone"])
        .executeTakeFirstOrThrow()

      return { name: updatedUser.name, phone: updatedUser.phone }
    }),
})<|MERGE_RESOLUTION|>--- conflicted
+++ resolved
@@ -1,22 +1,13 @@
 import { TRPCError } from "@trpc/server"
 
 import {
-<<<<<<< HEAD
-  countInputSchema,
-  countOutputSchema,
-  createInputSchema,
-  createOutputSchema,
-  deleteInputSchema,
-  deleteOutputSchema,
-  getPermissionsInputSchema,
-=======
   countUsersInputSchema,
   countUsersOutputSchema,
   createUserInputSchema,
   createUserOutputSchema,
   deleteUserInputSchema,
   deleteUserOutputSchema,
->>>>>>> 13113903
+  getPermissionsInputSchema,
   getUserInputSchema,
   getUserOutputSchema,
   hasInactiveUsersInputSchema,
