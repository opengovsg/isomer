--- conflicted
+++ resolved
@@ -22,15 +22,11 @@
 } from "~/schemas/user"
 import { protectedProcedure, router } from "../../trpc"
 import { db, sql } from "../database"
-<<<<<<< HEAD
 import {
   sitePermissions,
   validatePermissionsForManagingUsers,
 } from "../permissions/permissions.service"
-=======
-import { validatePermissionsForManagingUsers } from "../permissions/permissions.service"
 import { getSiteNameAndCodeBuildId } from "../site/site.service"
->>>>>>> 67bab185
 import {
   createUser,
   getUsersQuery,
