--- conflicted
+++ resolved
@@ -7,12 +7,9 @@
   createOutputSchema,
   deleteInputSchema,
   deleteOutputSchema,
-<<<<<<< HEAD
   getPermissionsInputSchema,
-=======
   getUserInputSchema,
   getUserOutputSchema,
->>>>>>> 3183b874
   hasInactiveUsersInputSchema,
   hasInactiveUsersOutputSchema,
   listInputSchema,
