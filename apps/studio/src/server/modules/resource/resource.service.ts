--- conflicted
+++ resolved
@@ -337,16 +337,9 @@
         .selectFrom("Resource")
         .where("Resource.siteId", "=", siteId)
         .where("Resource.id", "=", String(resourceId))
-<<<<<<< HEAD
-        .leftJoin("Blob as DraftBlob", "Resource.draftBlobId", "DraftBlob.id")
-        .leftJoin("Version", "Resource.publishedVersionId", "Version.id")
-        .leftJoin("Blob as PublishedBlob", "Version.blobId", "PublishedBlob.id")
-        .select(sitemapResourceWithContentSelect)
-=======
         .leftJoin("Version", "Version.id", "publishedVersionId")
         .leftJoin("Blob as published", "Version.blobId", "published.id")
         .select(() => [headerSql, thumbnailSql, ...defaultResourceSelect])
->>>>>>> b4da9bee
         .unionAll((fb) =>
           fb
             // Recursive case: Get all the ancestors of the resource
@@ -357,26 +350,11 @@
               ResourceType.Collection,
             ])
             .innerJoin("ancestors", "ancestors.parentId", "Resource.id")
-<<<<<<< HEAD
-            .leftJoin(
-              "Blob as DraftBlob",
-              "Resource.draftBlobId",
-              "DraftBlob.id",
-            )
-            .leftJoin("Version", "Resource.publishedVersionId", "Version.id")
-            .leftJoin(
-              "Blob as PublishedBlob",
-              "Version.blobId",
-              "PublishedBlob.id",
-            )
-            .select(sitemapResourceWithContentSelect),
-=======
             .select(({ eb }) => [
               eb.cast<string>(eb.val(""), "text").as("summary"),
               eb.cast<string>(eb.val(""), "text").as("thumbnail"),
               ...defaultResourceSelect,
             ]),
->>>>>>> b4da9bee
         ),
     )
     // Step 2: Get the immediate siblings of the resource.
@@ -395,73 +373,6 @@
         })
         .where("Resource.type", "!=", ResourceType.FolderMeta)
         .where("Resource.type", "!=", ResourceType.CollectionMeta)
-<<<<<<< HEAD
-        .leftJoin("Blob as DraftBlob", "Resource.draftBlobId", "DraftBlob.id")
-        .leftJoin("Version", "Resource.publishedVersionId", "Version.id")
-        .leftJoin("Blob as PublishedBlob", "Version.blobId", "PublishedBlob.id")
-        .select(sitemapResourceWithContentSelect),
-    )
-    // Step 3: Get all nested children (descendants) of the resource.
-    // This CTE recursively finds all children, grandchildren, etc., without including the initial resource itself.
-    // - If the initial resource (resourceId) is a RootPage, its "direct children" for starting
-    //   this search are top-level Folders and Collections (parentId is null).
-    // - Otherwise, direct children are those whose parentId is the initial resource's ID.
-    // - Only Folder or Collection types are included (not necessary, but helps with performance)
-    .withRecursive("nestedChildren", (eb) => {
-      // Define the selection for direct children, which forms the non-recursive base of the CTE.
-      return eb
-        .selectFrom("Resource")
-        .where("Resource.siteId", "=", siteId)
-        .where("type", "in", [
-          ResourceType.Folder,
-          ResourceType.Collection,
-          ResourceType.IndexPage,
-        ])
-        .where((fb) => {
-          if (resource.type === ResourceType.RootPage) {
-            return fb("Resource.parentId", "is", null)
-          }
-          return fb("Resource.parentId", "=", String(resource.id))
-        })
-        .leftJoin("Blob as DraftBlob", "Resource.draftBlobId", "DraftBlob.id")
-        .leftJoin("Version", "Resource.publishedVersionId", "Version.id")
-        .leftJoin("Blob as PublishedBlob", "Version.blobId", "PublishedBlob.id")
-        .select(sitemapResourceWithContentSelect)
-        .unionAll((fb) =>
-          // Recursive term: children of already found children in the CTE
-          fb
-            .selectFrom("Resource")
-            .innerJoin(
-              "nestedChildren",
-              "nestedChildren.id",
-              "Resource.parentId",
-            )
-            .where("Resource.siteId", "=", siteId)
-            .where("Resource.type", "in", [
-              ResourceType.Folder,
-              ResourceType.Collection,
-              ResourceType.IndexPage,
-            ])
-            .leftJoin(
-              "Blob as DraftBlob",
-              "Resource.draftBlobId",
-              "DraftBlob.id",
-            )
-            .leftJoin("Version", "Resource.publishedVersionId", "Version.id")
-            .leftJoin(
-              "Blob as PublishedBlob",
-              "Version.blobId",
-              "PublishedBlob.id",
-            )
-            .select(sitemapResourceWithContentSelect),
-        )
-    })
-    // Step 4: Combine all the resources in a single array
-    .selectFrom("ancestors")
-    .selectAll()
-    .union((eb) => eb.selectFrom("immediateSiblings").selectAll())
-    .union((eb) => eb.selectFrom("nestedChildren").selectAll())
-=======
         .where("state", "=", "Published")
         .leftJoin("Version", "Version.id", "publishedVersionId")
         .leftJoin("Blob as published", "Version.blobId", "published.id")
@@ -499,7 +410,6 @@
         .select(["summary", "thumbnail", ...defaultResourceSelect]),
     )
     .orderBy("title asc")
->>>>>>> b4da9bee
     .execute()
 
   // Step 5: Construct the localised sitemap object
