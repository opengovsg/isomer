--- conflicted
+++ resolved
@@ -1,17 +1,10 @@
 import type { SelectExpression } from "kysely"
-<<<<<<< HEAD
-import { TRPCError } from "@trpc/server"
-import { type DB } from "~prisma/generated/generatedTypes"
-
-import type { Resource, SafeKysely } from "../database"
-import { INDEX_PAGE_PERMALINK } from "~/constants/sitemap"
-=======
 import type { UnwrapTagged } from "type-fest"
 import { TRPCError } from "@trpc/server"
 import { type DB } from "~prisma/generated/generatedTypes"
 
 import type { Resource, SafeKysely, Transaction } from "../database"
->>>>>>> fee5384f
+import { INDEX_PAGE_PERMALINK } from "~/constants/sitemap"
 import { getSitemapTree } from "~/utils/sitemap"
 import { db, jsonb } from "../database"
 import { type Page } from "./resource.types"
@@ -355,48 +348,14 @@
 export const getResourcePermalinkTree = async (
   siteId: number,
   resourceId: number,
-<<<<<<< HEAD
 ): Promise<string[]> => {
-  const resourcePermalinks = await db
-    .withRecursive("Ancestors", (eb) =>
-      eb
-        // Base case: Get the actual resource
-        .selectFrom("Resource")
-        .where("Resource.siteId", "=", siteId)
-        .where("Resource.id", "=", String(resourceId))
-        .select(["Resource.id", "Resource.permalink", "Resource.parentId"])
-        .unionAll((fb) =>
-          fb
-            // Recursive case: Get all the ancestors of the resource
-            .selectFrom("Resource")
-            .where("Resource.siteId", "=", siteId)
-            .innerJoin("Ancestors", "Ancestors.parentId", "Resource.id")
-            .select(["Resource.id", "Resource.permalink", "Resource.parentId"]),
-        ),
-    )
-    .selectFrom("Ancestors")
-    .select("Ancestors.permalink")
-    .execute()
-
-  if (resourcePermalinks.length === 0) {
-    throw new TRPCError({
-      code: "NOT_FOUND",
-      message: "No permalink could be found for the given page",
-    })
-  }
-
-  return resourcePermalinks
-    .map((r) => r.permalink)
-    .reverse()
-    .filter((v) => v !== INDEX_PAGE_PERMALINK)
-=======
-) => {
   return db.transaction().execute(async (tx) => {
     // Guard against invalid resource
     const resource = await getById(tx, {
       siteId,
       resourceId,
     }).executeTakeFirst()
+
     if (!resource) {
       return []
     }
@@ -422,9 +381,11 @@
       .select("Ancestors.permalink")
       .execute()
 
-    return resourcePermalinks.map((r) => r.permalink).reverse()
+    return resourcePermalinks
+      .map((r) => r.permalink)
+      .reverse()
+      .filter((v) => v !== INDEX_PAGE_PERMALINK)
   })
->>>>>>> fee5384f
 }
 
 export const getResourceFullPermalink = async (
