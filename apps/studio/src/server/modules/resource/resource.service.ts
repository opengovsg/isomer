import type { SelectExpression } from "kysely"
import type { Logger } from "pino"
import type { UnwrapTagged } from "type-fest"
import { TRPCError } from "@trpc/server"
import { type DB } from "~prisma/generated/generatedTypes"

import type { Resource, SafeKysely, Transaction } from "../database"
import type { SearchResultResource } from "./resource.types"
import type { ResourceItemContent } from "~/schemas/resource"
import { INDEX_PAGE_PERMALINK } from "~/constants/sitemap"
import { getSitemapTree } from "~/utils/sitemap"
import { publishSite } from "../aws/codebuild.service"
import { db, jsonb, ResourceType, sql } from "../database"
import { incrementVersion } from "../version/version.service"
import { type Page } from "./resource.types"

// Specify the default columns to return from the Resource table
export const defaultResourceSelect = [
  "Resource.id",
  "Resource.title",
  "Resource.permalink",
  "Resource.siteId",
  "Resource.parentId",
  "Resource.publishedVersionId",
  "Resource.draftBlobId",
  "Resource.type",
  "Resource.state",
  "Resource.createdAt",
  "Resource.updatedAt",
] satisfies SelectExpression<DB, "Resource">[]

const defaultResourceWithBlobSelect = [
  ...defaultResourceSelect,
  "Blob.content",
  "Blob.updatedAt",
] satisfies SelectExpression<DB, "Resource" | "Blob">[]

const defaultNavbarSelect = [
  "Navbar.id",
  "Navbar.siteId",
  "Navbar.content",
] satisfies SelectExpression<DB, "Navbar">[]

const defaultFooterSelect = [
  "Footer.id",
  "Footer.siteId",
  "Footer.content",
] satisfies SelectExpression<DB, "Footer">[]

export const getPages = () => {
  // TODO: write a test to verify this query behaviour
  return db
    .selectFrom("Resource")
    .where("type", "is", ResourceType.Page)
    .select(defaultResourceSelect)
    .execute()
}

export const getFolders = () =>
  // TODO: write a test to verify this query behaviour
  db
    .selectFrom("Resource")
    .where("type", "is", ResourceType.Folder)
    .select(defaultResourceSelect)
    .execute()

export const getSiteResourceById = ({
  siteId,
  resourceId,
  type,
}: {
  siteId: Resource["siteId"]
  resourceId: Resource["id"]
  type?: Resource["type"]
}) => {
  let query = db
    .selectFrom("Resource")
    .where("Resource.siteId", "=", siteId)
    .where("Resource.id", "=", resourceId)
    .select(defaultResourceSelect)
  if (type) {
    query = query.where("Resource.type", "=", type)
  }

  return query.executeTakeFirst()
}

// NOTE: Base method for retrieving a resource - no distinction made on whether `blobId` exists
const getById = (
  db: SafeKysely,
  {
    resourceId,
    siteId,
  }: {
    resourceId: number
    siteId: number
  },
) =>
  db
    .selectFrom("Resource")
    .where("Resource.id", "=", String(resourceId))
    .where("siteId", "=", siteId)

// NOTE: Throw here to fail early if our invariant that a page has a `blobId` is violated
export const getFullPageById = async (
  db: SafeKysely,
  args: {
    resourceId: number
    siteId: number
  },
) => {
  // Check if draft blob exists and return that preferentially
  const draftBlob = await getById(db, args)
    .where("Resource.draftBlobId", "is not", null)
    .innerJoin("Blob", "Resource.draftBlobId", "Blob.id")
    .select(defaultResourceWithBlobSelect)
    .forUpdate()
    .executeTakeFirst()
  if (draftBlob) {
    return draftBlob
  }

  const publishedBlob = await getById(db, args)
    .where("Resource.publishedVersionId", "is not", null)
    .innerJoin("Version", "Resource.publishedVersionId", "Version.id")
    .innerJoin("Blob", "Version.blobId", "Blob.id")
    .select(defaultResourceWithBlobSelect)
    .forUpdate()
    .executeTakeFirst()

  return publishedBlob
}

// There are 6 types of pages this get query supports:
// Page, CollectionPage, RootPage, IndexPage, CollectionLink, FolderMeta
export const getPageById = (
  db: SafeKysely,
  args: { resourceId: number; siteId: number },
) => {
  return getById(db, args)
    .where((eb) =>
      eb.or([
        eb("type", "=", ResourceType.Page),
        eb("type", "=", ResourceType.CollectionPage),
        eb("type", "=", ResourceType.RootPage),
        eb("type", "=", ResourceType.IndexPage),
        eb("type", "=", ResourceType.CollectionLink),
        eb("type", "=", ResourceType.FolderMeta),
      ]),
    )
    .select(defaultResourceSelect)
    .executeTakeFirst()
}

export const updatePageById = (
  page: Partial<Omit<Page, "id" | "siteId" | "parentId">> & {
    id: number
    siteId: number
    parentId?: number
  },
  dbInstance?: SafeKysely,
) => {
  const dbObj = dbInstance ?? db
  const { id, parentId, ...rest } = page

  return dbObj
    .updateTable("Resource")
    .set({ ...rest, ...(parentId && { parentId: String(parentId) }) })
    .where("siteId", "=", page.siteId)
    .where("id", "=", String(id))
    .executeTakeFirstOrThrow()
}

export const updateBlobById = async (
  tx: Transaction<DB>,
  {
    pageId,
    content,
    siteId,
  }: {
    pageId: number
    content: UnwrapTagged<PrismaJson.BlobJsonContent>
    siteId: number
  },
) => {
  const page = await tx
    .selectFrom("Resource")
    .where("Resource.id", "=", String(pageId))
    .where("siteId", "=", siteId)
    // NOTE: We update the draft first
    // Main should only be updated at build
    .select("draftBlobId")
    .executeTakeFirst()

  if (!page) {
    throw new TRPCError({
      code: "NOT_FOUND",
      message: "Resource not found",
    })
  }

  if (!page.draftBlobId) {
    // NOTE: no draft for this yet, need to create a new one
    const newBlob = await tx
      .insertInto("Blob")
      .values({ content: jsonb(content) })
      .returning("id")
      .executeTakeFirstOrThrow()
    await tx
      .updateTable("Resource")
      .where("id", "=", String(pageId))
      .set({ draftBlobId: newBlob.id })
      .execute()
  }

  return (
    tx
      .updateTable("Blob")
      // NOTE: This works because a page has a 1-1 relation with a blob
      .set({ content: jsonb(content) })
      .where("Blob.id", "=", page.draftBlobId)
      .executeTakeFirstOrThrow()
  )
}

// TODO: should be selecting from new table
export const getNavBar = async (siteId: number) => {
  const { content, ...rest } = await db
    .selectFrom("Navbar")
    .where("siteId", "=", siteId)
    .select(defaultNavbarSelect)
    // NOTE: Throwing here is acceptable because each site should have a navbar
    .executeTakeFirstOrThrow()

  return { ...rest, content }
}

export const getFooter = async (siteId: number) => {
  const { content, ...rest } = await db
    .selectFrom("Footer")
    .where("siteId", "=", siteId)
    .select(defaultFooterSelect)
    // NOTE: Throwing here is acceptable because each site should have a footer
    .executeTakeFirstOrThrow()

  return { ...rest, content }
}

export const moveResource = async (
  siteId: number,
  resourceId: number,
  newParentId: number | null,
) => {
  return db
    .updateTable("Resource")
    .set({ parentId: !!newParentId ? String(newParentId) : null })
    .where("siteId", "=", siteId)
    .where("id", "=", String(resourceId))
    .executeTakeFirstOrThrow()
}

// Returns a sparse IsomerSitemap object that revolves around the given
// resourceId, which includes:
// - The full path from root to the actual resource
// - The immediate siblings of the resource (if any)
export const getLocalisedSitemap = async (
  siteId: number,
  resourceId: number,
) => {
  // Get the actual resource first
  const resource = await getById(db, {
    resourceId,
    siteId,
  })
    .select(defaultResourceSelect)
    .executeTakeFirstOrThrow()

  const allResources = await db
    // Step 1: Get all the ancestors of the resource
    .withRecursive("ancestors", (eb) =>
      eb
        // Base case: Get the actual resource
        .selectFrom("Resource")
        .where("Resource.siteId", "=", siteId)
        .where("Resource.id", "=", String(resourceId))
        .select(defaultResourceSelect)
        .unionAll((fb) =>
          fb
            // Recursive case: Get all the ancestors of the resource
            .selectFrom("Resource")
            .where("Resource.siteId", "=", siteId)
            .where("Resource.type", "in", [
              ResourceType.Folder,
              ResourceType.Collection,
            ])
            .innerJoin("ancestors", "ancestors.parentId", "Resource.id")
            .select(defaultResourceSelect),
        ),
    )
    // Step 2: Get the immediate siblings of the resource
    .with("immediateSiblings", (eb) =>
      eb
        .selectFrom("Resource")
        .where("Resource.siteId", "=", siteId)
        .where("Resource.id", "!=", String(resourceId))
        .where((fb) => {
          if (resource.parentId === null) {
            return fb("Resource.parentId", "is", null)
          }
          return fb("Resource.parentId", "=", String(resource.parentId))
        })
        .where("Resource.type", "!=", ResourceType.FolderMeta)
        .select(defaultResourceSelect),
    )
    // Step 3: Combine all the resources in a single array
    .selectFrom("ancestors as Resource")
    .union((eb) =>
      eb
        .selectFrom("immediateSiblings as Resource")
        .select(defaultResourceSelect),
    )
    .select(defaultResourceSelect)
    .execute()

  // Step 4: Construct the localised sitemap object
  const rootResource = await db
    .selectFrom("Resource")
    .where("Resource.siteId", "=", siteId)
    .where("Resource.type", "=", ResourceType.RootPage)
    .select(defaultResourceSelect)
    .executeTakeFirst()

  if (rootResource === undefined) {
    // This case will never happen, because we have guaranteed that there is
    // always the root resource
    throw new Error("Root item not found")
  }

  return getSitemapTree(rootResource, allResources)
}

export const getResourcePermalinkTree = async (
  siteId: number,
  resourceId: number,
): Promise<string[]> => {
  return db.transaction().execute(async (tx) => {
    // Guard against invalid resource
    const resource = await getById(tx, {
      siteId,
      resourceId,
    }).executeTakeFirst()

    if (!resource) {
      return []
    }

    const resourcePermalinks = await tx
      .withRecursive("Ancestors", (eb) =>
        eb
          // Base case: Get the actual resource
          .selectFrom("Resource")
          .where("Resource.siteId", "=", siteId)
          .where("Resource.id", "=", String(resourceId))
          .select(defaultResourceSelect)
          .unionAll((fb) =>
            fb
              // Recursive case: Get all the ancestors of the resource
              .selectFrom("Resource")
              .where("Resource.siteId", "=", siteId)
              .innerJoin("Ancestors", "Ancestors.parentId", "Resource.id")
              .select(defaultResourceSelect),
          ),
      )
      .selectFrom("Ancestors")
      .select("Ancestors.permalink")
      .execute()

    return resourcePermalinks
      .map((r) => r.permalink)
      .reverse()
      .filter((v) => v !== INDEX_PAGE_PERMALINK)
  })
}

export const getResourceFullPermalink = async (
  siteId: number,
  resourceId: number,
) => {
  const permalinkTree = await getResourcePermalinkTree(siteId, resourceId)
  if (permalinkTree.length === 0) {
    return null
  }
  return `/${permalinkTree.join("/")}`
}

export const publishResource = async (
  logger: Logger<string>,
  siteId: number,
  resourceId: string,
  userId: string,
) => {
  // Step 1: Create a new version
  const addedVersionResult = await incrementVersion({
    siteId,
    resourceId,
    userId,
  })

  // Step 2: Trigger a publish of the site
  await publishSite(logger, siteId)

  return addedVersionResult
}

export const getAncestryWithSelf = async ({
  siteId,
  resourceId,
}: {
  siteId: number
  resourceId: number
}) => {
  const ancestorsWithSelf = await db
    .withRecursive("Resources", (eb) =>
      eb
        .selectFrom("Resource")
        .select([
          "Resource.id",
          "Resource.title",
          "Resource.permalink",
          "Resource.parentId",
          "Resource.type",
        ])
        .where("Resource.siteId", "=", Number(siteId))
        .where("Resource.id", "=", String(resourceId))
        .where((eb) =>
          eb.and([eb("Resource.type", "!=", ResourceType.RootPage)]),
        )
        .unionAll(
          eb
            .selectFrom("Resource")
            .innerJoin("Resources", "Resources.parentId", "Resource.id")
            .select([
              "Resource.id",
              "Resource.title",
              "Resource.permalink",
              "Resource.parentId",
              "Resource.type",
            ]),
        ),
    )
    .selectFrom("Resources")
    .select([
      "Resources.id",
      "Resources.title",
      "Resources.permalink",
      "Resources.parentId",
      "Resources.type",
    ])
    .execute()

  return ancestorsWithSelf.reverse()
}

export const getWithFullPermalink = async ({
  resourceId,
}: {
  resourceId: string
}) => {
  const result = await db
    .withRecursive("resourcePath", (eb) =>
      eb
        .selectFrom("Resource as r")
        .select([
          "r.id",
          "r.title",
          "r.permalink",
          "r.parentId",
          "r.permalink as fullPermalink",
        ])
        .where("r.parentId", "is", null)
        .unionAll(
          eb
            .selectFrom("Resource as s")
            .innerJoin("resourcePath as rp", "s.parentId", "rp.id")
            .select([
              "s.id",
              "s.title",
              "s.permalink",
              "s.parentId",
              sql<string>`CONCAT(rp."fullPermalink", '/', s.permalink)`.as(
                "fullPermalink",
              ),
            ]),
        ),
    )
    .selectFrom("resourcePath as rp")
    .select(["rp.id", "rp.title", "rp.fullPermalink"])
    .where("rp.id", "=", resourceId)
    .executeTakeFirst()

  return result
}

const getResourcesWithLastUpdatedAt = ({ siteId }: { siteId: number }) => {
  return db
    .selectFrom("Resource")
    .select([
      "Resource.id",
      "Resource.title",
      "Resource.type",
      "Resource.parentId",
      // To handle cases where either the resource or the blob is updated
      sql`GREATEST("Resource"."updatedAt", "Blob"."updatedAt")`.as(
        "lastUpdatedAt",
      ),
    ])
    .leftJoin("Blob", "Resource.draftBlobId", "Blob.id")
    .where("Resource.siteId", "=", siteId)
}

const getResourcesWithFullPermalink = async ({
  resources,
}: {
  resources: Omit<SearchResultResource, "fullPermalink">[]
}): Promise<SearchResultResource[]> => {
  return await Promise.all(
    resources.map(async (resource) => ({
      ...resource,
      fullPermalink: await getWithFullPermalink({
        resourceId: resource.id,
      }).then((r) => r?.fullPermalink ?? ""),
    })),
  )
}

export const getSearchResults = async ({
  siteId,
  query,
  offset,
  limit,
  resourceTypes,
}: {
  siteId: number
  query: string
  offset: number
  limit: number
  resourceTypes: ResourceType[]
}): Promise<{
  totalCount: number | null
  resources: SearchResultResource[]
}> => {
  const searchTerms: string[] = Array.from(
    new Set(query.trim().toLowerCase().split(/\s+/)),
  )

  const queriedResources = getResourcesWithLastUpdatedAt({
    siteId: Number(siteId),
  })
    .where("Resource.type", "in", resourceTypes)
    .where((eb) =>
      eb.or(
        searchTerms.map((searchTerm) =>
          // Match if the search term is at the start of the title
          eb("Resource.title", "ilike", `${searchTerm}%`).or(
            // Match if the search term is in the middle of the title (after a space)
            eb("Resource.title", "ilike", `% ${searchTerm}%`),
          ),
        ),
      ),
    )

  // Currently ordered by number of words matched
  // followed by `lastUpdatedAt` if there's a tie-break
  let orderedResources = queriedResources
  if (searchTerms.length > 1) {
    orderedResources = orderedResources.orderBy(
      sql`(
        ${sql.join(
          searchTerms.map(
            (searchTerm) =>
              // 1. Match if the search term is at the start of the title
              // 2. Match if the search term is in the middle of the title (after a space)
              sql`
                CASE
                  WHEN (
                    "Resource"."title" ILIKE ${searchTerm + "%"} OR
                    "Resource"."title" ILIKE ${"% " + searchTerm + "%"}
                  )
                  THEN ${searchTerm.length}
                  ELSE 0
                END
              `,
          ),
          sql` + `,
        )}
      ) DESC`,
    )
  }
  orderedResources = orderedResources.orderBy("lastUpdatedAt", "desc")

  const resourcesToReturn: SearchResultResource[] = (await orderedResources
    .offset(offset)
    .limit(limit)
    .execute()) as SearchResultResource[]

  const totalCount: number = (
    await db
      .with("queriedResources", () => queriedResources)
      .selectFrom("queriedResources")
      .select(db.fn.countAll().as("total_count"))
      .executeTakeFirstOrThrow()
  ).total_count as number // needed to cast as the type can be `bigint`

  return {
    totalCount,
    resources: await getResourcesWithFullPermalink({
      resources: resourcesToReturn,
    }),
  }
}

export const getSearchRecentlyEdited = async ({
  siteId,
  limit = 5, // Hardcoded for now to be 5
}: {
  siteId: number
  limit?: number
}): Promise<SearchResultResource[]> => {
  return await getResourcesWithFullPermalink({
    resources: (await getResourcesWithLastUpdatedAt({
      siteId: Number(siteId),
    })
      .where("Resource.type", "in", [
        // only show page-ish resources
        ResourceType.Page,
        ResourceType.CollectionLink,
        ResourceType.CollectionPage,
      ])
      .limit(limit)
      .orderBy("lastUpdatedAt", "desc")
      .execute()) as SearchResultResource[],
  })
}

<<<<<<< HEAD
export const getNestedFolderChildren = async ({
  siteId,
  resourceId,
}: {
  siteId: number
  resourceId: number
}): Promise<ResourceItemContent[]> => {
  return (async function getNestedChildren(
    parentId: number,
  ): Promise<ResourceItemContent[]> {
    const children = await db
      .selectFrom("Resource")
      .select(["title", "permalink", "type", "id", "parentId"])
      .where("Resource.type", "in", [ResourceType.Folder])
      .where("Resource.siteId", "=", Number(siteId))
      .where("Resource.parentId", "=", String(parentId))
      .execute()

    const nestedChildren = await Promise.all(
      children.map(async (child) => {
        const childrenOfChild = await getNestedChildren(Number(child.id))
        return [child, ...childrenOfChild]
      }),
    )
    return nestedChildren.flat()
  })(resourceId)
=======
export const getSearchWithResourceIds = async ({
  siteId,
  resourceIds,
}: {
  siteId: number
  resourceIds: string[]
}): Promise<SearchResultResource[]> => {
  const resources = await db
    .selectFrom("Resource")
    .where("Resource.siteId", "=", Number(siteId))
    .where("Resource.id", "in", resourceIds)
    .select([
      "Resource.id",
      "Resource.type",
      "Resource.title",
      "Resource.parentId",
    ])
    .execute()

  return await getResourcesWithFullPermalink({
    resources: resources.map((resource) => ({
      ...resource,
      lastUpdatedAt: null,
    })),
  })
>>>>>>> a25d581a
}<|MERGE_RESOLUTION|>--- conflicted
+++ resolved
@@ -642,7 +642,6 @@
   })
 }
 
-<<<<<<< HEAD
 export const getNestedFolderChildren = async ({
   siteId,
   resourceId,
@@ -669,7 +668,8 @@
     )
     return nestedChildren.flat()
   })(resourceId)
-=======
+}
+
 export const getSearchWithResourceIds = async ({
   siteId,
   resourceIds,
@@ -695,5 +695,4 @@
       lastUpdatedAt: null,
     })),
   })
->>>>>>> a25d581a
 }