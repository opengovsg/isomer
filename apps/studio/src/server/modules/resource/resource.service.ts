import type { SelectExpression, Transaction } from "kysely"
import { type DB } from "~prisma/generated/generatedTypes"

import type { SafeKysely } from "../database"
import { db } from "../database"
import { type Page } from "./resource.types"

// Specify the default columns to return from the Resource table
const defaultResourceSelect: SelectExpression<DB, "Resource">[] = [
  "Resource.id",
  "Resource.title",
  "Resource.permalink",
  "Resource.siteId",
  "Resource.parentId",
  "Resource.mainBlobId",
  "Resource.draftBlobId",
  "Resource.type",
  "Resource.state",
]
const defaultResourceWithBlobSelect: SelectExpression<
  DB,
  "Resource" | "Blob"
>[] = [...defaultResourceSelect, "Blob.content"]

const defaultNavbarSelect: SelectExpression<DB, "Navbar">[] = [
  "Navbar.id",
  "Navbar.siteId",
  "Navbar.content",
]

const defaultFooterSelect: SelectExpression<DB, "Footer">[] = [
  "Footer.id",
  "Footer.siteId",
  "Footer.content",
]

export const getPages = () => {
  // TODO: write a test to verify this query behaviour
  return db
    .selectFrom("Resource")
    .where("type", "is", "Page")
    .select(defaultResourceSelect)
    .execute()
}

export const getFolders = () =>
  // TODO: write a test to verify this query behaviour
  db
    .selectFrom("Resource")
    .where("type", "is", "Folder")
    .select(defaultResourceSelect)
    .execute()

// NOTE: Base method for retrieving a resource - no distinction made on whether `blobId` exists
const getById = (
  db: SafeKysely,
  {
    resourceId,
    siteId,
  }: {
    resourceId: number
    siteId: number
  },
) =>
  db
    .selectFrom("Resource")
    .where("Resource.id", "=", String(resourceId))
    .where("siteId", "=", siteId)

// NOTE: Throw here to fail early if our invariant that a page has a `blobId` is violated
export const getFullPageById = async (
  tx: Transaction<DB>,
  args: {
    resourceId: number
    siteId: number
  },
) => {
  // Check if draft blob exists and return that preferentially
  const draftBlob = await getById(tx, args)
    .where("Resource.draftBlobId", "is not", null)
    .innerJoin("Blob", "Resource.draftBlobId", "Blob.id")
    .select(defaultResourceWithBlobSelect)
    .forUpdate()
    .executeTakeFirst()
  if (draftBlob) {
    // eslint-disable-next-line @typescript-eslint/ban-ts-comment
    // @ts-ignore excessive deep type instantiaton
    return draftBlob
  }

  return getById(tx, args)
    .where("Resource.mainBlobId", "is not", null)
    .innerJoin("Blob", "Resource.mainBlobId", "Blob.id")
    .select(defaultResourceWithBlobSelect)
    .forUpdate()
    .executeTakeFirst()
}

export const getPageById = (
  db: SafeKysely,
  args: { resourceId: number; siteId: number },
) => {
  return getById(db, args)
    .where("type", "is", "Page")
    .select(defaultResourceSelect)
    .executeTakeFirstOrThrow()
}

export const updatePageById = (
  page: Partial<Omit<Page, "id" | "siteId">> & { id: number; siteId: number },
) => {
  const { id, ...rest } = page
  return db
    .updateTable("Resource")
    .set(rest)
    .where("id", "=", id)
    .where("siteId", "=", page.siteId)
    .executeTakeFirstOrThrow()
}

export const updateBlobById = async (
  db: SafeKysely,
  props: {
    pageId: number
    content: PrismaJson.BlobJsonContent
    siteId: number
  },
) => {
  const { pageId: id, content } = props
  const page = await db
    .selectFrom("Resource")
    .where("Resource.id", "=", id)
    .where("siteId", "=", props.siteId)
    // NOTE: We update the draft first
    // Main should only be updated at build
    .select("draftBlobId")
    .executeTakeFirstOrThrow()

  if (!page.draftBlobId) {
    // NOTE: no draft for this yet, need to create a new one
    const newBlob = await db
      .insertInto("Blob")
      .values({ content })
      .returning("id")
      .executeTakeFirstOrThrow()
    await db
      .updateTable("Resource")
<<<<<<< HEAD
      .where("id", "=", id)
      .set({ draftBlobId: newBlob.id })
      .execute()
  }
=======
      .set(rest)
      .where("id", "=", String(id))
      .executeTakeFirstOrThrow()
  })
}
>>>>>>> 5c7f83c5

  return (
    db
      .updateTable("Blob")
      // NOTE: This works because a page has a 1-1 relation with a blob
      .set({ content })
<<<<<<< HEAD
      .where("Blob.id", "=", page.draftBlobId)
=======
      .where("Resource.id", "=", String(id))
>>>>>>> 5c7f83c5
      .executeTakeFirstOrThrow()
  )
}

// TODO: should be selecting from new table
export const getNavBar = async (siteId: number) => {
  const { content, ...rest } = await db
    .selectFrom("Navbar")
    .where("siteId", "=", siteId)
    .select(defaultNavbarSelect)
    // NOTE: Throwing here is acceptable because each site should have a navbar
    .executeTakeFirstOrThrow()

  return { ...rest, content }
}

export const getFooter = async (siteId: number) => {
  const { content, ...rest } = await db
    .selectFrom("Footer")
    .where("siteId", "=", siteId)
    .select(defaultFooterSelect)
    // NOTE: Throwing here is acceptable because each site should have a footer
    .executeTakeFirstOrThrow()

  return { ...rest, content }
}

export const moveResource = async (
  siteId: number,
  resourceId: number,
  newParentId: number | null,
) => {
  return db
    .updateTable("Resource")
    .set({ parentId: String(newParentId) })
    .where("siteId", "=", siteId)
    .where("id", "=", String(resourceId))
    .executeTakeFirstOrThrow()
}<|MERGE_RESOLUTION|>--- conflicted
+++ resolved
@@ -107,15 +107,21 @@
 }
 
 export const updatePageById = (
-  page: Partial<Omit<Page, "id" | "siteId">> & { id: number; siteId: number },
-) => {
-  const { id, ...rest } = page
-  return db
-    .updateTable("Resource")
-    .set(rest)
-    .where("id", "=", id)
-    .where("siteId", "=", page.siteId)
-    .executeTakeFirstOrThrow()
+  page: Partial<Omit<Page, "id" | "siteId" | "parentId">> & {
+    id: number
+    siteId: number
+    parentId?: number
+  },
+) => {
+  const { id, parentId, ...rest } = page
+  return db.transaction().execute((tx) => {
+    return tx
+      .updateTable("Resource")
+      .set({ ...rest, ...(parentId && { parentId: String(parentId) }) })
+      .where("siteId", "=", page.siteId)
+      .where("id", "=", String(id))
+      .executeTakeFirstOrThrow()
+  })
 }
 
 export const updateBlobById = async (
@@ -129,7 +135,7 @@
   const { pageId: id, content } = props
   const page = await db
     .selectFrom("Resource")
-    .where("Resource.id", "=", id)
+    .where("Resource.id", "=", String(id))
     .where("siteId", "=", props.siteId)
     // NOTE: We update the draft first
     // Main should only be updated at build
@@ -145,29 +151,17 @@
       .executeTakeFirstOrThrow()
     await db
       .updateTable("Resource")
-<<<<<<< HEAD
-      .where("id", "=", id)
+      .where("id", "=", String(id))
       .set({ draftBlobId: newBlob.id })
       .execute()
   }
-=======
-      .set(rest)
-      .where("id", "=", String(id))
-      .executeTakeFirstOrThrow()
-  })
-}
->>>>>>> 5c7f83c5
 
   return (
     db
       .updateTable("Blob")
       // NOTE: This works because a page has a 1-1 relation with a blob
       .set({ content })
-<<<<<<< HEAD
       .where("Blob.id", "=", page.draftBlobId)
-=======
-      .where("Resource.id", "=", String(id))
->>>>>>> 5c7f83c5
       .executeTakeFirstOrThrow()
   )
 }
