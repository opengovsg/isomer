--- conflicted
+++ resolved
@@ -1,11 +1,6 @@
 import { TRPCError } from "@trpc/server"
 import { jsonObjectFrom } from "kysely/helpers/postgres"
-<<<<<<< HEAD
-import { get } from "lodash"
-=======
 import get from "lodash/get"
-import { z } from "zod"
->>>>>>> 3cc7ce3b
 
 import type { PermissionsProps } from "../permissions/permissions.type"
 import {
