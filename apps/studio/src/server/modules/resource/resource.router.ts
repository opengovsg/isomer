import { TRPCError } from "@trpc/server"
import { jsonObjectFrom } from "kysely/helpers/postgres"
import { get } from "lodash"
import { z } from "zod"

import type { PermissionsProps } from "../permissions/permissions.type"
import {
  countResourceSchema,
  deleteResourceSchema,
  getAncestryStackOutputSchema,
  getAncestryStackSchema,
  getBatchAncestryWithSelfOutputSchema,
  getBatchAncestryWithSelfSchema,
  getChildrenOutputSchema,
  getChildrenSchema,
  getFullPermalinkSchema,
  getIndexPageOutputSchema,
  getIndexPageSchema,
  getMetadataSchema,
  getNestedFolderChildrenOutputSchema,
  getNestedFolderChildrenSchema,
  getParentSchema,
  listResourceSchema,
  moveSchema,
  searchOutputSchema,
  searchSchema,
  searchWithResourceIdsOutputSchema,
  searchWithResourceIdsSchema,
} from "~/schemas/resource"
import { protectedProcedure, router } from "~/server/trpc"
import { publishSite } from "../aws/codebuild.service"
import { db, ResourceType } from "../database"
import { PG_ERROR_CODES } from "../database/constants"
import {
  definePermissionsForResource,
  validateUserPermissionsForResource,
} from "../permissions/permissions.service"
import { validateUserPermissionsForSite } from "../site/site.service"
import {
  getBatchAncestryWithSelfQuery,
  getSearchRecentlyEdited,
  getSearchResults,
  getSearchWithResourceIds,
  getWithFullPermalink,
} from "./resource.service"

const fetchResource = async (resourceId: string | null) => {
  if (resourceId === null) return { parentId: null }

  const resource = await db
    .selectFrom("Resource")
    .where("Resource.id", "=", resourceId)
    .select("parentId")
    // NOTE: if we don't have a resource,
    // this means that they tried to fetch a resource that cannot be found
    .executeTakeFirst()

  if (!resource) {
    throw new TRPCError({ code: "BAD_REQUEST" })
  }

  return resource
}

const validateUserPermissionsForMove = async ({
  from,
  to,
  ...rest
}: Omit<PermissionsProps, "resourceId"> & {
  from: string
  to: string | null
}) => {
  // TODO: this is using site wide permissions for now
  // we should fetch the oldest `parent` of this resource eventually.
  // Putting this in here first because eventually we'll have to lookup both
  // even though for now they are the same thing
  const permsFrom = await definePermissionsForResource({
    ...rest,
    resourceId: null,
  })
  const permsTo = await definePermissionsForResource({
    ...rest,
    resourceId: null,
  })

  const resourceFrom = await fetchResource(from)

  return (
    // NOTE: This is because we want to check whether we can move to within `to`
    // and hence, the parent id is `to`
    permsFrom.can("move", resourceFrom) && permsTo.can("move", { parentId: to })
  )
}

export const resourceRouter = router({
  getMetadataById: protectedProcedure
    .input(getMetadataSchema)
    .query(async ({ input: { resourceId } }) => {
      const resource = await db
        .selectFrom("Resource")
        .where("Resource.id", "=", String(resourceId))
        .select([
          "Resource.id",
          "Resource.type",
          "Resource.title",
          "Resource.permalink",
          "Resource.parentId",
        ])
        .executeTakeFirst()

      if (!resource) {
        throw new TRPCError({ code: "NOT_FOUND" })
      }

      return resource
    }),

  getFolderChildrenOf: protectedProcedure
    .input(getChildrenSchema)
    .output(getChildrenOutputSchema)
    .query(async ({ input: { siteId, resourceId, cursor: offset, limit } }) => {
      // Validate site and resourceId exists and is a Folder
      if (resourceId !== null) {
        const resource = await db
          .selectFrom("Resource")
          .where("siteId", "=", Number(siteId))
          .where("id", "=", String(resourceId))
          .where("Resource.type", "in", [
            ResourceType.Folder,
            ResourceType.Collection,
          ])
          .executeTakeFirst()

        if (!resource) {
          throw new TRPCError({ code: "NOT_FOUND" })
        }
      }

      let query = db
        .selectFrom("Resource")
<<<<<<< HEAD
        .select(["title", "permalink", "type", "id", "parentId"])
        .where("Resource.type", "in", [ResourceType.Folder])
=======
        .select(["title", "permalink", "type", "id"])
        .where("Resource.type", "in", [
          ResourceType.Folder,
          ResourceType.Collection,
        ])
>>>>>>> 4cb3e90d
        .where("Resource.siteId", "=", Number(siteId))
        .orderBy("type", "asc")
        .orderBy("title", "asc")
        .offset(offset)
        .limit(limit + 1)
      if (resourceId === null) {
        query = query.where("parentId", "is", null)
      } else {
        query = query.where("Resource.parentId", "=", String(resourceId))
      }

      const result = await query.execute()
      if (result.length > limit) {
        // Dont' return the last element, it's just for checking if there are more
        result.pop()
        return {
          items: result,
          nextOffset: offset + limit,
        }
      }
      return {
        items: result,
        nextOffset: null,
      }
    }),
  getChildrenOf: protectedProcedure
    .input(getChildrenSchema)
    .output(getChildrenOutputSchema)
    .query(async ({ input: { resourceId, siteId, cursor: offset, limit } }) => {
      // Validate site and resourceId exists and is a folder
      if (resourceId !== null) {
        const resource = await db
          .selectFrom("Resource")
          .where("siteId", "=", Number(siteId))
          .where("id", "=", String(resourceId))
          .where("Resource.type", "in", [
            ResourceType.RootPage,
            ResourceType.Collection,
            ResourceType.Folder,
          ])
          .executeTakeFirst()

        if (!resource) {
          throw new TRPCError({ code: "NOT_FOUND" })
        }
      }
      let query = db
        .selectFrom("Resource")
        .select(["title", "permalink", "type", "id", "parentId"])
        .where("Resource.type", "!=", ResourceType.RootPage)
        .where("Resource.type", "!=", ResourceType.IndexPage)
        .where("Resource.type", "!=", ResourceType.FolderMeta)
        .where("Resource.type", "!=", ResourceType.CollectionMeta)
        .where("Resource.siteId", "=", Number(siteId))
        .$narrowType<{
          type: Exclude<
            ResourceType,
            | typeof ResourceType.RootPage
            | typeof ResourceType.FolderMeta
            | typeof ResourceType.CollectionMeta
          >
        }>()
        .orderBy("type", "asc")
        .orderBy("title", "asc")
        .offset(offset)
        .limit(limit + 1)

      if (resourceId === null) {
        query = query.where("parentId", "is", null)
      } else {
        query = query.where("Resource.parentId", "=", String(resourceId))
      }
      const result = await query.execute()
      if (result.length > limit) {
        // Dont' return the last element, it's just for checking if there are more
        result.pop()
        return {
          items: result,
          nextOffset: offset + limit,
        }
      }
      return {
        items: result,
        nextOffset: null,
      }
    }),

  getNestedFolderChildrenOf: protectedProcedure
    .input(getNestedFolderChildrenSchema)
    .output(getNestedFolderChildrenOutputSchema)
    .query(async ({ ctx, input: { resourceId, siteId } }) => {
      await validateUserPermissionsForSite({
        siteId: Number(siteId),
        userId: ctx.user.id,
        action: "read",
      })

      const resource = await db
        .selectFrom("Resource")
        .where("siteId", "=", Number(siteId))
        .where("id", "=", String(resourceId))
        .where("Resource.type", "=", ResourceType.Folder)
        .executeTakeFirst()

      if (!resource) {
        throw new TRPCError({ code: "NOT_FOUND" })
      }

      return {
        items: await db
          .withRecursive("NestedResources", (eb) =>
            eb
              .selectFrom("Resource")
              .select(["title", "permalink", "type", "id", "parentId"])
              .where("Resource.type", "in", [ResourceType.Folder])
              .where("Resource.siteId", "=", Number(siteId))
              .where("Resource.parentId", "=", String(resourceId))
              .unionAll((eb) =>
                eb
                  .selectFrom("Resource")
                  .innerJoin(
                    "NestedResources",
                    "Resource.parentId",
                    "NestedResources.id",
                  )
                  .select([
                    "Resource.title",
                    "Resource.permalink",
                    "Resource.type",
                    "Resource.id",
                    "Resource.parentId",
                  ]),
              ),
          )
          .selectFrom("NestedResources")
          .select(["title", "permalink", "type", "id", "parentId"])
          .execute(),
      }
    }),

  move: protectedProcedure
    .input(moveSchema)
    .mutation(
      async ({
        ctx,
        input: { siteId, movedResourceId, destinationResourceId },
      }) => {
        const isValid = await validateUserPermissionsForMove({
          from: movedResourceId,
          to: destinationResourceId,
          userId: ctx.user.id,
          siteId,
        })

        if (!isValid) {
          throw new TRPCError({
            code: "FORBIDDEN",
            message:
              "Please ensure that you have the required permissions to perform a move!",
          })
        }

        const result = await db
          .transaction()
          .execute(async (tx) => {
            const toMove = await tx
              .selectFrom("Resource")
              .where("id", "=", movedResourceId)
              .select(["id", "siteId", "type"])
              .executeTakeFirst()

            if (!toMove) {
              throw new TRPCError({ code: "BAD_REQUEST" })
            }

            let query = tx.selectFrom("Resource")
            query = !!destinationResourceId
              ? query.where("id", "=", destinationResourceId)
              : query
                  .where("type", "=", ResourceType.RootPage)
                  .where("siteId", "=", siteId)
            const parent = await query
              .select(["id", "type", "siteId"])
              .executeTakeFirst()

            if (
              !parent ||
              // NOTE: we only allow moves to folders/root.
              // for moves to root, we only allow this for admin
              (parent.type !== ResourceType.RootPage &&
                parent.type !== ResourceType.Folder &&
                parent.type !== ResourceType.Collection)
            ) {
              throw new TRPCError({
                code: "BAD_REQUEST",
                message:
                  "Please ensure that you are trying to move your resource into a valid destination",
              })
            }

            // NOTE: If the users are trying to move into a collection,
            // check that the resource first belongs to a collection
            if (
              parent.type !== ResourceType.Collection &&
              (toMove.type === ResourceType.CollectionPage ||
                toMove.type === ResourceType.CollectionLink)
            ) {
              throw new TRPCError({
                code: "BAD_REQUEST",
                message:
                  "Collection items can only be moved to another collection",
              })
            }

            if (
              parent.type === ResourceType.Collection &&
              toMove.type !== ResourceType.CollectionPage &&
              toMove.type !== ResourceType.CollectionLink
            ) {
              throw new TRPCError({
                code: "BAD_REQUEST",
                message: "Folder items can only be moved to another folder",
              })
            }

            if (movedResourceId === destinationResourceId) {
              throw new TRPCError({ code: "BAD_REQUEST" })
            }

            if (toMove.siteId !== parent.siteId) {
              throw new TRPCError({ code: "FORBIDDEN" })
            }

            await tx
              .updateTable("Resource")
              .where("id", "=", String(movedResourceId))
              .where("Resource.type", "in", [
                ResourceType.Page,
                ResourceType.CollectionPage,
                ResourceType.Folder,
                ResourceType.CollectionLink,
              ])
              .set({
                parentId: !!destinationResourceId
                  ? String(destinationResourceId)
                  : null,
              })
              .execute()

            return tx
              .selectFrom("Resource")
              .where("id", "=", String(movedResourceId))
              .select([
                "Resource.siteId",
                "Resource.parentId",
                "Resource.id",
                "Resource.type",
                "Resource.permalink",
                "Resource.title",
              ])
              .executeTakeFirst()
          })
          .catch((err) => {
            if (get(err, "code") === PG_ERROR_CODES.uniqueViolation) {
              throw new TRPCError({
                code: "CONFLICT",
                message: "A resource with the same permalink already exists",
              })
            }
            throw err
          })

        if (!result) {
          throw new TRPCError({ code: "NOT_FOUND" })
        }

        await publishSite(ctx.logger, result.siteId)
        return result
      },
    ),

  countWithoutRoot: protectedProcedure
    .input(countResourceSchema)
    .query(async ({ input: { siteId, resourceId } }) => {
      // TODO(perf): If too slow, consider caching this count, but 4-5 million rows should be fine
      let query = db
        .selectFrom("Resource")
        .where("Resource.siteId", "=", siteId)
        .where("Resource.type", "!=", ResourceType.RootPage)
        .where("Resource.type", "!=", ResourceType.FolderMeta)
        .where("Resource.type", "!=", ResourceType.CollectionMeta)
        .select((eb) => [eb.fn.countAll().as("totalCount")])

      if (resourceId) {
        query = query.where("Resource.parentId", "=", String(resourceId))
      } else {
        query = query.where("Resource.parentId", "is", null)
      }

      const result = await query.executeTakeFirst()
      return Number(result?.totalCount ?? 0)
    }),

  listWithoutRoot: protectedProcedure
    .input(listResourceSchema)
    .query(async ({ input: { siteId, resourceId, offset, limit } }) => {
      let query = db
        .selectFrom("Resource")
        .where("Resource.siteId", "=", siteId)
        .where("Resource.type", "!=", ResourceType.RootPage)
        .where("Resource.type", "!=", ResourceType.FolderMeta)
        .where("Resource.type", "!=", ResourceType.CollectionMeta)
        .orderBy("Resource.updatedAt", "desc")
        .orderBy("Resource.title", "asc")
        .offset(offset)
        .limit(limit)

      if (resourceId) {
        query = query.where("Resource.parentId", "=", String(resourceId))
      } else {
        query = query.where("Resource.parentId", "is", null)
      }

      // TODO: Add pagination support
      return query
        .select([
          "Resource.id",
          "Resource.permalink",
          "Resource.title",
          "Resource.publishedVersionId",
          "Resource.draftBlobId",
          "Resource.type",
          "Resource.parentId",
          "Resource.updatedAt",
        ])
        .execute()
    }),

  delete: protectedProcedure
    .input(deleteResourceSchema)
    .mutation(async ({ ctx, input: { siteId, resourceId } }) => {
      await validateUserPermissionsForResource({
        action: "delete",
        userId: ctx.user.id,
        siteId,
        resourceId,
      })

      const result = await db
        .deleteFrom("Resource")
        .where("Resource.id", "=", String(resourceId))
        .where("Resource.siteId", "=", siteId)
        .where("Resource.type", "!=", ResourceType.RootPage)
        .executeTakeFirst()

      if (Number(result.numDeletedRows) === 0) {
        throw new TRPCError({ code: "BAD_REQUEST" })
      }

      await publishSite(ctx.logger, siteId)

      // NOTE: We need to do this cast as the property is a `bigint`
      // and trpc cannot serialise it, which leads to errors
      return Number(result.numDeletedRows)
    }),

  getParentOf: protectedProcedure
    .input(getParentSchema)
    .query(async ({ input: { siteId, resourceId } }) => {
      const resource = await db
        .selectFrom("Resource")
        .where("Resource.siteId", "=", siteId)
        .where("Resource.id", "=", resourceId)
        .select(["Resource.type", "Resource.id", "Resource.title"])
        .select((eb) =>
          jsonObjectFrom(
            eb
              .selectFrom("Resource")
              .innerJoin("Resource as parent", "parent.id", "Resource.parentId")
              .where("Resource.id", "=", resourceId)
              .where("parent.id", "is not", null)
              .select([
                "parent.type",
                "parent.id",
                "parent.parentId",
                "parent.title",
              ]),
          ).as("parent"),
        )
        .executeTakeFirst()

      if (!resource) {
        throw new TRPCError({ code: "NOT_FOUND" })
      }

      return resource
    }),

  getWithFullPermalink: protectedProcedure
    .input(getFullPermalinkSchema)
    .query(async ({ input: { resourceId } }) => {
      const result = await getWithFullPermalink({ resourceId })

      if (!result) {
        throw new TRPCError({ code: "NOT_FOUND" })
      }

      return result
    }),

  getRolesFor: protectedProcedure
    .input(
      z.object({
        resourceId: z.string().nullable(),
        siteId: z.number(),
      }),
    )
    .query(({ ctx, input: { resourceId, siteId } }) => {
      const query = db
        .selectFrom("ResourcePermission")
        .where("userId", "=", ctx.user.id)
        .where("siteId", "=", siteId)
        .where("deletedAt", "is", null)

      if (!resourceId) {
        query.where("resourceId", "is", null)
      } else query.where("resourceId", "=", resourceId)

      return query.select(["role"]).execute()
    }),

  getAncestryStack: protectedProcedure
    .input(getAncestryStackSchema)
    .output(getAncestryStackOutputSchema)
    .query(async ({ input: { siteId, resourceId, includeSelf } }) => {
      if (!resourceId) {
        return []
      }
      const batchAncestry = await getBatchAncestryWithSelfQuery({
        siteId: Number(siteId),
        resourceIds: [resourceId],
      })
      return includeSelf
        ? (batchAncestry[0] ?? [])
        : (batchAncestry[0]?.slice(0, -1) ?? [])
    }),

  getBatchAncestryWithSelf: protectedProcedure
    .input(getBatchAncestryWithSelfSchema)
    .output(getBatchAncestryWithSelfOutputSchema)
    .query(async ({ input: { siteId, resourceIds } }) => {
      if (resourceIds.length === 0) {
        return []
      }
      return await getBatchAncestryWithSelfQuery({
        siteId: Number(siteId),
        resourceIds,
      })
    }),

  search: protectedProcedure
    .input(searchSchema)
    .output(searchOutputSchema)
    .query(
      async ({
        ctx,
        input: { siteId, query, resourceTypes, cursor: offset, limit },
      }) => {
        await validateUserPermissionsForSite({
          siteId: Number(siteId),
          userId: ctx.user.id,
          action: "read",
        })

        if (!query) {
          return {
            totalCount: null,
            resources: [],
            recentlyEdited: await getSearchRecentlyEdited({
              siteId: Number(siteId),
            }),
          }
        }

        const searchResults = await getSearchResults({
          siteId: Number(siteId),
          query,
          offset,
          limit,
          resourceTypes,
        })
        return {
          totalCount: Number(searchResults.totalCount),
          resources: searchResults.resources,
          recentlyEdited: [],
        }
      },
    ),

  searchWithResourceIds: protectedProcedure
    .input(searchWithResourceIdsSchema)
    .output(searchWithResourceIdsOutputSchema)
    .query(async ({ input: { siteId, resourceIds } }) => {
      if (resourceIds.length === 0) {
        return []
      }
      return (
        await getSearchWithResourceIds({
          siteId: Number(siteId),
          resourceIds,
        })
      ).sort(
        // Sort resources to match order of input resourceIds
        (a, b) => resourceIds.indexOf(a.id) - resourceIds.indexOf(b.id),
      )
    }),

  getIndexPage: protectedProcedure
    .input(getIndexPageSchema)
    .output(getIndexPageOutputSchema)
    .query(async ({ input: { siteId, parentId } }) => {
      const parent = await db
        .selectFrom("Resource")
        .where("Resource.siteId", "=", siteId)
        .where("Resource.parentId", "=", parentId)
        .where("Resource.type", "=", ResourceType.IndexPage)
        .select(["Resource.id"])
        .executeTakeFirst()

      if (!parent) {
        throw new TRPCError({ code: "NOT_FOUND" })
      }

      return parent
    }),
})<|MERGE_RESOLUTION|>--- conflicted
+++ resolved
@@ -138,16 +138,11 @@
 
       let query = db
         .selectFrom("Resource")
-<<<<<<< HEAD
         .select(["title", "permalink", "type", "id", "parentId"])
-        .where("Resource.type", "in", [ResourceType.Folder])
-=======
-        .select(["title", "permalink", "type", "id"])
         .where("Resource.type", "in", [
           ResourceType.Folder,
           ResourceType.Collection,
         ])
->>>>>>> 4cb3e90d
         .where("Resource.siteId", "=", Number(siteId))
         .orderBy("type", "asc")
         .orderBy("title", "asc")
