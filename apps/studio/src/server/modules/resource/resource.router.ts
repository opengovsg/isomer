--- conflicted
+++ resolved
@@ -149,10 +149,18 @@
       }
 
       const result = await query.execute()
-      return result.length > limit
-        ? // Dont' return the last element, it's just for checking if there are more
-          { items: result.slice(0, limit), nextOffset: offset + limit }
-        : { items: result, nextOffset: null }
+      if (result.length > limit) {
+        // Dont' return the last element, it's just for checking if there are more
+        result.pop()
+        return {
+          items: result,
+          nextOffset: offset + limit,
+        }
+      }
+      return {
+        items: result,
+        nextOffset: null,
+      }
     }),
   getChildrenOf: protectedProcedure
     .input(getChildrenSchema)
@@ -203,39 +211,17 @@
         query = query.where("Resource.parentId", "=", String(resourceId))
       }
       const result = await query.execute()
+      if (result.length > limit) {
+        // Dont' return the last element, it's just for checking if there are more
+        result.pop()
+        return {
+          items: result,
+          nextOffset: offset + limit,
+        }
+      }
       return {
-        // Dont' return the last element, it's just for checking if there are more
-        items: result.length > limit ? result.slice(0, limit) : result,
-        nextOffset: result.length > limit ? offset + limit : null,
-      }
-    }),
-
-  getNestedFolderChildrenOf: protectedProcedure
-    .input(getNestedFolderChildrenSchema)
-    .output(getNestedFolderChildrenOutputSchema)
-    .query(async ({ ctx, input: { resourceId, siteId } }) => {
-      await validateUserPermissionsForSite({
-        siteId: Number(siteId),
-        userId: ctx.user.id,
-        action: "read",
-      })
-
-      const resource = await db
-        .selectFrom("Resource")
-        .where("siteId", "=", Number(siteId))
-        .where("id", "=", String(resourceId))
-        .where("Resource.type", "=", ResourceType.Folder)
-        .executeTakeFirst()
-
-      if (!resource) {
-        throw new TRPCError({ code: "NOT_FOUND" })
-      }
-
-      return {
-        items: await getNestedFolderChildren({
-          siteId: Number(siteId),
-          resourceId: Number(resourceId),
-        }),
+        items: result,
+        nextOffset: null,
       }
     }),
 
@@ -556,17 +542,7 @@
     .query(
       async ({
         ctx,
-<<<<<<< HEAD
-        input: {
-          siteId,
-          query = "",
-          resourceTypes = Object.values(ResourceType),
-          cursor: offset,
-          limit,
-        },
-=======
         input: { siteId, query, resourceTypes, cursor: offset, limit },
->>>>>>> 6025a4f1
       }) => {
         await validateUserPermissionsForSite({
           siteId: Number(siteId),
