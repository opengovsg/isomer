import { TRPCError } from "@trpc/server"
import { jsonObjectFrom } from "kysely/helpers/postgres"
import { get } from "lodash"
import { z } from "zod"

import type { PermissionsProps } from "../permissions/permissions.type"
import {
  countResourceSchema,
  deleteResourceSchema,
  getAncestryStackOutputSchema,
  getAncestryStackSchema,
  getBatchAncestryWithSelfOutputSchema,
  getBatchAncestryWithSelfSchema,
  getChildrenOutputSchema,
  getChildrenSchema,
  getFullPermalinkSchema,
  getIndexPageOutputSchema,
  getIndexPageSchema,
  getMetadataSchema,
  getNestedFolderChildrenOutputSchema,
  getNestedFolderChildrenSchema,
  getParentSchema,
  listResourceSchema,
  moveSchema,
  searchOutputSchema,
  searchSchema,
  searchWithResourceIdsOutputSchema,
  searchWithResourceIdsSchema,
} from "~/schemas/resource"
import { protectedProcedure, router } from "~/server/trpc"
import { logResourceEvent } from "../audit/audit.service"
import { db, ResourceType } from "../database"
import { PG_ERROR_CODES } from "../database/constants"
import {
  definePermissionsForResource,
  validateUserPermissionsForResource,
} from "../permissions/permissions.service"
import { validateUserPermissionsForSite } from "../site/site.service"
import {
  defaultResourceSelect,
  getBatchAncestryWithSelfQuery,
  getSearchRecentlyEdited,
  getSearchResults,
  getSearchWithResourceIds,
  getWithFullPermalink,
  publishResource,
} from "./resource.service"

const fetchResource = async (resourceId: string | null) => {
  if (resourceId === null) return { parentId: null }

  const resource = await db
    .selectFrom("Resource")
    .where("Resource.id", "=", resourceId)
    .select("parentId")
    // NOTE: if we don't have a resource,
    // this means that they tried to fetch a resource that cannot be found
    .executeTakeFirst()

  if (!resource) {
    throw new TRPCError({ code: "BAD_REQUEST" })
  }

  return resource
}

const validateUserPermissionsForMove = async ({
  from,
  to,
  ...rest
}: Omit<PermissionsProps, "resourceId"> & {
  from: string
  to: string | null
}) => {
  // TODO: this is using site wide permissions for now
  // we should fetch the oldest `parent` of this resource eventually.
  // Putting this in here first because eventually we'll have to lookup both
  // even though for now they are the same thing
  const permsFrom = await definePermissionsForResource({
    ...rest,
    resourceId: null,
  })
  const permsTo = await definePermissionsForResource({
    ...rest,
    resourceId: null,
  })

  const resourceFrom = await fetchResource(from)

  return (
    // NOTE: This is because we want to check whether we can move to within `to`
    // and hence, the parent id is `to`
    permsFrom.can("move", resourceFrom) && permsTo.can("move", { parentId: to })
  )
}

export const resourceRouter = router({
  getMetadataById: protectedProcedure
    .input(getMetadataSchema)
    .query(async ({ ctx, input: { resourceId } }) => {
      const resource = await db
        .selectFrom("Resource")
        .where("Resource.id", "=", String(resourceId))
        .select([
          "Resource.id",
          "Resource.type",
          "Resource.title",
          "Resource.permalink",
          "Resource.parentId",
          "Resource.siteId",
        ])
        .executeTakeFirst()

      if (!resource) {
        throw new TRPCError({
          code: "NOT_FOUND",
          message: "Resource not found",
        })
      }

      await validateUserPermissionsForResource({
        action: "read",
        userId: ctx.user.id,
        siteId: resource.siteId,
        resourceId,
      })

      return resource
    }),

  getFolderChildrenOf: protectedProcedure
    .input(getChildrenSchema)
    .output(getChildrenOutputSchema)
    .query(
      async ({ ctx, input: { siteId, resourceId, cursor: offset, limit } }) => {
        await validateUserPermissionsForResource({
          action: "read",
          siteId: Number(siteId),
          userId: ctx.user.id,
          resourceId,
        })

        // Validate site and resourceId exists and is a Folder
        if (resourceId !== null) {
          const resource = await db
            .selectFrom("Resource")
            .where("siteId", "=", Number(siteId))
            .where("id", "=", String(resourceId))
            .where("Resource.type", "in", [
              ResourceType.Folder,
              ResourceType.Collection,
            ])
            .executeTakeFirst()

          if (!resource) {
            throw new TRPCError({ code: "NOT_FOUND" })
          }
        }

        let query = db
          .selectFrom("Resource")
          .select(["title", "permalink", "type", "id", "parentId"])
          .where("Resource.type", "in", [
            ResourceType.Folder,
            ResourceType.Collection,
          ])
          .where("Resource.siteId", "=", Number(siteId))
          .orderBy("type", "asc")
          .orderBy("title", "asc")
          .offset(offset)
          .limit(limit + 1)
        if (resourceId === null) {
          query = query.where("parentId", "is", null)
        } else {
          query = query.where("Resource.parentId", "=", String(resourceId))
        }

        const result = await query.execute()
        if (result.length > limit) {
          // Dont' return the last element, it's just for checking if there are more
          result.pop()
          return {
            items: result,
            nextOffset: offset + limit,
          }
        }
        return {
          items: result,
          nextOffset: null,
        }
      },
    ),

  getChildrenOf: protectedProcedure
    .input(getChildrenSchema)
    .output(getChildrenOutputSchema)
    .query(
      async ({ ctx, input: { resourceId, siteId, cursor: offset, limit } }) => {
        await validateUserPermissionsForResource({
          action: "read",
          siteId: Number(siteId),
          userId: ctx.user.id,
          resourceId,
        })

        // Validate site and resourceId exists and is a folder
        if (resourceId !== null) {
          const resource = await db
            .selectFrom("Resource")
            .where("siteId", "=", Number(siteId))
            .where("id", "=", String(resourceId))
            .where("Resource.type", "in", [
              ResourceType.RootPage,
              ResourceType.Collection,
              ResourceType.Folder,
            ])
            .executeTakeFirst()

          if (!resource) {
            throw new TRPCError({ code: "NOT_FOUND" })
          }
        }
        let query = db
          .selectFrom("Resource")
          .select(["title", "permalink", "type", "id", "parentId"])
          .where("Resource.type", "!=", ResourceType.RootPage)
          .where("Resource.type", "!=", ResourceType.IndexPage)
          .where("Resource.type", "!=", ResourceType.FolderMeta)
          .where("Resource.type", "!=", ResourceType.CollectionMeta)
          .where("Resource.siteId", "=", Number(siteId))
          .$narrowType<{
            type: Exclude<
              ResourceType,
              | typeof ResourceType.RootPage
              | typeof ResourceType.FolderMeta
              | typeof ResourceType.CollectionMeta
            >
          }>()
          .orderBy("type", "asc")
          .orderBy("title", "asc")
          .offset(offset)
          .limit(limit + 1)

        if (resourceId === null) {
          query = query.where("parentId", "is", null)
        } else {
          query = query.where("Resource.parentId", "=", String(resourceId))
        }
        const result = await query.execute()
        if (result.length > limit) {
          // Dont' return the last element, it's just for checking if there are more
          result.pop()
          return {
            items: result,
            nextOffset: offset + limit,
          }
        }
<<<<<<< HEAD
=======
      }
      let query = db
        .selectFrom("Resource")
        .select(["title", "permalink", "type", "id", "parentId"])
        .where("Resource.type", "!=", ResourceType.RootPage)
        .where("Resource.type", "!=", ResourceType.FolderMeta)
        .where("Resource.type", "!=", ResourceType.CollectionMeta)
        .where("Resource.siteId", "=", Number(siteId))
        .$narrowType<{
          type: Exclude<
            ResourceType,
            | typeof ResourceType.RootPage
            | typeof ResourceType.FolderMeta
            | typeof ResourceType.CollectionMeta
          >
        }>()
        .orderBy("type", "asc")
        .orderBy("title", "asc")
        .offset(offset)
        .limit(limit + 1)

      if (resourceId === null) {
        query = query.where("parentId", "is", null)
      } else {
        query = query.where("Resource.parentId", "=", String(resourceId))
      }
      const result = await query.execute()
      if (result.length > limit) {
        // Dont' return the last element, it's just for checking if there are more
        result.pop()
>>>>>>> c64d2c00
        return {
          items: result,
          nextOffset: null,
        }
      },
    ),

  getNestedFolderChildrenOf: protectedProcedure
    .input(getNestedFolderChildrenSchema)
    .output(getNestedFolderChildrenOutputSchema)
    .query(async ({ ctx, input: { resourceId, siteId } }) => {
      await validateUserPermissionsForResource({
        action: "read",
        userId: ctx.user.id,
        siteId: Number(siteId),
        resourceId,
      })

      const resource = await db
        .selectFrom("Resource")
        .where("siteId", "=", Number(siteId))
        .where("id", "=", String(resourceId))
        .where("Resource.type", "=", ResourceType.Folder)
        .executeTakeFirst()

      if (!resource) {
        throw new TRPCError({ code: "NOT_FOUND" })
      }

      return {
        items: await db
          .withRecursive("NestedResources", (eb) =>
            eb
              .selectFrom("Resource")
              .select(["title", "permalink", "type", "id", "parentId"])
              .where("Resource.type", "in", [ResourceType.Folder])
              .where("Resource.siteId", "=", Number(siteId))
              .where("Resource.parentId", "=", String(resourceId))
              .unionAll((eb) =>
                eb
                  .selectFrom("Resource")
                  .innerJoin(
                    "NestedResources",
                    "Resource.parentId",
                    "NestedResources.id",
                  )
                  .select([
                    "Resource.title",
                    "Resource.permalink",
                    "Resource.type",
                    "Resource.id",
                    "Resource.parentId",
                  ]),
              ),
          )
          .selectFrom("NestedResources")
          .select(["title", "permalink", "type", "id", "parentId"])
          .execute(),
      }
    }),

  move: protectedProcedure
    .input(moveSchema)
    .mutation(
      async ({
        ctx,
        input: { siteId, movedResourceId, destinationResourceId },
      }) => {
        const isValid = await validateUserPermissionsForMove({
          from: movedResourceId,
          to: destinationResourceId,
          userId: ctx.user.id,
          siteId,
        })

        if (!isValid) {
          throw new TRPCError({
            code: "FORBIDDEN",
            message:
              "Please ensure that you have the required permissions to perform a move!",
          })
        }

        const user = await db
          .selectFrom("User")
          .selectAll()
          .where("id", "=", ctx.user.id)
          .executeTakeFirstOrThrow(
            () =>
              new TRPCError({
                code: "BAD_REQUEST",
                message: "Please ensure that you are logged in",
              }),
          )

        const result = await db
          .transaction()
          .execute(async (tx) => {
            const toMove = await tx
              .selectFrom("Resource")
              .where("id", "=", movedResourceId)
              .selectAll()
              .executeTakeFirst()

            if (!toMove) {
              throw new TRPCError({ code: "BAD_REQUEST" })
            }

            let query = tx.selectFrom("Resource")
            query = !!destinationResourceId
              ? query.where("id", "=", destinationResourceId)
              : query
                  .where("type", "=", ResourceType.RootPage)
                  .where("siteId", "=", siteId)
            const parent = await query
              .select(["id", "type", "siteId"])
              .executeTakeFirst()

            if (
              !parent ||
              // NOTE: we only allow moves to folders/root.
              // for moves to root, we only allow this for admin
              (parent.type !== ResourceType.RootPage &&
                parent.type !== ResourceType.Folder &&
                parent.type !== ResourceType.Collection)
            ) {
              throw new TRPCError({
                code: "BAD_REQUEST",
                message:
                  "Please ensure that you are trying to move your resource into a valid destination",
              })
            }

            if (toMove.parentId === parent.id) {
              throw new TRPCError({
                code: "BAD_REQUEST",
                message: "You cannot move a resource to the same folder",
              })
            }

            // NOTE: If the users are trying to move into a collection,
            // check that the resource first belongs to a collection
            if (
              parent.type !== ResourceType.Collection &&
              (toMove.type === ResourceType.CollectionPage ||
                toMove.type === ResourceType.CollectionLink)
            ) {
              throw new TRPCError({
                code: "BAD_REQUEST",
                message:
                  "Collection items can only be moved to another collection",
              })
            }

            if (
              parent.type === ResourceType.Collection &&
              toMove.type !== ResourceType.CollectionPage &&
              toMove.type !== ResourceType.CollectionLink
            ) {
              throw new TRPCError({
                code: "BAD_REQUEST",
                message: "Folder items can only be moved to another folder",
              })
            }

            if (movedResourceId === destinationResourceId) {
              throw new TRPCError({ code: "BAD_REQUEST" })
            }

            if (toMove.siteId !== parent.siteId) {
              throw new TRPCError({
                code: "FORBIDDEN",
                message: "You cannot move a resource to a different site",
              })
            }

            await tx
              .updateTable("Resource")
              .where("id", "=", String(movedResourceId))
              .where("Resource.type", "in", [
                ResourceType.Page,
                ResourceType.CollectionPage,
                ResourceType.Folder,
                ResourceType.CollectionLink,
              ])
              .set({
                parentId: !!destinationResourceId
                  ? String(destinationResourceId)
                  : null,
              })
              .execute()

            const moved = await tx
              .selectFrom("Resource")
              .where("id", "=", movedResourceId)
              .select(defaultResourceSelect)
              .executeTakeFirst()

            // NOTE: this is technically impossible because we're executing
            // inside a tx and this is the same resource which was fetched earlier
            if (!moved) {
              throw new TRPCError({
                code: "INTERNAL_SERVER_ERROR",
                message:
                  "Something went wrong while attempting to move your resource, please try again later",
              })
            }

            await logResourceEvent(tx, {
              siteId,
              eventType: "ResourceUpdate",
              delta: { before: toMove, after: moved },
              by: user,
            })

            return moved
          })
          .catch((err) => {
            if (get(err, "code") === PG_ERROR_CODES.uniqueViolation) {
              throw new TRPCError({
                code: "CONFLICT",
                message: "A resource with the same permalink already exists",
              })
            }
            throw err
          })

        await publishResource(user.id, result, ctx.logger)
        return result
      },
    ),

  countWithoutRoot: protectedProcedure
    .input(countResourceSchema)
    .query(async ({ ctx, input: { siteId, resourceId } }) => {
      await validateUserPermissionsForResource({
        action: "read",
        userId: ctx.user.id,
        siteId,
        resourceId: resourceId ? String(resourceId) : null,
      })

      // TODO(perf): If too slow, consider caching this count, but 4-5 million rows should be fine
      let query = db
        .selectFrom("Resource")
        .where("Resource.siteId", "=", siteId)
        .where("Resource.type", "!=", ResourceType.RootPage)
        .where("Resource.type", "!=", ResourceType.IndexPage)
        .where("Resource.type", "!=", ResourceType.FolderMeta)
        .where("Resource.type", "!=", ResourceType.CollectionMeta)
        .select((eb) => [eb.fn.countAll().as("totalCount")])

      if (resourceId) {
        query = query.where("Resource.parentId", "=", String(resourceId))
      } else {
        query = query.where("Resource.parentId", "is", null)
      }

      const result = await query.executeTakeFirst()
      return Number(result?.totalCount ?? 0)
    }),

  listWithoutRoot: protectedProcedure
    .input(listResourceSchema)
    .query(async ({ ctx, input: { siteId, resourceId, offset, limit } }) => {
      await validateUserPermissionsForResource({
        action: "read",
        userId: ctx.user.id,
        siteId,
        resourceId: resourceId ? String(resourceId) : null,
      })

      let query = db
        .selectFrom("Resource")
        .where("Resource.siteId", "=", siteId)
        .where("Resource.type", "!=", ResourceType.RootPage)
        .where("Resource.type", "!=", ResourceType.IndexPage)
        .where("Resource.type", "!=", ResourceType.FolderMeta)
        .where("Resource.type", "!=", ResourceType.CollectionMeta)
        .orderBy("Resource.updatedAt", "desc")
        .orderBy("Resource.title", "asc")
        .offset(offset)
        .limit(limit)

      if (resourceId) {
        query = query.where("Resource.parentId", "=", String(resourceId))
      } else {
        query = query.where("Resource.parentId", "is", null)
      }

      // TODO: Add pagination support
      return query
        .select([
          "Resource.id",
          "Resource.permalink",
          "Resource.title",
          "Resource.publishedVersionId",
          "Resource.draftBlobId",
          "Resource.type",
          "Resource.parentId",
          "Resource.updatedAt",
        ])
        .execute()
    }),

  delete: protectedProcedure
    .input(deleteResourceSchema)
    .mutation(async ({ ctx, input: { siteId, resourceId } }) => {
      await validateUserPermissionsForResource({
        action: "delete",
        userId: ctx.user.id,
        siteId,
        resourceId,
      })

      const user = await db
        .selectFrom("User")
        .selectAll()
        .executeTakeFirstOrThrow(
          () =>
            new TRPCError({
              code: "BAD_REQUEST",
              message: "Please ensure that you are logged in",
            }),
        )

      const result = await db.transaction().execute(async (tx) => {
        const before = await tx
          .selectFrom("Resource")
          .where("id", "=", resourceId)
          .select(defaultResourceSelect)
          .executeTakeFirst()

        if (!before) {
          throw new TRPCError({
            code: "BAD_REQUEST",
            message: "The resource to be deleted could not be found",
          })
        }

        await logResourceEvent(tx, {
          siteId,
          delta: {
            after: null,
            before,
          },
          by: user,
          eventType: "ResourceDelete",
        })

        return tx
          .deleteFrom("Resource")
          .where("Resource.id", "=", String(resourceId))
          .where("Resource.siteId", "=", siteId)
          .where("Resource.type", "!=", ResourceType.RootPage)
          .returningAll()
          .executeTakeFirst()
      })

      if (!result) {
        throw new TRPCError({ code: "BAD_REQUEST" })
      }

      await publishResource(user.id, result, ctx.logger)

      // NOTE: We need to do this cast as the property is a `bigint`
      // and trpc cannot serialise it, which leads to errors
      return result
    }),

  getParentOf: protectedProcedure
    .input(getParentSchema)
    .query(async ({ ctx, input: { siteId, resourceId } }) => {
      await validateUserPermissionsForResource({
        action: "read",
        userId: ctx.user.id,
        siteId,
        resourceId,
      })

      const resource = await db
        .selectFrom("Resource")
        .where("Resource.siteId", "=", siteId)
        .where("Resource.id", "=", resourceId)
        .select(["Resource.type", "Resource.id", "Resource.title"])
        .select((eb) =>
          jsonObjectFrom(
            eb
              .selectFrom("Resource")
              .innerJoin("Resource as parent", "parent.id", "Resource.parentId")
              .where("Resource.id", "=", resourceId)
              .where("parent.id", "is not", null)
              .select([
                "parent.type",
                "parent.id",
                "parent.parentId",
                "parent.title",
              ]),
          ).as("parent"),
        )
        .executeTakeFirst()

      if (!resource) {
        throw new TRPCError({ code: "NOT_FOUND" })
      }

      return resource
    }),

  getWithFullPermalink: protectedProcedure
    .input(getFullPermalinkSchema)
    .query(async ({ ctx, input: { resourceId } }) => {
      const resource = await db
        .selectFrom("Resource")
        .where("Resource.id", "=", resourceId)
        .select(["siteId", "id"])
        .executeTakeFirst()

      if (!resource) {
        throw new TRPCError({
          code: "NOT_FOUND",
          message: "Resource not found",
        })
      }

      await validateUserPermissionsForResource({
        action: "read",
        userId: ctx.user.id,
        siteId: resource.siteId,
        resourceId: resource.id,
      })

      const result = await getWithFullPermalink({ resourceId })

      if (!result) {
        throw new TRPCError({ code: "NOT_FOUND" })
      }

      return result
    }),

  getRolesFor: protectedProcedure
    .input(
      z.object({
        resourceId: z.string().nullable(),
        siteId: z.number(),
      }),
    )
    .query(({ ctx, input: { resourceId, siteId } }) => {
      const query = db
        .selectFrom("ResourcePermission")
        .where("userId", "=", ctx.user.id)
        .where("siteId", "=", siteId)
        .where("deletedAt", "is", null)

      if (!resourceId) {
        query.where("resourceId", "is", null)
      } else query.where("resourceId", "=", resourceId)

      return query.select(["role"]).execute()
    }),

  getAncestryStack: protectedProcedure
    .input(getAncestryStackSchema)
    .output(getAncestryStackOutputSchema)
    .query(async ({ ctx, input: { siteId, resourceId, includeSelf } }) => {
      await validateUserPermissionsForResource({
        action: "read",
        userId: ctx.user.id,
        siteId: Number(siteId),
        resourceId: resourceId ? String(resourceId) : null,
      })

      if (!resourceId) {
        return []
      }
      const batchAncestry = await getBatchAncestryWithSelfQuery({
        siteId: Number(siteId),
        resourceIds: [resourceId],
      })
      return includeSelf
        ? (batchAncestry[0] ?? [])
        : (batchAncestry[0]?.slice(0, -1) ?? [])
    }),

  getBatchAncestryWithSelf: protectedProcedure
    .input(getBatchAncestryWithSelfSchema)
    .output(getBatchAncestryWithSelfOutputSchema)
    .query(async ({ ctx, input: { siteId, resourceIds } }) => {
      // Validate permissions concurrently for all resourceIds
      // Note: might want to refactor this if performance becomes an issue
      await Promise.all(
        resourceIds.map((resourceId) =>
          validateUserPermissionsForResource({
            action: "read",
            userId: ctx.user.id,
            siteId: Number(siteId),
            resourceId: resourceId ? String(resourceId) : null,
          }),
        ),
      )

      if (resourceIds.length === 0) {
        return []
      }
      return await getBatchAncestryWithSelfQuery({
        siteId: Number(siteId),
        resourceIds,
      })
    }),

  search: protectedProcedure
    .input(searchSchema)
    .output(searchOutputSchema)
    .query(
      async ({
        ctx,
        input: { siteId, query, resourceTypes, cursor: offset, limit },
      }) => {
        await validateUserPermissionsForSite({
          siteId: Number(siteId),
          userId: ctx.user.id,
          action: "read",
        })

        if (!query) {
          return {
            totalCount: null,
            resources: [],
            recentlyEdited: await getSearchRecentlyEdited({
              siteId: Number(siteId),
            }),
          }
        }

        const searchResults = await getSearchResults({
          siteId: Number(siteId),
          query,
          offset,
          limit,
          resourceTypes,
        })
        return {
          totalCount: Number(searchResults.totalCount),
          resources: searchResults.resources,
          recentlyEdited: [],
        }
      },
    ),

  searchWithResourceIds: protectedProcedure
    .input(searchWithResourceIdsSchema)
    .output(searchWithResourceIdsOutputSchema)
    .query(async ({ ctx, input: { siteId, resourceIds } }) => {
      // Validate permissions concurrently for all resourceIds
      // Note: might want to refactor this if performance becomes an issue
      await Promise.all(
        resourceIds.map((resourceId) =>
          validateUserPermissionsForResource({
            userId: ctx.user.id,
            siteId: Number(siteId),
            resourceId: resourceId ? String(resourceId) : null,
            action: "read",
          }),
        ),
      )

      if (resourceIds.length === 0) {
        return []
      }
      return (
        await getSearchWithResourceIds({
          siteId: Number(siteId),
          resourceIds,
        })
      ).sort(
        // Sort resources to match order of input resourceIds
        (a, b) => resourceIds.indexOf(a.id) - resourceIds.indexOf(b.id),
      )
    }),

  getIndexPage: protectedProcedure
    .input(getIndexPageSchema)
    .output(getIndexPageOutputSchema)
    .query(async ({ ctx, input: { siteId, parentId } }) => {
      await validateUserPermissionsForResource({
        action: "read",
        userId: ctx.user.id,
        siteId: Number(siteId),
        resourceId: parentId,
      })

      const parent = await db
        .selectFrom("Resource")
        .where("Resource.siteId", "=", siteId)
        .where("Resource.parentId", "=", parentId)
        .where("Resource.type", "=", ResourceType.IndexPage)
        .select(["Resource.id"])
        .executeTakeFirst()

      if (!parent) {
        throw new TRPCError({ code: "NOT_FOUND" })
      }

      return parent
    }),
})<|MERGE_RESOLUTION|>--- conflicted
+++ resolved
@@ -220,11 +220,11 @@
             throw new TRPCError({ code: "NOT_FOUND" })
           }
         }
+
         let query = db
           .selectFrom("Resource")
           .select(["title", "permalink", "type", "id", "parentId"])
           .where("Resource.type", "!=", ResourceType.RootPage)
-          .where("Resource.type", "!=", ResourceType.IndexPage)
           .where("Resource.type", "!=", ResourceType.FolderMeta)
           .where("Resource.type", "!=", ResourceType.CollectionMeta)
           .where("Resource.siteId", "=", Number(siteId))
@@ -255,39 +255,6 @@
             nextOffset: offset + limit,
           }
         }
-<<<<<<< HEAD
-=======
-      }
-      let query = db
-        .selectFrom("Resource")
-        .select(["title", "permalink", "type", "id", "parentId"])
-        .where("Resource.type", "!=", ResourceType.RootPage)
-        .where("Resource.type", "!=", ResourceType.FolderMeta)
-        .where("Resource.type", "!=", ResourceType.CollectionMeta)
-        .where("Resource.siteId", "=", Number(siteId))
-        .$narrowType<{
-          type: Exclude<
-            ResourceType,
-            | typeof ResourceType.RootPage
-            | typeof ResourceType.FolderMeta
-            | typeof ResourceType.CollectionMeta
-          >
-        }>()
-        .orderBy("type", "asc")
-        .orderBy("title", "asc")
-        .offset(offset)
-        .limit(limit + 1)
-
-      if (resourceId === null) {
-        query = query.where("parentId", "is", null)
-      } else {
-        query = query.where("Resource.parentId", "=", String(resourceId))
-      }
-      const result = await query.execute()
-      if (result.length > limit) {
-        // Dont' return the last element, it's just for checking if there are more
-        result.pop()
->>>>>>> c64d2c00
         return {
           items: result,
           nextOffset: null,
