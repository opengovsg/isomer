--- conflicted
+++ resolved
@@ -153,16 +153,7 @@
           .selectFrom("Resource")
           .where("siteId", "=", Number(siteId))
           .where("id", "=", String(resourceId))
-<<<<<<< HEAD
-          .where((eb) =>
-            eb.or([
-              eb("Resource.type", "=", "Folder"),
-              eb("Resource.type", "=", "Collection"),
-            ]),
-          )
-=======
           .where("Resource.type", "in", ["RootPage", "Collection", "Folder"])
->>>>>>> d1d6775e
           .executeTakeFirst()
 
         if (!resource) {
