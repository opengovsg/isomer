import { TRPCError } from "@trpc/server"
<<<<<<< HEAD
import { pick } from "lodash"
=======
import _, { pick } from "lodash"
import { auth } from "tests/integration/helpers/auth"
>>>>>>> 8efc7b81
import { resetTables } from "tests/integration/helpers/db"
import {
  applyAuthedSession,
  applySession,
  createMockRequest,
} from "tests/integration/helpers/iron-session"
import {
  setupAdminPermissions,
  setupBlob,
  setupCollection,
  setupCollectionLink,
  setupEditorPermissions,
  setupFolder,
  setupFolderMeta,
  setupPageResource,
  setupSite,
<<<<<<< HEAD
  setUpWhitelist,
=======
  setupUser,
>>>>>>> 8efc7b81
} from "tests/integration/helpers/seed"

import * as auditService from "~/server/modules/audit/audit.service"
import { createCallerFactory } from "~/server/trpc"
import { getUserViewableResourceTypes } from "~/utils/resources"
import { db } from "../../database"
import { resourceRouter } from "../resource.router"
import { getFullPageById } from "../resource.service"

const createCaller = createCallerFactory(resourceRouter)

describe("resource.router", async () => {
  let caller: ReturnType<typeof createCaller>
  const session = await applyAuthedSession()

  const TEST_VALID_EMAIL = "test@open.gov.sg"

  beforeAll(() => {
    caller = createCaller(createMockRequest(session))
  })

  beforeEach(async () => {
<<<<<<< HEAD
    await resetTables("Site", "ResourcePermission", "Resource")
    await setUpWhitelist({ email: TEST_VALID_EMAIL })
=======
    await resetTables(
      "Blob",
      "AuditLog",
      "Resource",
      "Site",
      "Version",
      "User",
      "ResourcePermission",
    )
    const user = await setupUser({
      userId: session.userId,
      email: "test@mock.com",
      isDeleted: false,
    })
    await auth(user)
>>>>>>> 8efc7b81
  })

  describe("getMetadataById", () => {
    it("should throw 401 if not logged in", async () => {
      // Arrange
      const unauthedSession = applySession()
      const unauthedCaller = createCaller(createMockRequest(unauthedSession))

      // Act
      const result = unauthedCaller.getMetadataById({
        resourceId: "1",
      })

      // Assert
      await expect(result).rejects.toThrowError(
        new TRPCError({ code: "UNAUTHORIZED" }),
      )
    })

    it("should return 404 if resource does not exist", async () => {
      // Arrange
      const { site } = await setupSite()
      await setupAdminPermissions({
        userId: session.userId,
        siteId: site.id,
      })

      // Act
      const result = caller.getMetadataById({
        resourceId: "1",
      })

      // Assert
      await expect(result).rejects.toThrowError(
        new TRPCError({
          code: "NOT_FOUND",
          message: "Resource not found",
        }),
      )
    })

    it("should return metadata if page resource exists", async () => {
      // Arrange
      const { site, page } = await setupPageResource({
        resourceType: "Page",
      })
      await setupEditorPermissions({
        siteId: site.id,
        userId: session.userId,
      })

      // Act
      const result = caller.getMetadataById({
        resourceId: page.id,
      })

      // Assert
      const expected = {
        id: page.id,
        title: page.title,
        permalink: page.permalink,
        parentId: page.parentId,
        type: "Page",
      }
      await expect(result).resolves.toMatchObject(expected)
    })

    it("should throw 403 if user does not have read access to site", async () => {
      // Arrange
      const { page } = await setupPageResource({
        resourceType: "Page",
      })

      // Act
      const result = caller.getMetadataById({
        resourceId: page.id,
      })

      // Assert
      await expect(result).rejects.toThrowError(
        new TRPCError({
          code: "FORBIDDEN",
          message:
            "You do not have sufficient permissions to perform this action",
        }),
      )
    })

    it.skip("should throw 403 if user does not have read access to resource", async () => {})
  })

  describe("getFolderChildrenOf", () => {
    it("should throw 401 if not logged in", async () => {
      // Arrange
      const unauthedSession = applySession()
      const unauthedCaller = createCaller(createMockRequest(unauthedSession))

      // Act
      const result = unauthedCaller.getFolderChildrenOf({
        resourceId: "1",
        siteId: "1",
        limit: 25,
      })

      // Assert
      await expect(result).rejects.toThrowError(
        new TRPCError({ code: "UNAUTHORIZED" }),
      )
    })

    it("should return 404 if resource does not exist", async () => {
      // Arrange
      const { site } = await setupSite()
      await setupEditorPermissions({
        siteId: site.id,
        userId: session.userId,
      })

      // Act
      const result = caller.getFolderChildrenOf({
        resourceId: "1",
        siteId: String(site.id),
        limit: 25,
      })

      // Assert
      await expect(result).rejects.toThrowError(
        new TRPCError({
          code: "NOT_FOUND",
          message: "Resource not found",
        }),
      )
    })

    it("should return 404 if resource is not a folder", async () => {
      // Arrange
      const { site, page } = await setupPageResource({
        resourceType: "Page",
      })
      await setupEditorPermissions({
        siteId: site.id,
        userId: session.userId,
      })

      // Act
      const result = caller.getFolderChildrenOf({
        siteId: String(site.id),
        resourceId: page.id,
      })

      // Assert
      await expect(result).rejects.toThrowError(
        new TRPCError({ code: "NOT_FOUND" }),
      )
    })

    it("should return empty items array if `cursor` is invalid", async () => {
      // Arrange
      const { site } = await setupSite()
      const { folder } = await setupFolder({
        siteId: site.id,
        parentId: null,
        permalink: "parent-folder",
        title: "Parent folder",
      })
      await setupEditorPermissions({
        siteId: site.id,
        userId: session.userId,
      })

      // Act
      const result = await caller.getFolderChildrenOf({
        siteId: String(site.id),
        resourceId: folder.id,
        cursor: 600, // does not exist
      })

      // Assert
      const expected = {
        items: [],
        nextOffset: null,
      }
      expect(result).toMatchObject(expected)
    })

    it("should return first-level folders if resourceId is null", async () => {
      // Arrange
      const { site } = await setupSite()
      const rootLevelFolders = await Promise.all(
        Array.from({ length: 30 }, (_, i) => i).map(async (i) => {
          const { folder } = await setupFolder({
            siteId: site.id,
            parentId: null,
            permalink: `folder-${i}`,
            title: `Test folder ${i}`,
          })
          return pick(folder, ["title", "permalink", "type", "id"])
        }),
      )
      // Extra resources to assert that they are not returned
      await setupPageResource({
        siteId: site.id,
        resourceType: "Page",
      })
      await setupPageResource({
        siteId: site.id,
        parentId: rootLevelFolders[3]!.id,
        resourceType: "Page",
      })
      await setupEditorPermissions({
        siteId: site.id,
        userId: session.userId,
      })

      // Act
      const result = caller.getFolderChildrenOf({
        siteId: String(site.id),
        resourceId: null,
      })

      // Assert
      const expected = {
        items: rootLevelFolders
          .sort((a, b) => a.title.localeCompare(b.title)) // should be sorted by title
          .slice(0, 10), // should only have 10 items
        nextOffset: 10, // default limit is 10
      }
      await expect(result).resolves.toMatchObject(expected)
    })

    it("should return folder children if resourceId is given", async () => {
      // Arrange
      const { site } = await setupSite()
      const { folder: parentFolder } = await setupFolder({
        siteId: site.id,
        parentId: null,
        permalink: "parent-folder",
        title: "Parent folder",
      })
      const childFolders = await Promise.all(
        Array.from({ length: 30 }, (_, i) => i).map(async (i) => {
          const { folder } = await setupFolder({
            siteId: site.id,
            parentId: parentFolder.id,
            permalink: `child-folder-${i}`,
            title: `Child folder ${i}`,
          })
          return pick(folder, ["title", "permalink", "type", "id"])
        }),
      )
      await setupEditorPermissions({
        siteId: site.id,
        userId: session.userId,
      })

      // Act
      const result = caller.getFolderChildrenOf({
        siteId: String(site.id),
        resourceId: parentFolder.id,
      })

      // Assert
      const expected = {
        items: childFolders
          .sort((a, b) => a.title.localeCompare(b.title)) // should be sorted by title
          .slice(0, 10), // should only have 10 items
        nextOffset: 10, // default limit is 10
      }
      await expect(result).resolves.toMatchObject(expected)
    })

    it("should return limit number of folders according to the the `limit` parameter", async () => {
      // Arrange
      const setLimit = 5
      const { site } = await setupSite()
      const { folder: parentFolder } = await setupFolder({
        siteId: site.id,
        parentId: null,
        permalink: "parent-folder",
        title: "Parent folder",
      })
      const childFolders = await Promise.all(
        Array.from({ length: 30 }, (_, i) => i).map(async (i) => {
          const { folder } = await setupFolder({
            siteId: site.id,
            parentId: parentFolder.id,
            permalink: `child-folder-${i}`,
            title: `Child folder ${i}`,
          })
          return pick(folder, ["title", "permalink", "type", "id"])
        }),
      )
      await setupEditorPermissions({
        siteId: site.id,
        userId: session.userId,
      })

      // Act
      const result = caller.getFolderChildrenOf({
        siteId: String(site.id),
        resourceId: parentFolder.id,
        limit: setLimit,
      })

      // Assert
      const expected = {
        items: childFolders
          .sort((a, b) => a.title.localeCompare(b.title)) // should be sorted by title
          .slice(0, setLimit), // should only have 5 items
        nextOffset: setLimit, // limit is 5
      }
      await expect(result).resolves.toMatchObject(expected)
    })

    it("should return the next set of folders if valid `cursor` is provided", async () => {
      // Arrange
      const cursor = 5
      const nextLimit = 10
      const { site } = await setupSite()
      const { folder: parentFolder } = await setupFolder({
        siteId: site.id,
        parentId: null,
        permalink: "parent-folder",
        title: "Parent folder",
      })
      const childFolders = await Promise.all(
        Array.from({ length: 30 }, (_, i) => i).map(async (i) => {
          const { folder } = await setupFolder({
            siteId: site.id,
            parentId: parentFolder.id,
            permalink: `child-folder-${i}`,
            title: `Child folder ${i}`,
          })
          return pick(folder, ["title", "permalink", "type", "id"])
        }),
      )
      await setupEditorPermissions({
        siteId: site.id,
        userId: session.userId,
      })

      // Act
      const result = await caller.getFolderChildrenOf({
        siteId: String(site.id),
        resourceId: parentFolder.id,
        limit: nextLimit,
        cursor,
      })

      // Assert
      const expected = {
        items: childFolders
          .sort((a, b) => a.title.localeCompare(b.title)) // should be sorted by title
          .slice(cursor, cursor + nextLimit), // should only have 5 items
        nextOffset: cursor + nextLimit, // limit is 5
      }
      expect(result).toMatchObject(expected)
    })

    it("should return all items if limit is greater than the number of items", async () => {
      // Arrange
      const setLimit = 5
      const numberOfItems = 3
      const { site } = await setupSite()
      const { folder: parentFolder } = await setupFolder({
        siteId: site.id,
        parentId: null,
        permalink: "parent-folder",
        title: "Parent folder",
      })
      const childFolders = await Promise.all(
        Array.from({ length: numberOfItems }, (_, i) => i).map(async (i) => {
          const { folder } = await setupFolder({
            siteId: site.id,
            parentId: parentFolder.id,
            permalink: `child-folder-${i}`,
            title: `Child folder ${i}`,
          })
          return pick(folder, ["title", "permalink", "type", "id"])
        }),
      )
      await setupEditorPermissions({
        siteId: site.id,
        userId: session.userId,
      })

      // Act
      const result = await caller.getFolderChildrenOf({
        siteId: String(site.id),
        resourceId: parentFolder.id,
        limit: setLimit,
      })

      // Assert
      const expected = {
        items: childFolders.sort((a, b) => a.title.localeCompare(b.title)), // should be sorted by title
        nextOffset: null,
      }
      expect(result).toMatchObject(expected)
    })

    it("should throw 403 if user does not have read access to site", async () => {
      // Arrange
      const { site } = await setupSite()

      // Act
      const result = caller.getFolderChildrenOf({
        siteId: String(site.id),
        resourceId: null,
      })

      // Assert
      await expect(result).rejects.toThrowError(
        new TRPCError({
          code: "FORBIDDEN",
          message:
            "You do not have sufficient permissions to perform this action",
        }),
      )
    })

    it.skip("should throw 403 if user does not have read access to resource", async () => {})
  })

  describe("getChildrenOf", () => {
    it("should throw 401 if not logged in", async () => {
      // Arrange
      const unauthedSession = applySession()
      const unauthedCaller = createCaller(createMockRequest(unauthedSession))

      // Act
      const result = unauthedCaller.getChildrenOf({
        resourceId: "1",
        siteId: "1",
        limit: 25,
      })

      // Assert
      await expect(result).rejects.toThrowError(
        new TRPCError({ code: "UNAUTHORIZED" }),
      )
    })

    it("should return 404 if resource does not exist", async () => {
      // Arrange
      const { site } = await setupSite()
      await setupEditorPermissions({
        siteId: site.id,
        userId: session.userId,
      })

      // Act
      const result = caller.getChildrenOf({
        resourceId: "1",
        siteId: String(site.id),
        limit: 25,
      })

      // Assert
      await expect(result).rejects.toThrowError(
        new TRPCError({
          code: "NOT_FOUND",
          message: "Resource not found",
        }),
      )
    })

    it("should return 404 if resource is not a folder", async () => {
      // Arrange
      const { site, page } = await setupPageResource({
        resourceType: "Page",
      })
      await setupEditorPermissions({
        siteId: site.id,
        userId: session.userId,
      })

      // Act
      const result = caller.getChildrenOf({
        siteId: String(site.id),
        resourceId: page.id,
      })

      // Assert
      await expect(result).rejects.toThrowError(
        new TRPCError({ code: "NOT_FOUND" }),
      )
    })

    it("should not return RootPage as its own children", async () => {
      // Arrange
      const { site } = await setupSite()
      // Create a root page
      await setupPageResource({
        siteId: site.id,
        resourceType: "RootPage",
        title: "___Root page, should not be returned",
      })
      // Create first-level pages
      const childPages = await Promise.all(
        Array.from({ length: 3 }, (_, i) => i).map(async (i) => {
          const { page } = await setupPageResource({
            siteId: site.id,
            permalink: `child-page-${i}`,
            title: `Child page ${i}`,
            resourceType: "Page",
          })
          return pick(page, ["title", "permalink", "type", "id"])
        }),
      )
      await setupEditorPermissions({
        siteId: site.id,
        userId: session.userId,
      })

      // Act
      const result = await caller.getChildrenOf({
        siteId: String(site.id),
        resourceId: null,
      })

      // Assert
      const expected = {
        // should not have rootPage returned
        items: childPages.sort((a, b) => a.title.localeCompare(b.title)),
        nextOffset: null,
      }
      expect(result).toMatchObject(expected)
    })

    it("should return empty items array if `cursor` is invalid", async () => {
      // Arrange
      const { site } = await setupSite()
      const { folder } = await setupFolder({
        siteId: site.id,
        parentId: null,
        permalink: "parent-folder",
        title: "Parent folder",
      })
      await setupEditorPermissions({
        siteId: site.id,
        userId: session.userId,
      })

      // Act
      const result = await caller.getChildrenOf({
        siteId: String(site.id),
        resourceId: folder.id,
        cursor: 600, // does not exist
      })

      // Assert
      const expected = {
        items: [],
        nextOffset: null,
      }
      expect(result).toMatchObject(expected)
    })

    it("should return first-level children if resourceId is null", async () => {
      // Arrange
      const { site } = await setupSite()
      const rootLevelFolders = await Promise.all(
        Array.from({ length: 15 }, (_, i) => i).map(async (i) => {
          const { folder } = await setupFolder({
            siteId: site.id,
            parentId: null,
            permalink: `folder-${i}`,
            title: `Test folder ${i}`,
          })
          return pick(folder, ["title", "permalink", "type", "id"])
        }),
      )
      // Extra root-level resources to assert that they are also returned
      const { page: rootLevelPage } = await setupPageResource({
        siteId: site.id,
        title: "__this should be returned",
        resourceType: "Page",
      })

      // Extra nested resources to assert these are not returned
      await setupPageResource({
        siteId: site.id,
        title: "__this should not return",
        parentId: rootLevelFolders[3]!.id,
        resourceType: "Page",
      })
      await setupEditorPermissions({
        siteId: site.id,
        userId: session.userId,
      })

      // Act
      const result = await caller.getChildrenOf({
        siteId: String(site.id),
        resourceId: null,
      })

      // Assert
      const expected = {
        items: [
          ...rootLevelFolders,
          pick(rootLevelPage, ["title", "permalink", "type", "id"]),
        ]
          // case sensitive sort to follow db order
          .sort((a, b) => a.title.localeCompare(b.title))
          .slice(0, 10), // should only have 10 items
        nextOffset: 10, // default limit is 10
      }
      expect(result).toMatchObject(expected)
    })

    it("should return nested children if resourceId is given", async () => {
      // Arrange
      const { site } = await setupSite()
      const { folder: parentFolder } = await setupFolder({
        siteId: site.id,
        parentId: null,
        permalink: "parent-folder",
        title: "Parent folder",
      })
      const childFolders = await Promise.all(
        Array.from({ length: 30 }, (_, i) => i).map(async (i) => {
          const { folder } = await setupFolder({
            siteId: site.id,
            parentId: parentFolder.id,
            permalink: `child-folder-${i}`,
            title: `Child folder ${i}`,
          })
          return pick(folder, ["title", "permalink", "type", "id"])
        }),
      )
      const childPages = await Promise.all(
        Array.from({ length: 2 }, (_, i) => i).map(async (i) => {
          const { page } = await setupPageResource({
            siteId: site.id,
            parentId: parentFolder.id,
            permalink: `child-page-${i}`,
            title: `__should be returned Child page ${i}`,
            resourceType: "Page",
          })
          return pick(page, ["title", "permalink", "type", "id"])
        }),
      )
      // Extra folders to assert that they are not returned
      await Promise.all(
        Array.from({ length: 3 }, (_, i) => i).map(async (i) => {
          const { folder } = await setupFolder({
            siteId: site.id,
            parentId: null,
            permalink: `root-folder-${i}`,
            title: `____Root folder, should not be returned ${i}`,
          })
          return pick(folder, ["title", "permalink", "type", "id"])
        }),
      )
      await setupEditorPermissions({
        siteId: site.id,
        userId: session.userId,
      })

      // Act
      const result = caller.getChildrenOf({
        siteId: String(site.id),
        resourceId: parentFolder.id,
      })

      // Assert
      const expected = {
        items: [...childFolders, ...childPages]
          .sort((a, b) => a.title.localeCompare(b.title)) // should be sorted by title
          .slice(0, 10), // should only have 10 items
        nextOffset: 10, // default limit is 10
      }
      await expect(result).resolves.toMatchObject(expected)
    })

    it("should return limit number of children according to the the `limit` parameter", async () => {
      // Arrange
      const setLimit = 5
      const { site } = await setupSite()
      const { folder: parentFolder } = await setupFolder({
        siteId: site.id,
        parentId: null,
        permalink: "parent-folder",
        title: "Parent folder",
      })
      const childFolders = await Promise.all(
        Array.from({ length: 30 }, (_, i) => i).map(async (i) => {
          const { folder } = await setupFolder({
            siteId: site.id,
            parentId: parentFolder.id,
            permalink: `child-folder-${i}`,
            title: `Child folder ${i}`,
          })
          return pick(folder, ["title", "permalink", "type", "id"])
        }),
      )
      const childPages = await Promise.all(
        Array.from({ length: 5 }, (_, i) => i).map(async (i) => {
          const { page } = await setupPageResource({
            siteId: site.id,
            parentId: parentFolder.id,
            permalink: `child-page-${i}`,
            title: `__underscore to return first and should be returned page ${i}`,
            resourceType: "Page",
          })
          return pick(page, ["title", "permalink", "type", "id"])
        }),
      )
      await setupEditorPermissions({
        siteId: site.id,
        userId: session.userId,
      })

      // Act
      const result = caller.getChildrenOf({
        siteId: String(site.id),
        resourceId: parentFolder.id,
        limit: setLimit,
      })

      // Assert
      const expected = {
        items: [...childFolders, ...childPages]
          .sort((a, b) => a.title.localeCompare(b.title)) // should be sorted by title
          .slice(0, setLimit), // should only have 5 items
        nextOffset: setLimit, // limit is 5
      }
      await expect(result).resolves.toMatchObject(expected)
    })

    it("should return the next set of children if valid `cursor` is provided", async () => {
      // Arrange
      const cursor = 5
      const nextLimit = 10
      const { site } = await setupSite()
      const { folder: parentFolder } = await setupFolder({
        siteId: site.id,
        parentId: null,
        permalink: "parent-folder",
        title: "Parent folder",
      })
      const childFolders = await Promise.all(
        Array.from({ length: 30 }, (_, i) => i).map(async (i) => {
          const { folder } = await setupFolder({
            siteId: site.id,
            parentId: parentFolder.id,
            permalink: `child-folder-${i}`,
            title: `Child folder ${i}`,
          })
          return pick(folder, ["title", "permalink", "type", "id"])
        }),
      )
      const childPages = await Promise.all(
        Array.from({ length: 5 }, (_, i) => i).map(async (i) => {
          const { page } = await setupPageResource({
            siteId: site.id,
            parentId: parentFolder.id,
            permalink: `child-page-${i}`,
            title: `__underscore to return first and should be returned page ${i}`,
            resourceType: "Page",
          })
          return pick(page, ["title", "permalink", "type", "id"])
        }),
      )
      await setupEditorPermissions({
        siteId: site.id,
        userId: session.userId,
      })

      // Act
      const result = await caller.getChildrenOf({
        siteId: String(site.id),
        resourceId: parentFolder.id,
        limit: nextLimit,
        cursor,
      })

      // Assert
      const expected = {
        items: [...childFolders, ...childPages]
          .sort((a, b) => a.title.localeCompare(b.title)) // should be sorted by title
          .slice(cursor, cursor + nextLimit), // should only have 5 items
        nextOffset: cursor + nextLimit, // limit is 5
      }
      expect(result).toMatchObject(expected)
    })

    it("should return all items if limit is greater than the number of items", async () => {
      // Arrange
      const setLimit = 10
      const numberOfFolders = 3
      const numberOfPages = 2
      expect(numberOfFolders + numberOfPages).toBeLessThan(setLimit)

      const { site } = await setupSite()
      const { folder: parentFolder } = await setupFolder({
        siteId: site.id,
        parentId: null,
        permalink: "parent-folder",
        title: "Parent folder",
      })
      const childFolders = await Promise.all(
        Array.from({ length: numberOfFolders }, (_, i) => i).map(async (i) => {
          const { folder } = await setupFolder({
            siteId: site.id,
            parentId: parentFolder.id,
            permalink: `child-folder-${i}`,
            title: `Child folder ${i}`,
          })
          return pick(folder, ["title", "permalink", "type", "id"])
        }),
      )
      const childPages = await Promise.all(
        Array.from({ length: numberOfPages }, (_, i) => i).map(async (i) => {
          const { page } = await setupPageResource({
            siteId: site.id,
            parentId: parentFolder.id,
            permalink: `child-page-${i}`,
            title: `__underscore to return first and should be returned page ${i}`,
            resourceType: "Page",
          })
          return pick(page, ["title", "permalink", "type", "id"])
        }),
      )
      await setupEditorPermissions({
        siteId: site.id,
        userId: session.userId,
      })

      // Act
      const result = await caller.getChildrenOf({
        siteId: String(site.id),
        resourceId: parentFolder.id,
        limit: setLimit,
      })

      // Assert
      const expected = {
        items: [...childFolders, ...childPages].sort((a, b) =>
          a.title.localeCompare(b.title),
        ), // should be sorted by title
        nextOffset: null,
      }
      expect(result).toMatchObject(expected)
    })

    it("should throw 403 if user does not have read access to site", async () => {
      // Arrange
      const { site } = await setupSite()

      // Act
      const result = caller.getChildrenOf({
        siteId: String(site.id),
        resourceId: null,
      })

      // Assert
      await expect(result).rejects.toThrowError(
        new TRPCError({
          code: "FORBIDDEN",
          message:
            "You do not have sufficient permissions to perform this action",
        }),
      )
    })

    it.skip("should throw 403 if user does not have read access to resource", async () => {})
  })

  describe("getNestedFolderChildrenOf", () => {
    const RESOURCE_FIELDS_TO_PICK = [
      "title",
      "permalink",
      "type",
      "id",
      "parentId",
    ] as const

    it("should throw 401 if not logged in", async () => {
      // Arrange
      const unauthedSession = applySession()
      const unauthedCaller = createCaller(createMockRequest(unauthedSession))

      // Act
      const result = unauthedCaller.getNestedFolderChildrenOf({
        resourceId: "1",
        siteId: "1",
      })

      // Assert
      await expect(result).rejects.toThrowError(
        new TRPCError({ code: "UNAUTHORIZED" }),
      )
    })

    it("should return 404 if resource does not exist", async () => {
      // Arrange
      const { site } = await setupSite()
      await setupEditorPermissions({
        userId: session.userId,
        siteId: site.id,
      })

      // Act
      const result = caller.getNestedFolderChildrenOf({
        resourceId: "1",
        siteId: String(site.id),
      })

      // Assert
      await expect(result).rejects.toThrowError(
        new TRPCError({
          code: "NOT_FOUND",
          message: "Resource not found",
        }),
      )
    })

    it("should return 404 if resource is not a folder", async () => {
      // Arrange
      const { site } = await setupSite()
      await setupEditorPermissions({
        userId: session.userId,
        siteId: site.id,
      })
      const { page } = await setupPageResource({
        siteId: site.id,
        resourceType: "Page",
      })

      // Act
      const result = caller.getNestedFolderChildrenOf({
        siteId: String(site.id),
        resourceId: page.id,
      })

      // Assert
      await expect(result).rejects.toThrowError(
        new TRPCError({ code: "NOT_FOUND" }),
      )
    })

    it("should throw 403 if user does not have read access to site", async () => {
      // Arrange
      const { site, folder } = await setupFolder()

      // Act
      const result = caller.getNestedFolderChildrenOf({
        siteId: String(site.id),
        resourceId: folder.id,
      })

      // Assert
      await expect(result).rejects.toThrowError(
        new TRPCError({
          code: "FORBIDDEN",
          message:
            "You do not have sufficient permissions to perform this action",
        }),
      )
    })

    it.skip("should throw 403 if user does not have read access to resource", async () => {})

    it("should return nested folder children (e.g. folders within folders)", async () => {
      // Arrange
      const { site } = await setupSite()
      await setupEditorPermissions({
        userId: session.userId,
        siteId: site.id,
      })
      const { folder: parentFolder } = await setupFolder({
        siteId: site.id,
        parentId: null,
        permalink: "parent-folder",
        title: "Parent folder",
      })
      const { folder: childFolder } = await setupFolder({
        siteId: site.id,
        parentId: parentFolder.id,
        permalink: "child-folder",
        title: "Child folder",
      })
      const { folder: grandChildFolder } = await setupFolder({
        siteId: site.id,
        parentId: childFolder.id,
        permalink: "grand-child-folder",
        title: "Grand child folder",
      })
      const { folder: grandChildFolder2 } = await setupFolder({
        siteId: site.id,
        parentId: childFolder.id,
        permalink: "grand-child-folder-2",
        title: "Grand child folder 2",
      })

      // Act
      const result = await caller.getNestedFolderChildrenOf({
        siteId: String(site.id),
        resourceId: parentFolder.id,
      })

      // Assert
      const expected = {
        items: [childFolder, grandChildFolder, grandChildFolder2].map(
          (resource) => pick(resource, RESOURCE_FIELDS_TO_PICK),
        ),
      }
      expect(result).toEqual(expected)
    })
  })

  describe("move", () => {
    it("should throw 401 if not logged in", async () => {
      // Arrange
      const unauthedSession = applySession()
<<<<<<< HEAD
=======
      const { site } = await setupSite()
      const auditSpy = vitest.spyOn(auditService, "logResourceEvent")
>>>>>>> 8efc7b81
      const unauthedCaller = createCaller(createMockRequest(unauthedSession))
      const { site } = await setupSite()

      // Act
      const result = unauthedCaller.move({
        siteId: site.id,
        movedResourceId: "1",
        destinationResourceId: "1",
      })

      // Assert
      await expect(result).rejects.toThrowError(
        new TRPCError({ code: "UNAUTHORIZED" }),
      )
      expect(auditSpy).not.toHaveBeenCalled()
    })

    it("should return 400 if moved resource does not exist", async () => {
      // Arrange
      const { site } = await setupSite()
      const { folder } = await setupFolder()
      await setupAdminPermissions({
        userId: session.userId,
        siteId: site.id,
      })
      const auditSpy = vitest.spyOn(auditService, "logResourceEvent")

      // Act
      const result = caller.move({
        siteId: site.id,
        movedResourceId: "99999", // should not exist
        destinationResourceId: folder.id,
      })

      // Assert
      await expect(result).rejects.toThrowError(
        new TRPCError({ code: "BAD_REQUEST" }),
      )
      expect(auditSpy).not.toHaveBeenCalled()
    })

    it("should return 400 if destination resource does not exist", async () => {
      // Arrange
      const { folder } = await setupFolder()
      const { site } = await setupSite()
      await setupAdminPermissions({
        userId: session.userId,
        siteId: site.id,
      })
      const auditSpy = vitest.spyOn(auditService, "logResourceEvent")

      // Act
      const result = caller.move({
        siteId: site.id,
        movedResourceId: folder.id,
        destinationResourceId: "99999", // should not exist
      })

      // Assert
      expect(auditSpy).not.toHaveBeenCalled()
      await expect(result).rejects.toThrowError(
        new TRPCError({
          code: "BAD_REQUEST",
          message:
            "Please ensure that you are trying to move your resource into a valid destination",
        }),
      )
    })

    it("should return 400 if destination is not a folder", async () => {
      // Arrange
      const { page: pageToMove, site } = await setupPageResource({
        resourceType: "Page",
      })
      const { page: anotherPage } = await setupPageResource({
        resourceType: "Page",
        siteId: site.id,
        permalink: "another-page",
      })
      await setupAdminPermissions({
        userId: session.userId,
        siteId: site.id,
      })
      const auditSpy = vitest.spyOn(auditService, "logResourceEvent")

      // Act
      const result = caller.move({
        siteId: site.id,
        movedResourceId: pageToMove.id,
        destinationResourceId: anotherPage.id,
      })

      // Assert
      expect(auditSpy).not.toHaveBeenCalled()
      await expect(result).rejects.toThrowError(
        new TRPCError({
          code: "BAD_REQUEST",
          message:
            "Please ensure that you are trying to move your resource into a valid destination",
        }),
      )
    })

    it("should return 400 if destination is the same as the origin", async () => {
      // Arrange
      const { folder: originFolder, site } = await setupFolder({
        permalink: "origin-folder",
      })
      const { page: pageToMove } = await setupPageResource({
        resourceType: "Page",
        siteId: site.id,
        parentId: originFolder.id,
      })
      const auditSpy = vitest.spyOn(auditService, "logResourceEvent")
      await setupAdminPermissions({
        userId: session.userId,
        siteId: pageToMove.siteId,
      })

      // Act
      const result = caller.move({
        siteId: pageToMove.siteId,
        movedResourceId: pageToMove.id,
        destinationResourceId: pageToMove.parentId,
      })

      // Assert
      expect(auditSpy).not.toHaveBeenCalled()
      await expect(result).rejects.toThrowError(
        new TRPCError({
          code: "BAD_REQUEST",
          message: "You cannot move a resource to the same folder",
        }),
      )
    })

    it("should return 403 if destination is a root page but user is not an admin", async () => {
      // Arrange
      const { folder: originFolder, site } = await setupFolder({
        permalink: "origin-folder",
      })
      const auditSpy = vitest.spyOn(auditService, "logResourceEvent")
      await setupPageResource({
        resourceType: "RootPage",
        siteId: site.id,
      })
      const { page: pageToMove } = await setupPageResource({
        resourceType: "Page",
        siteId: site.id,
        parentId: originFolder.id,
      })
      await setupEditorPermissions({
        userId: session.userId,
        siteId: site.id,
      })

      // Act
      const result = caller.move({
        siteId: site.id,
        movedResourceId: pageToMove.id,
        destinationResourceId: null,
      })

      // Assert
      expect(auditSpy).not.toHaveBeenCalled()
      await expect(result).rejects.toThrowError(
        new TRPCError({
          code: "FORBIDDEN",
          message:
            "Please ensure that you have the required permissions to perform a move!",
        }),
      )
    })

    it("should return 403 if source and destination resources belong to different sites", async () => {
      // Arrange
      const auditSpy = vitest.spyOn(auditService, "logResourceEvent")
      const { page: originPage, site: originSite } = await setupPageResource({
        resourceType: "Page",
      })
      const { folder: destinationFolder, site: destinationSite } =
        await setupFolder()
      expect(originSite.id).not.toEqual(destinationSite.id)
      await setupAdminPermissions({
        userId: session.userId,
        siteId: originSite.id,
      })

      // Act
      const result = caller.move({
        siteId: originSite.id,
        movedResourceId: originPage.id,
        destinationResourceId: destinationFolder.id,
      })

      // Assert
      expect(auditSpy).not.toHaveBeenCalled()
      await expect(result).rejects.toThrowError(
        new TRPCError({
          code: "FORBIDDEN",
          message: "You cannot move a resource to a different site",
        }),
      )
    })

    it("admin should be able to move resource to root page", async () => {
      // Arrange
      const { folder: originFolder, site } = await setupFolder({
        permalink: "origin-folder",
      })
      await setupPageResource({
        resourceType: "RootPage",
        siteId: site.id,
      })
      const auditSpy = vitest.spyOn(auditService, "logResourceEvent")
      const { page: pageToMove } = await setupPageResource({
        resourceType: "Page",
        siteId: site.id,
        parentId: originFolder.id,
      })
      await setupAdminPermissions({
        userId: session.userId,
        siteId: site.id,
      })

      // Act
      const result = await caller.move({
        siteId: site.id,
        movedResourceId: pageToMove.id,
        destinationResourceId: null,
      })

      // Assert
      const expected = {
        ...pick(pageToMove, ["id", "type", "permalink", "title"]),
        parentId: null,
      }
      expect(result).toMatchObject(expected)
      const auditEntry = await db
        .selectFrom("AuditLog")
        .where("eventType", "=", "ResourceUpdate")
        .selectAll()
        .executeTakeFirstOrThrow()
      expect(auditSpy).toHaveBeenCalled()
      expect(auditEntry.delta.after!).toMatchObject(
        _.omit(result, ["createdAt", "updatedAt"]),
      )
      expect(auditEntry.userId).toBe(session.userId)
    })

    it("should move nested resource to destination folder", async () => {
      // Arrange
      const auditSpy = vitest.spyOn(auditService, "logResourceEvent")
      const { folder: originFolder, site } = await setupFolder({
        permalink: "origin-folder",
      })
      const { page: pageToMove } = await setupPageResource({
        resourceType: "Page",
        siteId: site.id,
        parentId: originFolder.id,
      })
      const { folder: destinationFolder } = await setupFolder({
        siteId: site.id,
        permalink: "destination-folder",
      })
      await setupAdminPermissions({
        userId: session.userId,
        siteId: site.id,
      })

      // Act
      const result = await caller.move({
        siteId: site.id,
        movedResourceId: pageToMove.id,
        destinationResourceId: destinationFolder.id,
      })

      // Assert
      const expected = {
        ...pick(pageToMove, ["id", "type", "permalink", "title"]),
        parentId: destinationFolder.id,
      }
      const actual = await db
        .selectFrom("Resource")
        .where("id", "=", pageToMove.id)
        .select(["parentId"])
        .executeTakeFirstOrThrow()
      expect(actual.parentId).toEqual(destinationFolder.id)
      expect(result).toMatchObject(expected)
      const auditEntry = await db
        .selectFrom("AuditLog")
        .where("eventType", "=", "ResourceUpdate")
        .selectAll()
        .executeTakeFirstOrThrow()
      expect(auditSpy).toHaveBeenCalled()
      expect(auditEntry.delta.after!).toMatchObject(
        _.omit(result, ["createdAt", "updatedAt"]),
      )
      expect(auditEntry.userId).toBe(session.userId)
    })

    it("should move root-level resource to destination folder", async () => {
      // Arrange
      const auditSpy = vitest.spyOn(auditService, "logResourceEvent")
      const { page: pageToMove, site } = await setupPageResource({
        resourceType: "Page",
        parentId: null,
      })
      const { folder: destinationFolder } = await setupFolder({
        siteId: site.id,
        permalink: "destination-folder",
      })
      await setupAdminPermissions({
        userId: session.userId,
        siteId: site.id,
      })

      // Act
      const result = await caller.move({
        siteId: site.id,
        movedResourceId: pageToMove.id,
        destinationResourceId: destinationFolder.id,
      })

      // Assert
      const expected = {
        ...pick(pageToMove, ["id", "type", "permalink", "title"]),
        parentId: destinationFolder.id,
      }
      expect(result).toMatchObject(expected)
      const auditEntry = await db
        .selectFrom("AuditLog")
        .where("eventType", "=", "ResourceUpdate")
        .selectAll()
        .executeTakeFirstOrThrow()
      expect(auditSpy).toHaveBeenCalled()
      expect(auditEntry.delta.after!).toMatchObject(
        _.omit(result, ["createdAt", "updatedAt"]),
      )
      expect(auditEntry.userId).toBe(session.userId)
    })

    it.skip("should throw 403 if user does not have write access to destination resource", async () => {})

    it.skip("should throw 403 if user does not have write access to origin resource", async () => {})
  })

  describe("countWithoutRoot", () => {
    it("should throw 401 if not logged in", async () => {
      // Arrange
      const unauthedSession = applySession()
      const unauthedCaller = createCaller(createMockRequest(unauthedSession))

      // Act
      const result = unauthedCaller.countWithoutRoot({
        resourceId: 1,
        siteId: 1,
      })

      // Assert
      await expect(result).rejects.toThrowError(
        new TRPCError({ code: "UNAUTHORIZED" }),
      )
    })

    it("should return 404 if resource does not exist", async () => {
      // Arrange
      const { site } = await setupSite()
      await setupEditorPermissions({
        siteId: site.id,
        userId: session.userId,
      })

      // Act
      const result = caller.countWithoutRoot({
        resourceId: 99999, // should not exist
        siteId: site.id,
      })

      // Assert
      await expect(result).rejects.toThrowError(
        new TRPCError({
          code: "NOT_FOUND",
          message: "Resource not found",
        }),
      )
    })

    it("should return 404 if site does not exist", async () => {
      // Act
      const result = caller.countWithoutRoot({
        resourceId: 99999, // should not exist
        siteId: 99999, // should not exist also
      })

      // Assert
      await expect(result).rejects.toThrowError(
        new TRPCError({
          code: "NOT_FOUND",
          message: "Resource not found",
        }),
      )
    })

    it("should return 0 if resource is a page", async () => {
      // Arrange
      const { page, site } = await setupPageResource({
        resourceType: "Page",
      })
      await setupEditorPermissions({
        siteId: site.id,
        userId: session.userId,
      })

      // Act
      const result = await caller.countWithoutRoot({
        resourceId: Number(page.id),
        siteId: site.id,
      })

      // Assert
      expect(result).toEqual(0)
    })

    it("should return 0 if resource is a folder with no children", async () => {
      // Arrange
      const { folder, site } = await setupFolder()
      await setupEditorPermissions({
        siteId: site.id,
        userId: session.userId,
      })

      // Act
      const result = await caller.countWithoutRoot({
        resourceId: Number(folder.id),
        siteId: site.id,
      })

      // Assert
      expect(result).toEqual(0)
    })

    it("should return count of resources excluding root page if resourceId is not provided", async () => {
      // Arrange
      const { site } = await setupSite()
      // Create root page, should not be returned in the count
      await setupPageResource({
        siteId: site.id,
        resourceType: "RootPage",
      })
      const numberOfPages = 3
      const numberOfFolders = 2
      await Promise.all(
        Array.from({ length: numberOfPages }, (_, i) => i).map(async (i) => {
          await setupPageResource({
            siteId: site.id,
            permalink: `page-${i}`,
            title: `Test page ${i}`,
            resourceType: "Page",
          })
        }),
      )
      const folders = await Promise.all(
        Array.from({ length: numberOfFolders }, (_, i) => i).map(async (i) => {
          const { folder } = await setupFolder({
            siteId: site.id,
            permalink: `folder-${i}`,
            title: `Test folder ${i}`,
          })
          return folder.id
        }),
      )
      // Add more extra nested pages in folder, should not be returned in the count
      await Promise.all(
        Array.from({ length: 10 }, (_, i) => i).map(async (i) => {
          await setupPageResource({
            siteId: site.id,
            parentId: folders[1],
            resourceType: "Page",
            permalink: `nested-page-${i}`,
            title: `Nested page ${i}`,
          })
        }),
      )
      await setupEditorPermissions({
        userId: session.userId,
        siteId: site.id,
      })

      // Act
      const result = await caller.countWithoutRoot({
        siteId: site.id,
      })

      // Assert
      expect(result).toEqual(numberOfPages + numberOfFolders)
    })

    it("should return count of resources nested inside the resourceId", async () => {
      // Arrange
      const { folder: folderToUse, site } = await setupFolder({
        permalink: "parent-folder",
        title: "Parent folder",
      })
      const numberOfPages = 3
      const numberOfFolders = 2
      // Pages inside the folder
      await Promise.all(
        Array.from({ length: numberOfPages }, (_, i) => i).map(async (i) => {
          await setupPageResource({
            siteId: site.id,
            parentId: folderToUse.id,
            permalink: `page-${i}`,
            title: `Test page ${i}`,
            resourceType: "Page",
          })
        }),
      )
      // Folders inside the folder
      const nestedFolders = await Promise.all(
        Array.from({ length: numberOfFolders }, (_, i) => i).map(async (i) => {
          const { folder } = await setupFolder({
            siteId: site.id,
            parentId: folderToUse.id,
            permalink: `folder-${i}`,
            title: `Test folder ${i}`,
          })
          return folder.id
        }),
      )
      // Add more extra nested pages in one of the nested folders, should not be returned in the count
      await Promise.all(
        Array.from({ length: 10 }, (_, i) => i).map(async (i) => {
          await setupPageResource({
            siteId: site.id,
            parentId: nestedFolders[1],
            resourceType: "Page",
            permalink: `nested-page-${i}`,
            title: `Nested page ${i}`,
          })
        }),
      )
      await setupEditorPermissions({
        userId: session.userId,
        siteId: site.id,
      })

      // Act
      const result = await caller.countWithoutRoot({
        resourceId: Number(folderToUse.id),
        siteId: site.id,
      })

      // Assert
      expect(result).toEqual(numberOfPages + numberOfFolders)
    })

    it("should throw 403 if user does not have read access to site", async () => {
      // Arrange
      const { site } = await setupSite()

      // Act
      const result = caller.countWithoutRoot({
        siteId: site.id,
      })

      // Assert
      await expect(result).rejects.toThrowError(
        new TRPCError({
          code: "FORBIDDEN",
          message:
            "You do not have sufficient permissions to perform this action",
        }),
      )
    })

    it.skip("should throw 403 if user does not have read access to resource", async () => {})
  })

  describe("listWithoutRoot", () => {
    const RESOURCE_FIELDS_TO_PICK = [
      "id",
      "permalink",
      "title",
      "publishedVersionId",
      "draftBlobId",
      "type",
      "parentId",
      "updatedAt",
    ] as const

    const testListComparable = (
      a: { updatedAt: Date; title: string },
      b: { updatedAt: Date; title: string },
    ) => {
      if (b.updatedAt.valueOf() === a.updatedAt.valueOf()) {
        return a.title.localeCompare(b.title)
      }
      return b.updatedAt.valueOf() - a.updatedAt.valueOf()
    }

    it("should throw 401 if not logged in", async () => {
      // Arrange
      const unauthedSession = applySession()
      const unauthedCaller = createCaller(createMockRequest(unauthedSession))

      // Act
      const result = unauthedCaller.listWithoutRoot({
        siteId: 1,
        limit: 25,
      })

      // Assert
      await expect(result).rejects.toThrowError(
        new TRPCError({ code: "UNAUTHORIZED" }),
      )
    })

    it("should return 403 if site does not exist", async () => {
      // Act
      const result = caller.listWithoutRoot({
        siteId: 99999, // should not exist
        limit: 25,
      })

      // Assert
      await expect(result).rejects.toThrowError(
        new TRPCError({
          code: "FORBIDDEN",
          message:
            "You do not have sufficient permissions to perform this action",
        }),
      )
    })

    it("should return empty array if site has no resources", async () => {
      // Arrange
      const { site } = await setupSite()
      await setupEditorPermissions({
        siteId: site.id,
        userId: session.userId,
      })

      // Act
      const result = await caller.listWithoutRoot({
        siteId: site.id,
        limit: 25,
      })

      // Assert
      expect(result).toEqual([])
    })

    it("should return empty array if site has only root page", async () => {
      // Arrange
      const { site } = await setupPageResource({
        resourceType: "RootPage",
      })
      await setupEditorPermissions({
        siteId: site.id,
        userId: session.userId,
      })

      // Act
      const result = await caller.listWithoutRoot({
        siteId: site.id,
        limit: 25,
      })

      // Assert
      expect(result).toEqual([])
    })

    it("should return 404 if resource does not exist", async () => {
      // Arrange
      const { site } = await setupSite()
      await setupEditorPermissions({
        siteId: site.id,
        userId: session.userId,
      })

      // Act
      const result = caller.listWithoutRoot({
        siteId: site.id,
        resourceId: 99999, // should not exist
        limit: 25,
      })

      // Assert
      await expect(result).rejects.toThrowError(
        new TRPCError({ code: "NOT_FOUND", message: "Resource not found" }),
      )
    })

    it("should return empty array if resource is not a folder", async () => {
      // Arrange
      const { site, page } = await setupPageResource({
        resourceType: "Page",
      })
      await setupEditorPermissions({
        siteId: site.id,
        userId: session.userId,
      })

      // Act
      const result = await caller.listWithoutRoot({
        siteId: site.id,
        resourceId: Number(page.id),
        limit: 25,
      })

      // Assert
      expect(result).toEqual([])
    })

    it("should return empty array if resource is a folder with no children", async () => {
      // Arrange
      const { folder, site } = await setupFolder()
      await setupEditorPermissions({
        siteId: site.id,
        userId: session.userId,
      })

      // Act
      const result = await caller.listWithoutRoot({
        siteId: site.id,
        resourceId: Number(folder.id),
        limit: 25,
      })

      // Assert
      expect(result).toEqual([])
    })

    it("should return resources (respecting the limit) excluding root page if resourceId is not provided", async () => {
      // Arrange
      const { site } = await setupSite()
      // Create root page, should not be returned in the count
      await setupPageResource({
        siteId: site.id,
        resourceType: "RootPage",
      })
      const numberOfPages = 30
      const numberOfFolders = 2
      const pages = await Promise.all(
        Array.from({ length: numberOfPages }, (_, i) => i).map(async (i) => {
          const { page } = await setupPageResource({
            siteId: site.id,
            permalink: `page-${i}`,
            title: `Test page ${i}`,
            resourceType: "Page",
          })
          return pick(page, RESOURCE_FIELDS_TO_PICK)
        }),
      )
      const folders = await Promise.all(
        Array.from({ length: numberOfFolders }, (_, i) => i).map(async (i) => {
          const { folder } = await setupFolder({
            siteId: site.id,
            permalink: `folder-${i}`,
            title: `Test folder ${i}`,
          })
          return pick(folder, RESOURCE_FIELDS_TO_PICK)
        }),
      )
      await setupEditorPermissions({
        siteId: site.id,
        userId: session.userId,
      })

      // Act
      const result = await caller.listWithoutRoot({
        siteId: site.id,
      })

      // Assert
      const expected = [...pages, ...folders]
        .sort(testListComparable)
        .slice(0, 10)
      expect(expected).toMatchObject(result)
    })

    it("should return resources (respecting the limit) nested inside the resourceId", async () => {
      // Arrange
      const { folder: folderToUse, site } = await setupFolder({
        permalink: "parent-folder",
        title: "Parent folder",
      })
      const numberOfPages = 15
      const numberOfFolders = 2
      // Pages inside the folder
      const pages = await Promise.all(
        Array.from({ length: numberOfPages }, (_, i) => i).map(async (i) => {
          const { page } = await setupPageResource({
            siteId: site.id,
            parentId: folderToUse.id,
            permalink: `page-${i}`,
            title: `Test page ${i}`,
            resourceType: "Page",
          })
          return pick(page, RESOURCE_FIELDS_TO_PICK)
        }),
      )
      // Folders inside the folder
      const folders = await Promise.all(
        Array.from({ length: numberOfFolders }, (_, i) => i).map(async (i) => {
          const { folder } = await setupFolder({
            siteId: site.id,
            parentId: folderToUse.id,
            permalink: `folder-${i}`,
            title: `Test folder ${i}`,
          })
          return pick(folder, RESOURCE_FIELDS_TO_PICK)
        }),
      )
      await setupEditorPermissions({
        siteId: site.id,
        userId: session.userId,
      })

      // Act
      const result = await caller.listWithoutRoot({
        resourceId: Number(folderToUse.id),
        siteId: site.id,
      })

      // Assert
      const expected = [...pages, ...folders]
        .sort(testListComparable)
        .slice(0, 10)
      expect(expected).toMatchObject(result)
    })

    it("should throw 403 if user does not have read access to site", async () => {
      // Arrange
      const { site } = await setupSite()

      // Act
      const result = caller.listWithoutRoot({
        siteId: site.id,
      })

      // Assert
      await expect(result).rejects.toThrowError(
        new TRPCError({
          code: "FORBIDDEN",
          message:
            "You do not have sufficient permissions to perform this action",
        }),
      )
    })

    it.skip("should throw 403 if user does not have read access to the resource", async () => {})
  })

  describe("delete", () => {
    it("should throw 401 if not logged in", async () => {
      // Arrange
      const unauthedSession = applySession()
      const unauthedCaller = createCaller(createMockRequest(unauthedSession))
      const auditSpy = vitest.spyOn(auditService, "logResourceEvent")

      // Act
      const result = unauthedCaller.delete({
        resourceId: "1",
        siteId: 1,
      })

      expect(auditSpy).not.toHaveBeenCalled()
      await expect(result).rejects.toThrowError(
        new TRPCError({ code: "UNAUTHORIZED" }),
      )
    })

    it("should return 400 if resource to delete does not exist", async () => {
      // Arrange
      const { site } = await setupSite()
      await setupAdminPermissions({
        userId: session.userId,
        siteId: site.id,
      })
      const auditSpy = vitest.spyOn(auditService, "logResourceEvent")

      // Act
      const result = caller.delete({
        resourceId: "99999", // should not exist
        siteId: site.id,
      })

      // Assert
      expect(auditSpy).not.toHaveBeenCalled()
      await expect(result).rejects.toThrowError(
        new TRPCError({ code: "BAD_REQUEST", message: "Resource not found" }),
      )
    })

    it("should delete a page resource successfully", async () => {
      // Arrange
      const { page, site } = await setupPageResource({
        resourceType: "Page",
      })
      const auditSpy = vitest.spyOn(auditService, "logResourceEvent")
      await setupAdminPermissions({
        userId: session.userId,
        siteId: site.id,
      })
      const fullPage = getFullPageById(db, {
        resourceId: Number(page.id),
        siteId: site.id,
      })

      // Act
      const result = await caller.delete({
        resourceId: page.id,
        siteId: site.id,
      })

      // Assert
      const auditEntry = await db
        .selectFrom("AuditLog")
        .where("eventType", "=", "ResourceDelete")
        .selectAll()
        .executeTakeFirstOrThrow()
      expect(auditSpy).toHaveBeenCalled()
      expect(auditEntry.delta.before!).toMatchObject(
        _.omit(fullPage, ["createdAt", "updatedAt"]),
      )
      expect(auditEntry.userId).toBe(session.userId)
      const actual = await db
        .selectFrom("Resource")
        .where("id", "=", page.id)
        .executeTakeFirst()
      expect(actual).toBeUndefined()
      expect(result).toEqual(page)
    })

    it("should delete a folder and all its children (recursively) successfully", async () => {
      // Arrange
      const { folder: folderToUse, site } = await setupFolder()
      const auditSpy = vitest.spyOn(auditService, "logResourceEvent")
      await setupAdminPermissions({
        userId: session.userId,
        siteId: site.id,
      })
      const nestedPages = await Promise.all(
        Array.from({ length: 3 }, (_, i) => i).map(async (i) => {
          const { page } = await setupPageResource({
            siteId: site.id,
            parentId: folderToUse.id,
            permalink: `page-${i}`,
            title: `Test page ${i}`,
            resourceType: "Page",
          })
          return page.id
        }),
      )
      const nestedFolders = await Promise.all(
        Array.from({ length: 2 }, (_, i) => i).map(async (i) => {
          const { folder } = await setupFolder({
            siteId: site.id,
            parentId: folderToUse.id,
            permalink: `folder-${i}`,
            title: `Test folder ${i}`,
          })
          return folder.id
        }),
      )
      // Nested in nested
      const nestedInNested = await Promise.all(
        Array.from({ length: 3 }, (_, i) => i).map(async (i) => {
          const { page } = await setupPageResource({
            siteId: site.id,
            parentId: nestedFolders[1],
            resourceType: "Page",
            permalink: `nested-page-${i}`,
            title: `Nested page ${i}`,
          })
          return page.id
        }),
      )

      // Act
      const result = await caller.delete({
        resourceId: folderToUse.id,
        siteId: site.id,
      })

      // Assert
      const actual = await db
        .selectFrom("Resource")
        .where("id", "in", [
          ...nestedPages,
          ...nestedFolders,
          ...nestedInNested,
          folderToUse.id,
        ])
        .execute()
      expect(actual).toHaveLength(0)
      expect(result).toEqual(folderToUse)
      expect(auditSpy).toHaveBeenCalledTimes(1)
      const auditEntry = await db
        .selectFrom("AuditLog")
        .where("eventType", "=", "ResourceDelete")
        .selectAll()
        .executeTakeFirstOrThrow()
      expect(auditSpy).toHaveBeenCalled()
      expect(auditEntry.delta.before!).toMatchObject(
        _.omit(folderToUse, ["createdAt", "updatedAt"]),
      )
      expect(auditEntry.userId).toBe(session.userId)
    })

    it("should return 400 if resource to delete is a root page", async () => {
      // Arrange
      const { page, site } = await setupPageResource({
        resourceType: "RootPage",
      })
      const auditSpy = vitest.spyOn(auditService, "logResourceEvent")
      await setupAdminPermissions({
        userId: session.userId,
        siteId: site.id,
      })

      // Act
      const result = caller.delete({
        resourceId: page.id,
        siteId: site.id,
      })

      // Assert
      expect(auditSpy).not.toHaveBeenCalled()
      await expect(result).rejects.toThrowError(
        new TRPCError({ code: "BAD_REQUEST" }),
      )
    })

    it("should throw 403 if user does not have delete access to the resource", async () => {
      // Arrange
      const { site, page } = await setupPageResource({
        resourceType: "Page",
      })
      // Editor has no delete permissions
      await setupEditorPermissions({
        userId: session.userId,
        siteId: site.id,
      })

      // Act
      const result = caller.delete({
        resourceId: page.id,
        siteId: site.id,
      })

      // Assert
      await expect(result).rejects.toThrowError(
        new TRPCError({
          code: "FORBIDDEN",
          message:
            "You do not have sufficient permissions to perform this action",
        }),
      )
    })
  })

  describe("getParentOf", () => {
    it("should throw 401 if not logged in", async () => {
      // Arrange
      const unauthedSession = applySession()
      const unauthedCaller = createCaller(createMockRequest(unauthedSession))

      // Act
      const result = unauthedCaller.getParentOf({
        resourceId: "1",
        siteId: 1,
      })

      // Assert
      await expect(result).rejects.toThrowError(
        new TRPCError({ code: "UNAUTHORIZED" }),
      )
    })

    it("should return 404 if resource does not exist", async () => {
      // Arrange
      const { site } = await setupSite()
      await setupEditorPermissions({
        userId: session.userId,
        siteId: site.id,
      })

      // Act
      const result = caller.getParentOf({
        resourceId: "99999", // should not exist
        siteId: site.id,
      })

      // Assert
      await expect(result).rejects.toThrowError(
        new TRPCError({ code: "NOT_FOUND", message: "Resource not found" }),
      )
    })

    it("should return null parent if resource is a root page", async () => {
      // Arrange
      const { page, site } = await setupPageResource({
        resourceType: "RootPage",
      })
      await setupEditorPermissions({
        userId: session.userId,
        siteId: site.id,
      })

      // Act
      const result = await caller.getParentOf({
        resourceId: page.id,
        siteId: site.id,
      })

      // Assert
      const expected = {
        id: page.id,
        parent: null,
        title: page.title,
        type: "RootPage",
      }
      expect(result).toEqual(expected)
    })

    it("should return parent details for a nested resource", async () => {
      // Arrange
      const { folder: parentFolder, site } = await setupFolder({
        permalink: "parent-folder",
        title: "Parent folder",
      })
      const { page: nestedPage } = await setupPageResource({
        siteId: site.id,
        parentId: parentFolder.id,
        resourceType: "Page",
      })
      await setupEditorPermissions({
        userId: session.userId,
        siteId: site.id,
      })

      // Act
      const result = await caller.getParentOf({
        resourceId: nestedPage.id,
        siteId: site.id,
      })

      // Assert
      const expected = {
        ...pick(nestedPage, ["id", "type", "title"]),
        parent: {
          id: Number(parentFolder.id),
          ...pick(parentFolder, ["parentId", "type", "title"]),
        },
      }
      expect(result).toMatchObject(expected)
    })

    it("should return null parent if resource is a root-level resource", async () => {
      // Arrange
      const { page, site } = await setupPageResource({
        resourceType: "Page",
      })
      await setupEditorPermissions({
        userId: session.userId,
        siteId: site.id,
      })

      // Act
      const result = await caller.getParentOf({
        resourceId: page.id,
        siteId: site.id,
      })

      // Assert
      const expected = {
        id: page.id,
        parent: null,
        title: page.title,
        type: "Page",
      }
      expect(result).toEqual(expected)
    })

    it("should throw 403 if user does not have read access to the resource", async () => {
      // Arrange
      const { site, page } = await setupPageResource({
        resourceType: "Page",
      })

      // Act
      const result = caller.getParentOf({
        resourceId: page.id,
        siteId: site.id,
      })

      // Assert
      await expect(result).rejects.toThrowError(
        new TRPCError({
          code: "FORBIDDEN",
          message:
            "You do not have sufficient permissions to perform this action",
        }),
      )
    })

    it.skip("should throw 403 if user does not have read access to the resource", async () => {})
  })

  describe("getWithFullPermalink", () => {
    it("should throw 401 if not logged in", async () => {
      // Arrange
      const unauthedSession = applySession()
      const unauthedCaller = createCaller(createMockRequest(unauthedSession))

      // Act
      const result = unauthedCaller.getWithFullPermalink({
        resourceId: "1",
      })

      // Assert
      await expect(result).rejects.toThrowError(
        new TRPCError({ code: "UNAUTHORIZED" }),
      )
    })

    it("should return 404 if resource does not exist", async () => {
      // Act
      const result = caller.getWithFullPermalink({
        resourceId: "99999",
      })

      // Assert
      await expect(result).rejects.toThrowError(
        new TRPCError({ code: "NOT_FOUND", message: "Resource not found" }),
      )
    })

    it("should return the details with full permalink of a first-level resource", async () => {
      // Arrange
      const { site, page } = await setupPageResource({
        resourceType: "Page",
      })
      await setupEditorPermissions({
        userId: session.userId,
        siteId: site.id,
      })

      // Act
      const result = await caller.getWithFullPermalink({
        resourceId: page.id,
      })

      // Assert
      const expected = {
        ...pick(page, ["id", "title"]),
        fullPermalink: `${page.permalink}`,
      }
      expect(result).toMatchObject(expected)
    })

    it("should return the details with full permalink of a nested-level resource", async () => {
      // Arrange
      const { folder: parentFolder, site } = await setupFolder({
        permalink: "parent-folder",
        title: "Parent folder",
      })
      const { folder: nestedFolder } = await setupFolder({
        siteId: site.id,
        parentId: parentFolder.id,
        permalink: "nested-folder",
        title: "Nested folder",
      })
      const { page: nestedPage } = await setupPageResource({
        siteId: site.id,
        parentId: nestedFolder.id,
        resourceType: "Page",
      })
      await setupEditorPermissions({
        userId: session.userId,
        siteId: site.id,
      })

      // Act
      const result = await caller.getWithFullPermalink({
        resourceId: nestedPage.id,
      })

      // Assert
      expect(result).toMatchObject({
        id: nestedPage.id,
        title: nestedPage.title,
        fullPermalink: `${parentFolder.permalink}/${nestedFolder.permalink}/${nestedPage.permalink}`,
      })
    })

    it("should throw 403 if user does not have read access to the site", async () => {
      // Arrange
      const { page } = await setupPageResource({
        resourceType: "Page",
      })

      // Act
      const result = caller.getWithFullPermalink({
        resourceId: page.id,
      })

      // Assert
      await expect(result).rejects.toThrowError(
        new TRPCError({
          code: "FORBIDDEN",
          message:
            "You do not have sufficient permissions to perform this action",
        }),
      )
    })

    it.skip("should throw 403 if user does not have read access to the resource", async () => {})
  })

  describe("getAncestryStack", () => {
    const RESOURCE_FIELDS_TO_PICK = [
      "id",
      "title",
      "parentId",
      "permalink",
      "type",
    ] as const

    it("should throw 401 if not logged in", async () => {
      // Arrange
      const unauthedSession = applySession()
      const unauthedCaller = createCaller(createMockRequest(unauthedSession))

      // Act
      const result = unauthedCaller.getAncestryStack({
        resourceId: "1",
        siteId: "1",
      })

      // Assert
      await expect(result).rejects.toThrowError(
        new TRPCError({ code: "UNAUTHORIZED" }),
      )
    })

    it("should throw 404 if resource does not exist", async () => {
      // Arrange
      const { site } = await setupSite()
      await setupEditorPermissions({
        userId: session.userId,
        siteId: site.id,
      })

      // Act
      const result = caller.getAncestryStack({
        siteId: String(site.id),
        resourceId: "99999",
      })

      // Assert
      await expect(result).rejects.toThrowError(
        new TRPCError({ code: "NOT_FOUND", message: "Resource not found" }),
      )
    })

    it("should return empty array if resource is a root page", async () => {
      // Arrange
      const { page, site } = await setupPageResource({
        resourceType: "RootPage",
      })
      await setupEditorPermissions({
        userId: session.userId,
        siteId: site.id,
      })

      // Act
      const result = await caller.getAncestryStack({
        resourceId: page.id,
        siteId: String(site.id),
      })

      // Assert
      expect(result).toEqual([])
    })

    it("should return empty array if `resourceId` is not provided", async () => {
      // Arrange
      const { site } = await setupSite()
      await setupEditorPermissions({
        userId: session.userId,
        siteId: site.id,
      })

      // Act
      const result = await caller.getAncestryStack({
        siteId: String(site.id),
      })

      // Assert
      expect(result).toEqual([])
    })

    it("should return the ancestry (including self and excluding root page) of a nested resource", async () => {
      // Arrange
      const { site } = await setupPageResource({
        resourceType: "RootPage",
      })
      const { folder: parentFolder } = await setupFolder({
        permalink: "parent-folder",
        title: "Parent folder",
      })
      const { folder: nestedFolder } = await setupFolder({
        siteId: site.id,
        parentId: parentFolder.id,
        permalink: "nested-folder",
        title: "Nested folder",
      })
      const { page: nestedPage } = await setupPageResource({
        siteId: site.id,
        parentId: nestedFolder.id,
        resourceType: "Page",
      })
      await setupEditorPermissions({
        userId: session.userId,
        siteId: site.id,
      })

      // Act
      const result = await caller.getAncestryStack({
        resourceId: nestedPage.id,
        siteId: String(site.id),
        includeSelf: true,
      })

      // Assert
      const expected = [
        pick(parentFolder, RESOURCE_FIELDS_TO_PICK),
        pick(nestedFolder, RESOURCE_FIELDS_TO_PICK),
        pick(nestedPage, RESOURCE_FIELDS_TO_PICK),
      ]
      expect(result).toEqual(expected)
    })

    it("should return empty resource if resource is a root-level resource", async () => {
      // Arrange
      const { page, site } = await setupPageResource({
        resourceType: "Page",
      })
      await setupEditorPermissions({
        userId: session.userId,
        siteId: site.id,
      })

      // Act
      const result = await caller.getAncestryStack({
        resourceId: page.id,
        siteId: String(site.id),
        includeSelf: true,
      })

      // Assert
      expect(result).toEqual([pick(page, RESOURCE_FIELDS_TO_PICK)])
    })

    it("should return the ancestry (excluding self) of a nested resource", async () => {
      // Arrange
      const { site } = await setupPageResource({
        resourceType: "RootPage",
      })
      const { folder: parentFolder } = await setupFolder({
        permalink: "parent-folder",
        title: "Parent folder",
      })
      const { folder: nestedFolder } = await setupFolder({
        siteId: site.id,
        parentId: parentFolder.id,
        permalink: "nested-folder",
        title: "Nested folder",
      })
      const { page: nestedPage } = await setupPageResource({
        siteId: site.id,
        parentId: nestedFolder.id,
        resourceType: "Page",
      })
      await setupEditorPermissions({
        userId: session.userId,
        siteId: site.id,
      })

      // Act
      const result = await caller.getAncestryStack({
        resourceId: nestedPage.id,
        siteId: String(site.id),
        includeSelf: false,
      })

      // Assert
      expect(result).toEqual([
        pick(parentFolder, RESOURCE_FIELDS_TO_PICK),
        pick(nestedFolder, RESOURCE_FIELDS_TO_PICK),
      ])
    })

    it("should throw 403 if user does not have read access to the site", async () => {
      // Arrange
      const { site, page } = await setupPageResource({
        resourceType: "Page",
      })

      // Act
      const result = caller.getAncestryStack({
        resourceId: page.id,
        siteId: String(site.id),
        includeSelf: true,
      })

      // Assert
      await expect(result).rejects.toThrowError(
        new TRPCError({
          code: "FORBIDDEN",
          message:
            "You do not have sufficient permissions to perform this action",
        }),
      )
    })

    it.skip("should throw 403 if user does not have read access to the resource", async () => {})
  })

  describe("getBatchAncestryWithSelf", () => {
    const RESOURCE_FIELDS_TO_PICK = [
      "id",
      "title",
      "parentId",
      "permalink",
      "type",
    ] as const

    it("should throw 401 if not logged in", async () => {
      // Arrange
      const unauthedSession = applySession()
      const unauthedCaller = createCaller(createMockRequest(unauthedSession))

      // Act
      const result = unauthedCaller.getBatchAncestryWithSelf({
        resourceIds: ["1", "2", "3"],
        siteId: "1",
      })

      // Assert
      await expect(result).rejects.toThrowError(
        new TRPCError({ code: "UNAUTHORIZED" }),
      )
    })

    it("should return correct ancestry for a nested resource", async () => {
      // Arrange
      const { site } = await setupPageResource({
        resourceType: "RootPage",
      })
      const { folder: parentFolder } = await setupFolder({
        permalink: "parent-folder",
        title: "Parent folder",
      })
      const { folder: nestedFolder } = await setupFolder({
        siteId: site.id,
        parentId: parentFolder.id,
        permalink: "nested-folder",
        title: "Nested folder",
      })
      const { page: nestedPage } = await setupPageResource({
        siteId: site.id,
        parentId: nestedFolder.id,
        resourceType: "Page",
      })
      await setupEditorPermissions({
        userId: session.userId,
        siteId: site.id,
      })

      // Act
      const result = await caller.getBatchAncestryWithSelf({
        resourceIds: [nestedPage.id],
        siteId: String(site.id),
      })

      // Assert
      const expected = [
        [
          pick(parentFolder, RESOURCE_FIELDS_TO_PICK),
          pick(nestedFolder, RESOURCE_FIELDS_TO_PICK),
          pick(nestedPage, RESOURCE_FIELDS_TO_PICK),
        ],
      ]
      expect(result).toEqual(expected)
    })

    it("should throw 403 if user does not have read access to the site", async () => {
      // Arrange
      const { site, page } = await setupPageResource({
        resourceType: "RootPage",
      })

      // Act
      const result = caller.getBatchAncestryWithSelf({
        resourceIds: [page.id],
        siteId: String(site.id),
      })

      // Assert
      await expect(result).rejects.toThrowError(
        new TRPCError({
          code: "FORBIDDEN",
          message:
            "You do not have sufficient permissions to perform this action",
        }),
      )
    })

    it.skip("should throw 403 if user does not have read access to the resources", async () => {})
  })

  describe("search", () => {
    const RESOURCE_FIELDS_TO_PICK = [
      "id",
      "title",
      "type",
      "parentId",
      "fullPermalink",
    ] as const

    it("should throw 401 if not logged in", async () => {
      // Arrange
      const unauthedSession = applySession()
      const unauthedCaller = createCaller(createMockRequest(unauthedSession))

      // Act
      const result = unauthedCaller.search({
        siteId: "1",
        query: "test",
      })

      // Assert
      await expect(result).rejects.toThrowError(
        new TRPCError({ code: "UNAUTHORIZED" }),
      )
    })

    it("should throw 403 if user does not have read access to site", async () => {
      // Arrange
      const { site } = await setupSite()

      // Act
      const result = caller.search({
        siteId: String(site.id),
        query: "test",
      })

      // Assert
      await expect(result).rejects.toThrowError(
        new TRPCError({
          code: "FORBIDDEN",
          message:
            "You do not have sufficient permissions to perform this action",
        }),
      )
    })

    it.skip("should throw 403 if user does not have read access to resource", async () => {})

    it("should return empty results if no resources exist", async () => {
      // Arrange
      const { site } = await setupSite()
      await setupAdminPermissions({
        userId: session.userId,
        siteId: site.id,
      })

      // Act
      const result = await caller.search({
        siteId: String(site.id),
        query: "test",
      })

      // Assert
      const expected = {
        totalCount: 0,
        resources: [],
        recentlyEdited: [],
      }
      expect(result).toEqual(expected)
    })

    it("should return the full permalink of resources", async () => {
      // Arrange
      const { site } = await setupSite()
      await setupAdminPermissions({
        userId: session.userId,
        siteId: site.id,
      })
      const { folder: folder1 } = await setupFolder({
        siteId: site.id,
      })
      const { folder: folder2 } = await setupFolder({
        siteId: site.id,
        parentId: folder1.id,
      })
      const { page } = await setupPageResource({
        resourceType: "Page",
        siteId: site.id,
        parentId: folder2.id,
      })

      // Act
      const result = await caller.search({
        siteId: String(site.id),
        query: "test",
      })

      // Assert
      const expected = {
        totalCount: 3,
        resources: [
          {
            ...pick(page, RESOURCE_FIELDS_TO_PICK),
            fullPermalink: `${folder1.permalink}/${folder2.permalink}/${page.permalink}`,
            lastUpdatedAt: page.updatedAt,
          },
          {
            ...pick(folder2, RESOURCE_FIELDS_TO_PICK),
            fullPermalink: `${folder1.permalink}/${folder2.permalink}`,
            lastUpdatedAt: folder2.updatedAt,
          },
          {
            ...pick(folder1, RESOURCE_FIELDS_TO_PICK),
            fullPermalink: `${folder1.permalink}`,
            lastUpdatedAt: folder1.updatedAt,
          },
        ],
        recentlyEdited: [],
      }
      expect(result).toEqual(expected)
    })

    it("should use the draft blob updatedAt datetime if available", async () => {
      // Arrange
      const { site } = await setupSite()
      await setupAdminPermissions({
        userId: session.userId,
        siteId: site.id,
      })
      const blob = await setupBlob()
      const { page: page1 } = await setupPageResource({
        resourceType: "Page",
        siteId: site.id,
        permalink: "page-1",
        blobId: blob.id,
      })
      const { page: page2 } = await setupPageResource({
        resourceType: "Page",
        siteId: site.id,
        permalink: "page-2",
      })
      const updatedBlob = await db
        .updateTable("Blob")
        .set({ updatedAt: new Date() })
        .where("id", "=", blob.id)
        .returningAll()
        .executeTakeFirstOrThrow()

      // Act
      const result = await caller.search({
        siteId: String(site.id),
        query: "test",
      })

      // Assert
      const expected = {
        totalCount: 2,
        resources: [
          {
            ...pick(page1, RESOURCE_FIELDS_TO_PICK),
            fullPermalink: `${page1.permalink}`,
            lastUpdatedAt: updatedBlob.updatedAt,
          },
          {
            ...pick(page2, RESOURCE_FIELDS_TO_PICK),
            fullPermalink: `${page2.permalink}`,
            lastUpdatedAt: page2.updatedAt,
          },
        ],
        recentlyEdited: [],
      }
      expect(result).toEqual(expected)
    })

    it("should return totalCount as a number", async () => {
      // Arrange
      const numberOfPages = 15 // arbitrary number above the default limit of 10
      const { site } = await setupSite()
      await setupAdminPermissions({
        userId: session.userId,
        siteId: site.id,
      })
      for (let index = 0; index < numberOfPages; index++) {
        await setupPageResource({
          siteId: site.id,
          resourceType: "Page",
          permalink: `page-${index + 1}`,
        })
      }

      // Act
      const result = await caller.search({
        siteId: String(site.id),
        query: "test",
      })

      // Assert
      expect(result.totalCount).toEqual(numberOfPages)
    })

    it("should return recentlyEdited as an empty array", async () => {
      // Arrange
      const { site } = await setupSite()
      await setupAdminPermissions({
        userId: session.userId,
        siteId: site.id,
      })
      await setupPageResource({ resourceType: "Page", siteId: site.id })

      // Act
      const result = await caller.search({
        siteId: String(site.id),
        query: "test",
      })

      // Assert
      expect(result.recentlyEdited).toEqual([])
    })

    it("should match and order by splitting the query into an array of search terms", async () => {
      // Arrange
      const { site } = await setupSite()
      await setupAdminPermissions({
        userId: session.userId,
        siteId: site.id,
      })
      const { page: page1 } = await setupPageResource({
        resourceType: "Page",
        siteId: site.id,
        title: "apple banana cherry durian", // should match 3 terms
        permalink: "apple-banana-cherry-durian",
      })
      const { page: page2 } = await setupPageResource({
        resourceType: "Page",
        siteId: site.id,
        title: "apple banana cherry", // should match 2 terms
        permalink: "apple-banana-cherry",
      })
      const { page: page3 } = await setupPageResource({
        resourceType: "Page",
        siteId: site.id,
        title: "banana", // should match 1 term
        permalink: "banana",
      })

      // Act
      const result = await caller.search({
        siteId: String(site.id),
        query: "apple banana durian",
      })

      // Assert
      const expected = {
        totalCount: 3,
        resources: [
          {
            ...pick(page1, RESOURCE_FIELDS_TO_PICK),
            fullPermalink: `${page1.permalink}`,
            lastUpdatedAt: page1.updatedAt,
          },
          {
            ...pick(page2, RESOURCE_FIELDS_TO_PICK),
            fullPermalink: `${page2.permalink}`,
            lastUpdatedAt: page2.updatedAt,
          },
          {
            ...pick(page3, RESOURCE_FIELDS_TO_PICK),
            fullPermalink: `${page3.permalink}`,
            lastUpdatedAt: page3.updatedAt,
          },
        ],
        recentlyEdited: [],
      }
      expect(result).toEqual(expected)
    })

    it("should return resources in order of most recently updated if same search terms", async () => {
      // Arrange
      const { site } = await setupSite()
      await setupAdminPermissions({
        userId: session.userId,
        siteId: site.id,
      })
      const { page: page1 } = await setupPageResource({
        resourceType: "Page",
        siteId: site.id,
        permalink: "page-1",
      })
      const { page: page2 } = await setupPageResource({
        resourceType: "Page",
        siteId: site.id,
        permalink: "page-2",
      })

      // Act
      const result = await caller.search({
        siteId: String(site.id),
        query: "test",
      })

      // Assert
      const expected = {
        totalCount: 2,
        resources: [
          {
            ...pick(page2, RESOURCE_FIELDS_TO_PICK),
            fullPermalink: `${page2.permalink}`,
            lastUpdatedAt: page2.updatedAt,
          },
          {
            ...pick(page1, RESOURCE_FIELDS_TO_PICK),
            fullPermalink: `${page1.permalink}`,
            lastUpdatedAt: page1.updatedAt,
          },
        ],
        recentlyEdited: [],
      }
      expect(result).toEqual(expected)
    })

    it("should return resources that by prefix for each word in the title", async () => {
      // Arrange
      const { site } = await setupSite()
      await setupAdminPermissions({
        userId: session.userId,
        siteId: site.id,
      })
      await setupPageResource({
        resourceType: "Page",
        siteId: site.id,
        title: "shouldnotmatch",
        permalink: "shouldnotmatch",
      })
      const { page } = await setupPageResource({
        resourceType: "Page",
        siteId: site.id,
        title: "match",
        permalink: "match",
      })

      // Act
      const result = await caller.search({
        siteId: String(site.id),
        query: "match",
      })

      // Assert
      const expected = {
        totalCount: 1,
        resources: [
          {
            ...pick(page, RESOURCE_FIELDS_TO_PICK),
            fullPermalink: `${page.permalink}`,
            lastUpdatedAt: page.updatedAt,
          },
        ],
        recentlyEdited: [],
      }
      expect(result).toEqual(expected)
    })

    it("should rank results by not double counting ranking order for each search term", async () => {
      // Arrange
      const { site } = await setupSite()
      await setupAdminPermissions({
        userId: session.userId,
        siteId: site.id,
      })
      const { page: page1 } = await setupPageResource({
        resourceType: "Page",
        siteId: site.id,
        title: "banana banana apple",
        permalink: "banana-banana-apple",
      })
      const { page: page2 } = await setupPageResource({
        resourceType: "Page",
        siteId: site.id,
        title: "banana apple",
        permalink: "banana-apple",
      })

      // Act
      const result = await caller.search({
        siteId: String(site.id),
        query: "banana apple",
      })

      // Assert
      const expected = {
        totalCount: 2,
        resources: [
          {
            ...pick(page2, RESOURCE_FIELDS_TO_PICK),
            fullPermalink: `${page2.permalink}`,
            lastUpdatedAt: page2.updatedAt,
          },
          {
            ...pick(page1, RESOURCE_FIELDS_TO_PICK),
            fullPermalink: `${page1.permalink}`,
            lastUpdatedAt: page1.updatedAt,
          },
        ],
        recentlyEdited: [],
      }
      expect(result).toEqual(expected)
    })

    it("should rank results by character length of search term matches", async () => {
      // Arrange
      const { site } = await setupSite()
      await setupAdminPermissions({
        userId: session.userId,
        siteId: site.id,
      })
      const { page: page1 } = await setupPageResource({
        resourceType: "Page",
        siteId: site.id,
        title: "looooongword",
        permalink: "looooongword",
      })
      const { page: page2 } = await setupPageResource({
        resourceType: "Page",
        siteId: site.id,
        title: "shortword",
        permalink: "shortword",
      })

      // Act
      const result = await caller.search({
        siteId: String(site.id),
        query: "shortword looooongword",
      })

      // Assert
      const expected = {
        totalCount: 2,
        resources: [
          {
            ...pick(page1, RESOURCE_FIELDS_TO_PICK),
            fullPermalink: `${page1.permalink}`,
            lastUpdatedAt: page1.updatedAt,
          },
          {
            ...pick(page2, RESOURCE_FIELDS_TO_PICK),
            fullPermalink: `${page2.permalink}`,
            lastUpdatedAt: page2.updatedAt,
          },
        ],
        recentlyEdited: [],
      }
      expect(result).toEqual(expected)
    })

    it("should not return resources that do not match the search query", async () => {
      // Arrange
      const { site } = await setupSite()
      await setupAdminPermissions({
        userId: session.userId,
        siteId: site.id,
      })
      await setupPageResource({
        resourceType: "Page",
        siteId: site.id,
        title: "whatever",
      })

      // Act
      const result = await caller.search({
        siteId: String(site.id),
        query: "test",
      })

      // Assert
      const expected = {
        totalCount: 0,
        resources: [],
        recentlyEdited: [],
      }
      expect(result).toEqual(expected)
    })

    it("should not return resources matched by empty space if query terms are separated by spaces", async () => {
      // Arrange
      const { site } = await setupSite()
      await setupAdminPermissions({
        userId: session.userId,
        siteId: site.id,
      })
      const { page: page1 } = await setupPageResource({
        resourceType: "Page",
        siteId: site.id,
        title: "test",
        permalink: "test",
      })
      await setupPageResource({
        resourceType: "Page",
        siteId: site.id,
        title: "something else",
        permalink: "something-else",
      })

      // Act
      const result = await caller.search({
        siteId: String(site.id),
        query: "test  test",
      })

      // Assert
      const expected = {
        totalCount: 1,
        resources: [
          {
            ...pick(page1, RESOURCE_FIELDS_TO_PICK),
            fullPermalink: `${page1.permalink}`,
            lastUpdatedAt: page1.updatedAt,
          },
        ],
        recentlyEdited: [],
      }
      expect(result).toEqual(expected)
    })

    it("should only return user viewable resource types if specified", async () => {
      // Arrange
      const { site } = await setupSite()
      await setupAdminPermissions({
        userId: session.userId,
        siteId: site.id,
      })
      const { collection: collection1 } = await setupCollection({
        siteId: site.id,
      })
      const { folder: folder1 } = await setupFolder({ siteId: site.id })
      const { page: page1 } = await setupPageResource({
        resourceType: "Page",
        siteId: site.id,
      })
      const { page: collectionPage } = await setupPageResource({
        resourceType: "CollectionPage",
        siteId: site.id,
      })
      const { collectionLink } = await setupCollectionLink({
        siteId: site.id,
        collectionId: collection1.id,
      })
      await setupPageResource({ resourceType: "IndexPage", siteId: site.id })
      await setupFolderMeta({ siteId: site.id, folderId: folder1.id })

      // Act
      const result = await caller.search({
        siteId: String(site.id),
        query: "test",
        resourceTypes: getUserViewableResourceTypes(),
      })

      // Assert
      const expected = {
        totalCount: 5,
        resources: [
          {
            ...pick(collectionLink, RESOURCE_FIELDS_TO_PICK),
            fullPermalink: `${collection1.permalink}/${collectionLink.permalink}`,
            lastUpdatedAt: collectionLink.updatedAt,
          },
          {
            ...pick(collectionPage, RESOURCE_FIELDS_TO_PICK),
            fullPermalink: `${collectionPage.permalink}`,
            lastUpdatedAt: collectionPage.updatedAt,
          },
          {
            ...pick(page1, RESOURCE_FIELDS_TO_PICK),
            fullPermalink: `${page1.permalink}`,
            lastUpdatedAt: page1.updatedAt,
          },
          {
            ...pick(folder1, RESOURCE_FIELDS_TO_PICK),
            fullPermalink: `${folder1.permalink}`,
            lastUpdatedAt: folder1.updatedAt,
          },
          {
            ...pick(collection1, RESOURCE_FIELDS_TO_PICK),
            fullPermalink: `${collection1.permalink}`,
            lastUpdatedAt: collection1.updatedAt,
          },
        ],
        recentlyEdited: [],
      }
      expect(result).toEqual(expected)
    })

    it("should not return resources from another site", async () => {
      // Arrange
      const { site: site1 } = await setupSite()
      await setupAdminPermissions({
        userId: session.userId,
        siteId: site1.id,
      })
      const { site: site2 } = await setupSite()
      await setupAdminPermissions({
        userId: session.userId,
        siteId: site2.id,
      })
      await setupPageResource({ resourceType: "Page", siteId: site1.id })

      // Act
      const result = await caller.search({
        siteId: String(site2.id),
        query: "test",
      })

      // Assert
      const expected = {
        totalCount: 0,
        resources: [],
        recentlyEdited: [],
      }
      expect(result).toEqual(expected)
    })

    it("should return the correct values if query is empty string", async () => {
      // Arrange
      const { site } = await setupSite()
      await setupAdminPermissions({
        userId: session.userId,
        siteId: site.id,
      })
      const { page: page1 } = await setupPageResource({
        resourceType: "Page",
        siteId: site.id,
      })

      // Act
      const result = await caller.search({
        siteId: String(site.id),
        query: "",
      })

      // Assert
      const expected = {
        totalCount: null,
        resources: [],
        recentlyEdited: [
          {
            ...pick(page1, RESOURCE_FIELDS_TO_PICK),
            fullPermalink: `${page1.permalink}`,
            lastUpdatedAt: page1.updatedAt,
          },
        ],
      }
      expect(result).toEqual(expected)
    })

    it("should return the correct values if query is a string of whitespaces", async () => {
      // Arrange
      const { site } = await setupSite()
      await setupAdminPermissions({
        userId: session.userId,
        siteId: site.id,
      })
      const { page: page1 } = await setupPageResource({
        resourceType: "Page",
        siteId: site.id,
      })

      // Act
      const result = await caller.search({
        siteId: String(site.id),
        query: "       ",
      })

      // Assert
      const expected = {
        totalCount: null,
        resources: [],
        recentlyEdited: [
          {
            ...pick(page1, RESOURCE_FIELDS_TO_PICK),
            fullPermalink: `${page1.permalink}`,
            lastUpdatedAt: page1.updatedAt,
          },
        ],
      }
      expect(result).toEqual(expected)
    })

    it("should return the correct values if query is not provided", async () => {
      // Arrange
      const { site } = await setupSite()
      await setupAdminPermissions({
        userId: session.userId,
        siteId: site.id,
      })
      const { page: page1 } = await setupPageResource({
        resourceType: "Page",
        siteId: site.id,
      })

      // Act
      const result = await caller.search({
        siteId: String(site.id),
      })

      // Assert
      const expected = {
        totalCount: null,
        resources: [],
        recentlyEdited: [
          {
            ...pick(page1, RESOURCE_FIELDS_TO_PICK),
            fullPermalink: `${page1.permalink}`,
            lastUpdatedAt: page1.updatedAt,
          },
        ],
      }
      expect(result).toEqual(expected)
    })

    it("recentlyEdited should be ordered by lastUpdatedAt", async () => {
      // Arrange
      const { site } = await setupSite()
      await setupAdminPermissions({
        userId: session.userId,
        siteId: site.id,
      })
      const { page: page1 } = await setupPageResource({
        resourceType: "Page",
        siteId: site.id,
        title: "page 1",
        permalink: "page-1",
      })
      const { page: page2 } = await setupPageResource({
        resourceType: "Page",
        siteId: site.id,
        title: "page 2",
        permalink: "page-2",
      })

      // Act
      const result = await caller.search({
        siteId: String(site.id),
      })

      // Assert
      const expected = {
        totalCount: null,
        resources: [],
        recentlyEdited: [
          {
            ...pick(page2, RESOURCE_FIELDS_TO_PICK),
            fullPermalink: `${page2.permalink}`,
            lastUpdatedAt: page2.updatedAt,
          },
          {
            ...pick(page1, RESOURCE_FIELDS_TO_PICK),
            fullPermalink: `${page1.permalink}`,
            lastUpdatedAt: page1.updatedAt,
          },
        ],
      }
      expect(result).toEqual(expected)
    })

    it("recentlyEdited should only return page-ish resources", async () => {
      // Arrange
      const { site } = await setupSite()
      await setupAdminPermissions({
        userId: session.userId,
        siteId: site.id,
      })
      await setupPageResource({ resourceType: "RootPage", siteId: site.id })
      const { folder: folder1 } = await setupFolder({ siteId: site.id })
      await setupFolderMeta({ siteId: site.id, folderId: folder1.id })
      await setupCollection({ siteId: site.id })

      // Act
      const result = await caller.search({
        siteId: String(site.id),
      })

      // Assert
      const expected = {
        totalCount: null,
        resources: [],
        recentlyEdited: [],
      }
      expect(result).toEqual(expected)
    })

    describe("limit", () => {
      it("should return up to 10 most recently edited resources if no limit is provided", async () => {
        // Arrange
        const { site } = await setupSite()
        await setupAdminPermissions({
          userId: session.userId,
          siteId: site.id,
        })
        const pages = []
        for (let index = 0; index < 11; index++) {
          pages.push(
            await setupPageResource({
              siteId: site.id,
              resourceType: "Page",
              permalink: `page-${index + 1}`,
            }),
          )
        }

        // Act
        const result = await caller.search({
          siteId: String(site.id),
          query: "test",
        })

        // Assert
        const expected = {
          totalCount: 11,
          resources: pages
            .reverse()
            .slice(0, 10)
            .map((page) => {
              const { page: pageX } = page
              return {
                ...pick(pageX, RESOURCE_FIELDS_TO_PICK),
                fullPermalink: `${pageX.permalink}`,
                lastUpdatedAt: pageX.updatedAt,
              }
            }),
          recentlyEdited: [],
        }
        expect(result).toEqual(expected)
      })

      it("should return limit number of resources according to the the `limit` parameter", async () => {
        // Arrange
        const { site } = await setupSite()
        await setupAdminPermissions({
          userId: session.userId,
          siteId: site.id,
        })
        await setupPageResource({
          siteId: site.id,
          resourceType: "Page",
          permalink: "page-1",
        })
        const { page: page2 } = await setupPageResource({
          siteId: site.id,
          resourceType: "Page",
          permalink: "page-2",
        })
        const { page: page3 } = await setupPageResource({
          siteId: site.id,
          resourceType: "Page",
          permalink: "page-3",
        })

        // Act
        const result = await caller.search({
          siteId: String(site.id),
          query: "test",
          limit: 2,
        })

        // Assert
        const expected = {
          totalCount: 3,
          resources: [
            {
              ...pick(page3, RESOURCE_FIELDS_TO_PICK),
              fullPermalink: `${page3.permalink}`,
              lastUpdatedAt: page3.updatedAt,
            },
            {
              ...pick(page2, RESOURCE_FIELDS_TO_PICK),
              fullPermalink: `${page2.permalink}`,
              lastUpdatedAt: page2.updatedAt,
            },
          ],
          recentlyEdited: [],
        }
        expect(result).toEqual(expected)
      })

      it("should return all items if limit is greater than the number of items", async () => {
        // Arrange
        const { site } = await setupSite()
        await setupAdminPermissions({
          userId: session.userId,
          siteId: site.id,
        })
        const { page: page1 } = await setupPageResource({
          resourceType: "Page",
          siteId: site.id,
        })

        // Act
        const result = await caller.search({
          siteId: String(site.id),
          query: "test",
          limit: 2,
        })

        // Assert
        const expected = {
          totalCount: 1,
          resources: [
            {
              ...pick(page1, RESOURCE_FIELDS_TO_PICK),
              fullPermalink: `${page1.permalink}`,
              lastUpdatedAt: page1.updatedAt,
            },
          ],
          recentlyEdited: [],
        }
        expect(result).toEqual(expected)
      })
    })

    describe("cursor", () => {
      it("should return empty results if `cursor` is invalid", async () => {
        // Arrange
        const { site } = await setupSite()
        await setupAdminPermissions({
          userId: session.userId,
          siteId: site.id,
        })
        await setupPageResource({ resourceType: "Page", siteId: site.id })

        // Act
        const result = await caller.search({
          siteId: String(site.id),
          query: "test",
          cursor: 600,
        })

        const expected = {
          totalCount: 1,
          resources: [],
          recentlyEdited: [],
        }
        expect(result).toEqual(expected)
      })

      it("should return the next set of resources if valid `cursor` is provided", async () => {
        // Arrange
        const { site } = await setupSite()
        await setupAdminPermissions({
          userId: session.userId,
          siteId: site.id,
        })
        const pages = []
        for (let index = 0; index < 31; index++) {
          pages.push(
            await setupPageResource({
              siteId: site.id,
              resourceType: "Page",
              permalink: `page-${index + 1}`,
            }),
          )
        }

        // Act
        const result = await caller.search({
          siteId: String(site.id),
          query: "test",
          cursor: 10,
        })

        // Assert
        const expected = {
          totalCount: 31,
          resources: pages
            .reverse()
            .slice(10, 20)
            .map((page) => {
              const { page: pageX } = page
              return {
                ...pick(pageX, RESOURCE_FIELDS_TO_PICK),
                fullPermalink: `${pageX.permalink}`,
                lastUpdatedAt: pageX.updatedAt,
              }
            }),
          recentlyEdited: [],
        }
        expect(result).toEqual(expected)
      })
    })
  })

  describe("searchWithResourceIds", () => {
    const RESOURCE_FIELDS_TO_PICK = ["id", "title", "parentId", "type"] as const

    it("should throw 401 if not logged in", async () => {
      // Arrange
      const unauthedSession = applySession()
      const unauthedCaller = createCaller(createMockRequest(unauthedSession))

      // Act
      const result = unauthedCaller.searchWithResourceIds({
        resourceIds: ["1", "2", "3"],
        siteId: "1",
      })

      // Assert
      await expect(result).rejects.toThrowError(
        new TRPCError({ code: "UNAUTHORIZED" }),
      )
    })

    it("should return the resources if user has read access to the resources", async () => {
      // Arrange
      const { site, page } = await setupPageResource({
        resourceType: "Page",
      })
      await setupEditorPermissions({
        userId: session.userId,
        siteId: site.id,
      })

      // Act
      const result = await caller.searchWithResourceIds({
        resourceIds: [page.id],
        siteId: String(site.id),
      })

      // Assert
      expect(result).toEqual([
        {
          ...pick(page, RESOURCE_FIELDS_TO_PICK),
          fullPermalink: `${page.permalink}`,
          lastUpdatedAt: null,
        },
      ])
    })

    it("should throw 403 if user does not have read access to the site", async () => {
      // Arrange
      const { site, page } = await setupPageResource({
        resourceType: "Page",
      })

      // Act
      const result = caller.searchWithResourceIds({
        resourceIds: [page.id],
        siteId: String(site.id),
      })

      // Assert
      await expect(result).rejects.toThrowError(
        new TRPCError({
          code: "FORBIDDEN",
          message:
            "You do not have sufficient permissions to perform this action",
        }),
      )
    })

    it.skip("should throw 403 if user does not have read access to the resources", async () => {})
  })

  describe("getIndexPage", () => {
    const RESOURCE_FIELDS_TO_PICK = ["id"] as const

    it("should throw 401 if not logged in", async () => {
      // Arrange
      const unauthedSession = applySession()
      const unauthedCaller = createCaller(createMockRequest(unauthedSession))

      // Act
      const result = unauthedCaller.getIndexPage({
        siteId: 1,
        parentId: "1",
      })

      // Assert
      await expect(result).rejects.toThrowError(
        new TRPCError({ code: "UNAUTHORIZED" }),
      )
    })

    it("should throw 404 if index page does not exist", async () => {
      // Arrange
      const { site, folder } = await setupFolder()
      await setupEditorPermissions({
        userId: session.userId,
        siteId: site.id,
      })

      // Act
      const result = caller.getIndexPage({
        siteId: site.id,
        parentId: folder.id,
      })

      // Assert
      await expect(result).rejects.toThrowError(
        new TRPCError({ code: "NOT_FOUND" }),
      )
    })

    it("should return the index page if user has read access to the site", async () => {
      // Arrange
      const { site, folder } = await setupFolder()
      const { page } = await setupPageResource({
        resourceType: "IndexPage",
        siteId: site.id,
        parentId: folder.id,
      })
      await setupEditorPermissions({
        userId: session.userId,
        siteId: site.id,
      })

      // Act
      const result = await caller.getIndexPage({
        siteId: site.id,
        parentId: folder.id,
      })

      // Assert
      const expected = {
        ...pick(page, RESOURCE_FIELDS_TO_PICK),
      }
      expect(result).toEqual(expected)
    })

    it("should throw 403 if user does not have read access to the site", async () => {
      // Arrange
      const { site, folder } = await setupFolder()
      const { page } = await setupPageResource({
        resourceType: "IndexPage",
        siteId: site.id,
        parentId: folder.id,
      })

      // Act
      const result = caller.getIndexPage({
        siteId: site.id,
        parentId: page.id,
      })

      // Assert
      await expect(result).rejects.toThrowError(
        new TRPCError({
          code: "FORBIDDEN",
          message:
            "You do not have sufficient permissions to perform this action",
        }),
      )
    })
  })
})<|MERGE_RESOLUTION|>--- conflicted
+++ resolved
@@ -1,10 +1,6 @@
 import { TRPCError } from "@trpc/server"
-<<<<<<< HEAD
-import { pick } from "lodash"
-=======
 import _, { pick } from "lodash"
 import { auth } from "tests/integration/helpers/auth"
->>>>>>> 8efc7b81
 import { resetTables } from "tests/integration/helpers/db"
 import {
   applyAuthedSession,
@@ -21,11 +17,8 @@
   setupFolderMeta,
   setupPageResource,
   setupSite,
-<<<<<<< HEAD
+  setupUser,
   setUpWhitelist,
-=======
-  setupUser,
->>>>>>> 8efc7b81
 } from "tests/integration/helpers/seed"
 
 import * as auditService from "~/server/modules/audit/audit.service"
@@ -43,15 +36,12 @@
 
   const TEST_VALID_EMAIL = "test@open.gov.sg"
 
-  beforeAll(() => {
+  beforeAll(async () => {
     caller = createCaller(createMockRequest(session))
+    await setUpWhitelist({ email: TEST_VALID_EMAIL })
   })
 
   beforeEach(async () => {
-<<<<<<< HEAD
-    await resetTables("Site", "ResourcePermission", "Resource")
-    await setUpWhitelist({ email: TEST_VALID_EMAIL })
-=======
     await resetTables(
       "Blob",
       "AuditLog",
@@ -67,7 +57,6 @@
       isDeleted: false,
     })
     await auth(user)
->>>>>>> 8efc7b81
   })
 
   describe("getMetadataById", () => {
@@ -1086,11 +1075,7 @@
     it("should throw 401 if not logged in", async () => {
       // Arrange
       const unauthedSession = applySession()
-<<<<<<< HEAD
-=======
-      const { site } = await setupSite()
       const auditSpy = vitest.spyOn(auditService, "logResourceEvent")
->>>>>>> 8efc7b81
       const unauthedCaller = createCaller(createMockRequest(unauthedSession))
       const { site } = await setupSite()
 
