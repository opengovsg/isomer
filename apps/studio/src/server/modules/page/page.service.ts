import type pino from "pino"
import type { UnwrapTagged } from "type-fest"
import {
  DEFAULT_CHILDREN_PAGES_BLOCK,
  ISOMER_USABLE_PAGE_LAYOUTS,
} from "@opengovsg/isomer-components"
import { format } from "date-fns"

<<<<<<< HEAD
import type { NEW_PAGE_LAYOUT_VALUES } from "~/schemas/page"
=======
import type { ScheduledPublishJobData } from "~/server/bullmq/queues/schedule-publish"
import {
  getJobIdFromResourceIdAndScheduledAt,
  getJobOptionsFromScheduledAt,
  scheduledPublishQueue,
} from "~/server/bullmq/queues/schedule-publish"
>>>>>>> 50212f56

export const createDefaultPage = ({
  layout,
}: {
  layout: (typeof NEW_PAGE_LAYOUT_VALUES)[number]
}) => {
  switch (layout) {
    case "content": {
      const contentDefaultPage = {
        layout: ISOMER_USABLE_PAGE_LAYOUTS.Content,
        page: {
          contentPageHeader: {
            summary: "This is the page summary",
          },
        },
        content: [],
        version: "0.1.0",
      } satisfies UnwrapTagged<PrismaJson.BlobJsonContent>
      return contentDefaultPage
    }

    case "article": {
      const articleDefaultPage = {
        layout: ISOMER_USABLE_PAGE_LAYOUTS.Article,
        page: {
          date: format(new Date(), "dd/MM/yyyy"),
          category: "Feature Articles",
          articlePageHeader: {
            summary: "This is the page summary",
          },
        },
        content: [],
        version: "0.1.0",
      } satisfies UnwrapTagged<PrismaJson.BlobJsonContent>

      return articleDefaultPage
    }

    case "database": {
      const databaseDefaultPage = {
        layout: ISOMER_USABLE_PAGE_LAYOUTS.Database,
        page: {
          title: "New database layout",
          description:
            "This is a layout where you can link your dataset from Data.gov.sg. Users can search through the table.",
          database: {
            dataSource: {
              type: "dgs", // we only support DGS creation on studio for now
              // Hardcoded: One of the most popular datasets on Data.gov.sg, so unlikely to be removed
              // Either way, this is just a placeholder, unlikely agency will publish with this
              resourceId: "d_3c55210de27fcccda2ed0c63fdd2b352",
            },
          },
        },
        content: [],
        version: "0.1.0",
      } satisfies UnwrapTagged<PrismaJson.BlobJsonContent>

      return databaseDefaultPage
    }

    default: {
      const _exhaustiveCheck: never = layout
      return _exhaustiveCheck
    }
  }
}

export const createFolderIndexPage = (title: string) => {
  return {
    version: "0.1.0",
    layout: ISOMER_USABLE_PAGE_LAYOUTS.Index,
    // NOTE: cannot use placeholder values here
    // because this are used for generation of breadcrumbs
    // and the page title
    page: {
      title,
      lastModified: new Date().toISOString(),
      contentPageHeader: {
        summary: `Pages in ${title}`,
      },
    },
    content: [DEFAULT_CHILDREN_PAGES_BLOCK],
  } satisfies UnwrapTagged<PrismaJson.BlobJsonContent>
}

/**
 * Schedules a publish job for a resource at a specified date
 * @param logger Pino logger instance
 * @param data Scheduled publish job data
 * @param scheduledAt The date at which the job should be processed
 */
export const schedulePublishResource = async (
  logger: pino.Logger<string>,
  data: ScheduledPublishJobData,
  scheduledAt: Date,
) => {
  await scheduledPublishQueue.add(
    "schedule-publish",
    data,
    getJobOptionsFromScheduledAt(data.resourceId.toString(), scheduledAt),
  )
  logger.info(
    { resourceId: data.resourceId, scheduledAt },
    "Scheduling new publish job",
  )
}

export const unschedulePublishResource = async (
  logger: pino.Logger<string>,
  resourceId: number,
  scheduledAt: Date,
) => {
  const jobId = getJobIdFromResourceIdAndScheduledAt(
    resourceId.toString(),
    scheduledAt,
  )
  const existingJob = await scheduledPublishQueue.getJob(jobId)
  if (existingJob) {
    logger.info({ resourceId }, "Removing scheduled publish job")
    await existingJob.remove()
  } else {
    logger.info(
      { resourceId },
      "No scheduled publish job found to remove, skipping",
    )
  }
}<|MERGE_RESOLUTION|>--- conflicted
+++ resolved
@@ -6,16 +6,13 @@
 } from "@opengovsg/isomer-components"
 import { format } from "date-fns"
 
-<<<<<<< HEAD
 import type { NEW_PAGE_LAYOUT_VALUES } from "~/schemas/page"
-=======
 import type { ScheduledPublishJobData } from "~/server/bullmq/queues/schedule-publish"
 import {
   getJobIdFromResourceIdAndScheduledAt,
   getJobOptionsFromScheduledAt,
   scheduledPublishQueue,
 } from "~/server/bullmq/queues/schedule-publish"
->>>>>>> 50212f56
 
 export const createDefaultPage = ({
   layout,
