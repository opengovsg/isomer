--- conflicted
+++ resolved
@@ -26,11 +26,7 @@
 import { ajv } from "~/utils/ajv"
 import { safeJsonParse } from "~/utils/safeJsonParse"
 import { publishSite } from "../aws/codebuild.service"
-<<<<<<< HEAD
-import { db, jsonb } from "../database"
-=======
 import { db, jsonb, ResourceType, sql } from "../database"
->>>>>>> 25d1b77d
 import { PG_ERROR_CODES } from "../database/constants"
 import { validateUserPermissionsForResource } from "../permissions/permissions.service"
 import {
