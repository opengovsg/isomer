--- conflicted
+++ resolved
@@ -27,61 +27,34 @@
       // const page = await getFullPageById(pageId)
       const page = await getFullPageById(pageId)
       const pageName: string = page.name
-<<<<<<< HEAD
       const siteMeta = getSiteConfig(page.siteId)
       const navbar = await getNavBar(page.siteId)
       const footer = await getFooter(page.siteId)
-=======
-      // NOTE: Sitemap in siteMeta is immediate parent, immediate children and siblings
-      const siteMeta = getSiteConfig(siteId)
-      const navbar = getNavBar(siteId)
-      const footer = getFooter(siteId)
->>>>>>> a68dfccc
       const { content } = page
 
       return {
         pageName,
         navbar,
         footer,
-<<<<<<< HEAD
-        // TODO: add validation on either read/write
-        content: content as IsomerPageSchema,
-=======
         content,
         ...siteMeta,
->>>>>>> a68dfccc
       }
     }),
 
   updatePage: pageProcedure
     .input(updatePageSchema)
-<<<<<<< HEAD
     .mutation(async ({ input, ctx }) => {
-      const parentId = ''
-      const pageName = ''
-=======
-    .query(async ({ input, ctx }) => {
       await updatePageById({ ...input, id: input.pageId })
->>>>>>> a68dfccc
 
       return input
     }),
 
   updatePageBlob: pageProcedure
     .input(updatePageBlobSchema)
-<<<<<<< HEAD
     .mutation(async ({ input, ctx }) => {
-      // NOTE: Not returning the `content` first because
-      // 1. it might potentially be huge
-      // 2. frontend already knows
-      // ahead of time what is the content (it sent the content over)
-      return {}
-=======
-    .query(async ({ input, ctx }) => {
       await updateBlobById({ ...input, id: input.pageId })
 
       return input
->>>>>>> a68dfccc
     }),
 
   createPage: pageProcedure
