--- conflicted
+++ resolved
@@ -556,14 +556,8 @@
         action: "publish",
         userId: ctx.user.id,
       })
-<<<<<<< HEAD
-
-      return publishPageResource(
-        ctx.logger,
-=======
       return publishPageResource({
         logger: ctx.logger,
->>>>>>> 2e09c0e2
         siteId,
         resourceId: String(pageId),
         userId: ctx.user.id,
