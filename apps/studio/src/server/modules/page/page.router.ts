import { schema } from "@opengovsg/isomer-components"
import { createId } from "@paralleldrive/cuid2"
import { TRPCError } from "@trpc/server"
import Ajv from "ajv"
import { z } from "zod"

<<<<<<< HEAD
import { BlobToImageDataURL } from "~/features/editing-experience/components/form-builder/renderers/controls/utils"
import {
  createPageSchema,
  getEditPageSchema,
  getPresignUrlForImageUploadSchema,
  readImageInPageSchema,
  updatePageBlobSchema,
  updatePageSchema,
} from "~/schemas/page"
=======
import { createPageSchema, getEditPageSchema } from "~/schemas/page"
>>>>>>> de4412b1
import { protectedProcedure, router } from "~/server/trpc"
import { safeJsonParse } from "~/utils/safeJsonParse"
import { db, ResourceType } from "../database"
import {
  getFooter,
  getFullPageById,
  getNavBar,
} from "../resource/resource.service"
import { getSiteConfig } from "../site/site.service"
import { createDefaultPage } from "./page.service"

const ajv = new Ajv({ allErrors: true, strict: false })
const schemaValidator = ajv.compile(schema)

// TODO: Need to do validation like checking for existence of the page
// and whether the user has write-access to said page: replace protectorProcedure in this with the new procedure

const validatedPageProcedure = protectedProcedure.use(
  async ({ next, rawInput }) => {
    if (
      typeof rawInput === "object" &&
      rawInput !== null &&
      "content" in rawInput
    ) {
      // NOTE: content will be the entire page schema for now...
      if (!schemaValidator(safeJsonParse(rawInput.content as string))) {
        throw new TRPCError({
          code: "BAD_REQUEST",
          message: "Schema validation failed.",
          cause: schemaValidator.errors,
        })
      }
    } else {
      throw new TRPCError({
        code: "BAD_REQUEST",
        message: "Missing request parameters.",
      })
    }

    return next()
  },
)

export const pageRouter = router({
  list: protectedProcedure
    .input(
      z.object({
        siteId: z.number(),
        resourceId: z.number().optional(),
      }),
    )
    .query(async ({ input: { siteId, resourceId } }) => {
      let query = db
        .selectFrom("Resource")
        .where("Resource.siteId", "=", siteId)

      if (resourceId) {
        query = query.where("Resource.parentId", "=", resourceId)
      }
      return query
        .select([
          "Resource.id",
          "Resource.permalink",
          "Resource.title",
          "Resource.mainBlobId",
          "Resource.draftBlobId",
        ])
        .execute()
    }),
  readPageAndBlob: protectedProcedure
    .input(getEditPageSchema)
    .query(async ({ input: { pageId, siteId } }) => {
      const page = await getFullPageById({ resourceId: pageId, siteId })
      if (!page) {
        throw new TRPCError({
          code: "NOT_FOUND",
          message: "Resource not found",
        })
      }
      const pageName = page.permalink
      const siteMeta = await getSiteConfig(page.siteId)
      const navbar = await getNavBar(page.siteId)
      const footer = await getFooter(page.siteId)
      const { content } = page

      return {
        pageName,
        navbar,
        footer,
        // eslint-disable-next-line @typescript-eslint/ban-ts-comment
        // @ts-ignore type instantiation is excessively deep and possibly infinite
        content,
        ...siteMeta,
      }
    }),
  createPage: protectedProcedure
    .input(createPageSchema)
<<<<<<< HEAD
    .mutation(({ input, ctx }) => {
      return { pageId: "" }
    }),
  // TODO: Delete page stuff here

  readImageInPage: protectedProcedure
    .input(readImageInPageSchema)
    .query(async ({ input, ctx }) => {
      // NOTE: If image is not publically accessible, might need to add logic to get it
      const res = await fetch(input.imageUrlInSchema)
      const blob = await res.blob()
      const splitUrl = input.imageUrlInSchema.split(".")
      const extension = splitUrl[splitUrl.length - 1] || ""
      const base64Data = await BlobToImageDataURL(blob, extension)
      return { imageDataURL: base64Data }
    }),
  getPresignUrlForImageUpload: protectedProcedure
    .input(getPresignUrlForImageUploadSchema)
    .mutation(({ input, ctx }) => {
      // TODO: Generate key and presign S3 url.
      return {
        presignedUploadURL: "",
        // fileURL like https://BUCKET.s3.amazonaws.com/key
        fileURL: "",
      }
    }),
=======
    .mutation(
      async ({ input: { permalink, siteId, folderId, title, layout } }) => {
        const newPage = createDefaultPage({ title, layout })

        // TODO: Validate whether folderId actually is a folder instead of a page
        // TODO: Validate whether siteId is a valid site
        // TODO: Validate user has write-access to the site
        const resource = await db.transaction().execute(async (tx) => {
          const blob = await tx
            .insertInto("Blob")
            .values({
              content: newPage,
            })
            .returning("Blob.id")
            .executeTakeFirstOrThrow()

          const addedResource = await tx
            .insertInto("Resource")
            .values({
              title,
              permalink,
              siteId,
              parentId: folderId,
              draftBlobId: blob.id,
              type: ResourceType.Page,
            })
            .returning("Resource.id")
            .executeTakeFirstOrThrow()
          return addedResource
        })
        return { pageId: resource.id }
      },
    ),
>>>>>>> de4412b1
})<|MERGE_RESOLUTION|>--- conflicted
+++ resolved
@@ -4,7 +4,6 @@
 import Ajv from "ajv"
 import { z } from "zod"
 
-<<<<<<< HEAD
 import { BlobToImageDataURL } from "~/features/editing-experience/components/form-builder/renderers/controls/utils"
 import {
   createPageSchema,
@@ -14,9 +13,6 @@
   updatePageBlobSchema,
   updatePageSchema,
 } from "~/schemas/page"
-=======
-import { createPageSchema, getEditPageSchema } from "~/schemas/page"
->>>>>>> de4412b1
 import { protectedProcedure, router } from "~/server/trpc"
 import { safeJsonParse } from "~/utils/safeJsonParse"
 import { db, ResourceType } from "../database"
@@ -114,34 +110,6 @@
     }),
   createPage: protectedProcedure
     .input(createPageSchema)
-<<<<<<< HEAD
-    .mutation(({ input, ctx }) => {
-      return { pageId: "" }
-    }),
-  // TODO: Delete page stuff here
-
-  readImageInPage: protectedProcedure
-    .input(readImageInPageSchema)
-    .query(async ({ input, ctx }) => {
-      // NOTE: If image is not publically accessible, might need to add logic to get it
-      const res = await fetch(input.imageUrlInSchema)
-      const blob = await res.blob()
-      const splitUrl = input.imageUrlInSchema.split(".")
-      const extension = splitUrl[splitUrl.length - 1] || ""
-      const base64Data = await BlobToImageDataURL(blob, extension)
-      return { imageDataURL: base64Data }
-    }),
-  getPresignUrlForImageUpload: protectedProcedure
-    .input(getPresignUrlForImageUploadSchema)
-    .mutation(({ input, ctx }) => {
-      // TODO: Generate key and presign S3 url.
-      return {
-        presignedUploadURL: "",
-        // fileURL like https://BUCKET.s3.amazonaws.com/key
-        fileURL: "",
-      }
-    }),
-=======
     .mutation(
       async ({ input: { permalink, siteId, folderId, title, layout } }) => {
         const newPage = createDefaultPage({ title, layout })
@@ -175,5 +143,26 @@
         return { pageId: resource.id }
       },
     ),
->>>>>>> de4412b1
+
+  readImageInPage: protectedProcedure
+    .input(readImageInPageSchema)
+    .query(async ({ input, ctx }) => {
+      // NOTE: If image is not publically accessible, might need to add logic to get it
+      const res = await fetch(input.imageUrlInSchema)
+      const blob = await res.blob()
+      const splitUrl = input.imageUrlInSchema.split(".")
+      const extension = splitUrl[splitUrl.length - 1] || ""
+      const base64Data = await BlobToImageDataURL(blob, extension)
+      return { imageDataURL: base64Data }
+    }),
+  getPresignUrlForImageUpload: protectedProcedure
+    .input(getPresignUrlForImageUploadSchema)
+    .mutation(({ input, ctx }) => {
+      // TODO: Generate key and presign S3 url.
+      return {
+        presignedUploadURL: "",
+        // fileURL like https://BUCKET.s3.amazonaws.com/key
+        fileURL: "",
+      }
+    }),
 })