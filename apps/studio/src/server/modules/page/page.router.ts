import { getLayoutMetadataSchema } from "@opengovsg/isomer-components"
import { TRPCError } from "@trpc/server"
<<<<<<< HEAD
import Ajv from "ajv"
import { get, isEqual } from "lodash"
import { z } from "zod"
=======
import { get, isEmpty, isEqual } from "lodash"
>>>>>>> fee5384f

import {
  basePageSchema,
  createPageSchema,
  getRootPageSchema,
  pageSettingsSchema,
  publishPageSchema,
  readPageOutputSchema,
  reorderBlobSchema,
  updatePageBlobSchema,
} from "~/schemas/page"
import { protectedProcedure, router } from "~/server/trpc"
import { ajv } from "~/utils/ajv"
import { safeJsonParse } from "~/utils/safeJsonParse"
import { startProjectById, stopRunningBuilds } from "../aws/codebuild.service"
import { db, jsonb, ResourceType } from "../database"
import {
  getFooter,
  getFullPageById,
  getNavBar,
  getPageById,
  getResourceFullPermalink,
  getResourcePermalinkTree,
  updateBlobById,
} from "../resource/resource.service"
import { getSiteConfig, getSiteNameAndCodeBuildId } from "../site/site.service"
import { incrementVersion } from "../version/version.service"
import { createDefaultPage } from "./page.service"

export const pageRouter = router({
  readPage: protectedProcedure
    .input(basePageSchema)
    .output(readPageOutputSchema)
    .query(async ({ input: { pageId, siteId } }) => {
      const retrievedPage = await getPageById(db, {
        resourceId: pageId,
        siteId,
      })
      if (!retrievedPage) {
        throw new TRPCError({
          code: "NOT_FOUND",
          message: "Resource not found",
        })
      }

      return retrievedPage
    }),

  readPageAndBlob: protectedProcedure
    .input(basePageSchema)
    .query(async ({ input: { pageId, siteId } }) => {
      // TODO: Return blob last modified so the renderer can show last modified
      return db.transaction().execute(async (tx) => {
        const page = await getFullPageById(tx, { resourceId: pageId, siteId })
        if (!page) {
          throw new TRPCError({
            code: "NOT_FOUND",
            message: "Resource not found",
          })
        }

        const siteMeta = await getSiteConfig(page.siteId)
        const navbar = await getNavBar(page.siteId)
        const footer = await getFooter(page.siteId)

        const { title, type, permalink, content, updatedAt } = page

        if (
          type !== ResourceType.Page &&
          type !== ResourceType.CollectionPage &&
          type !== ResourceType.RootPage
        ) {
          throw new TRPCError({
            code: "NOT_FOUND",
            message: "The specified resource could not be found",
          })
        }

        return {
          permalink,
          navbar,
          footer,
          // eslint-disable-next-line @typescript-eslint/ban-ts-comment
          // @ts-ignore type instantiation is excessively deep and possibly infinite
          content,
          title,
          type,
          updatedAt,
          ...siteMeta,
        }
      })
    }),

  reorderBlock: protectedProcedure
    .input(reorderBlobSchema)
    .mutation(async ({ input: { pageId, from, to, blocks, siteId } }) => {
      // NOTE: we have to check against the page's content that we retrieve from db
      // we adopt a strict check such that we allow the update iff the checksum is the same

      return db.transaction().execute(async (tx) => {
        const fullPage = await getFullPageById(tx, {
          resourceId: pageId,
          siteId,
        })
        if (!fullPage?.content) {
          // TODO: we should probably ping on call
          throw new TRPCError({
            code: "NOT_FOUND",
            message:
              "Unable to load content for the requested page, please contact Isomer Support",
          })
        }

        const actualBlocks = fullPage.content.content

        if (!isEqual(blocks, actualBlocks)) {
          throw new TRPCError({
            code: "CONFLICT",
            message:
              "Someone on your team has changed this page, refresh the page and try again",
          })
        }

        if (
          from >= actualBlocks.length ||
          to >= actualBlocks.length ||
          from < 0 ||
          to < 0
        ) {
          // NOTE: If this happens, this indicates that either our dnd libary on our frontend has a
          // bug or someone is trying to mess with our frontend
          throw new TRPCError({ code: "UNPROCESSABLE_CONTENT" })
        }

        const [movedBlock] = actualBlocks.splice(from, 1)
        if (!movedBlock) return blocks
        if (!fullPage.draftBlobId && !fullPage.publishedVersionId) {
          throw new TRPCError({
            code: "NOT_FOUND",
            message: "Please ensure that you have selected a valid page",
          })
        }

        // Insert at destination index
        actualBlocks.splice(to, 0, movedBlock)

        await updateBlobById(tx, {
          pageId,
          content: { ...fullPage.content, content: actualBlocks },
          siteId,
        })

        // NOTE: user given content and db state is the same at this point
        return actualBlocks
      })
    }),
  updatePageBlob: protectedProcedure
    .input(updatePageBlobSchema)
    .mutation(async ({ input }) => {
      await db.transaction().execute(async (tx) => {
        return updateBlobById(tx, input)
      })

      return input
    }),

  createPage: protectedProcedure
    .input(createPageSchema)
    .mutation(
      async ({ input: { permalink, siteId, folderId, title, layout } }) => {
        const newPage = createDefaultPage({ layout })

        // TODO: Validate whether siteId is a valid site
        // TODO: Validate user has write-access to the site
        const resource = await db
          .transaction()
          .execute(async (tx) => {
            // Validate whether folderId is a folder
            if (folderId) {
              const folder = await tx
                .selectFrom("Resource")
                .where("Resource.id", "=", String(folderId))
                .where("Resource.siteId", "=", siteId)
                .where("Resource.type", "=", "Folder")
                .select("Resource.id")
                .executeTakeFirst()
              if (!folder) {
                throw new TRPCError({
                  code: "NOT_FOUND",
                  message: "Folder not found or folderId is not a folder",
                })
              }
            }

            const blob = await tx
              .insertInto("Blob")
              .values({
                content: jsonb(newPage),
              })
              .returning("Blob.id")
              .executeTakeFirstOrThrow()

            const addedResource = await tx
              .insertInto("Resource")
              .values({
                title,
                permalink,
                siteId,
                parentId: folderId ? String(folderId) : undefined,
                draftBlobId: blob.id,
                type: ResourceType.Page,
              })
              .returning("Resource.id")
              .executeTakeFirstOrThrow()
            return addedResource
          })
          .catch((err) => {
            // TODO: Extract into reusable util function
            // Unique constraint violation error
            if (get(err, "code") === "23505") {
              throw new TRPCError({
                code: "CONFLICT",
                message: "A resource with the same permalink already exists",
              })
            }
            // Foreign key violation error
            if (get(err, "code") === "23503") {
              throw new TRPCError({
                code: "NOT_FOUND",
                message: "Site not found",
              })
            }
            throw err
          })
        return { pageId: resource.id }
      },
    ),

  getRootPage: protectedProcedure
    .input(getRootPageSchema)
    .query(async ({ input: { siteId } }) => {
      const rootPage = await db
        .selectFrom("Resource")
        // TODO: Only return sites that the user has access to
        .where("Resource.siteId", "=", siteId)
        .where("Resource.type", "=", "RootPage")
        .select(["id", "title", "draftBlobId"])
        .executeTakeFirst()

      if (!rootPage) {
        throw new TRPCError({
          code: "NOT_FOUND",
          message: "Root page not found",
        })
      }
      return rootPage
    }),

  publishPage: protectedProcedure
    .input(publishPageSchema)
    .mutation(async ({ ctx, input: { siteId, pageId } }) => {
      /* Step 1: Update DB table to latest state */
      // Create a new version
      const addedVersionResult = await incrementVersion({
        siteId,
        pageId,
        userId: ctx.user.id,
      })

      /* Step 2: Use AWS SDK to start a CodeBuild */
      const site = await getSiteNameAndCodeBuildId(siteId)
      const codeBuildId = site.codeBuildId
      if (!codeBuildId) {
        throw new TRPCError({
          code: "INTERNAL_SERVER_ERROR",
          message: "No CodeBuild project ID found for site",
        })
      }

      // stop any currently running builds for the site
      await stopRunningBuilds(ctx.logger, codeBuildId)

      // initiate new build
      await startProjectById(ctx.logger, codeBuildId)
      return addedVersionResult
    }),

  updateSettings: protectedProcedure
    .input(pageSettingsSchema)
    .mutation(
      async ({ input: { pageId, siteId, title, meta, ...settings } }) => {
        return db.transaction().execute(async (tx) => {
          const fullPage = await getFullPageById(tx, {
            resourceId: pageId,
            siteId,
          })

          if (!fullPage?.content) {
            throw new TRPCError({
              code: "NOT_FOUND",
              message:
                "Unable to load content for the requested page, please contact Isomer Support",
            })
          }

          const { meta: _oldMeta, ...rest } = fullPage.content
          const pageMetaSchema = getLayoutMetadataSchema(
            fullPage.content.layout,
          )
          const validateFn = ajv.compile(pageMetaSchema)

          const newMeta = safeJsonParse(
            meta,
          ) as PrismaJson.BlobJsonContent | null

          // NOTE: if `meta` was originally passed, then we need to validate it
          // otherwise, the meta never existed and we don't need to validate anyways
          const isValid = !meta || validateFn(newMeta)

          if (!isValid) {
            throw new TRPCError({
              code: "BAD_REQUEST",
              message: "Invalid metadata",
              cause: validateFn.errors,
            })
          }

          try {
            const newContent = !newMeta
              ? rest
              : ({ ...rest, meta: newMeta } as PrismaJson.BlobJsonContent)

            await updateBlobById(tx, {
              pageId,
              content: newContent,
              siteId,
            })

            const updatedResource = await tx
              .updateTable("Resource")
              .where("Resource.id", "=", String(pageId))
              .where("Resource.siteId", "=", siteId)
              .where("Resource.type", "in", [
                "Page",
                "CollectionPage",
                "RootPage",
              ])
              .set({ title, ...settings })
              .returning([
                "Resource.id",
                "Resource.type",
                "Resource.title",
                "Resource.permalink",
                "Resource.draftBlobId",
              ])
              .executeTakeFirstOrThrow()
              .catch((err) => {
                if (get(err, "code") === "23505") {
                  throw new TRPCError({
                    code: "CONFLICT",
                    message:
                      "A resource with the same permalink already exists",
                  })
                }
                throw err
              })

            return {
              ...updatedResource,
              meta: newMeta,
            }
          } catch (err) {
            if (err instanceof TRPCError) {
              throw err
            }
            throw new TRPCError({
              code: "BAD_REQUEST",
              message:
                "We're unable to update the settings for this page, please try again later",
              cause: err,
            })
          }
        })
      },
    ),
  getFullPermalink: protectedProcedure
    .input(basePageSchema)
    .query(async ({ input }) => {
      const { pageId, siteId } = input
      const permalink = await getResourceFullPermalink(siteId, pageId)
      if (!permalink) {
        throw new TRPCError({
          code: "NOT_FOUND",
          message: "No permalink could be found for the given page",
        })
      }

      return permalink
    }),
  getPermalinkTree: protectedProcedure
    .input(basePageSchema)
    .query(async ({ input }) => {
      const { pageId, siteId } = input
      const permalinkTree = await getResourcePermalinkTree(siteId, pageId)
<<<<<<< HEAD
=======
      if (isEmpty(permalinkTree)) {
        throw new TRPCError({
          code: "NOT_FOUND",
          message: "No permalink tree could be found for the given page",
        })
      }
>>>>>>> fee5384f

      return permalinkTree
    }),
})<|MERGE_RESOLUTION|>--- conflicted
+++ resolved
@@ -1,12 +1,8 @@
 import { getLayoutMetadataSchema } from "@opengovsg/isomer-components"
 import { TRPCError } from "@trpc/server"
-<<<<<<< HEAD
 import Ajv from "ajv"
-import { get, isEqual } from "lodash"
+import { get, isEmpty, isEqual } from "lodash"
 import { z } from "zod"
-=======
-import { get, isEmpty, isEqual } from "lodash"
->>>>>>> fee5384f
 
 import {
   basePageSchema,
@@ -411,15 +407,6 @@
     .query(async ({ input }) => {
       const { pageId, siteId } = input
       const permalinkTree = await getResourcePermalinkTree(siteId, pageId)
-<<<<<<< HEAD
-=======
-      if (isEmpty(permalinkTree)) {
-        throw new TRPCError({
-          code: "NOT_FOUND",
-          message: "No permalink tree could be found for the given page",
-        })
-      }
->>>>>>> fee5384f
 
       return permalinkTree
     }),
