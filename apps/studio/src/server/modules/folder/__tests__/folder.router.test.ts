import { TRPCError } from "@trpc/server"
import { auth } from "tests/integration/helpers/auth"
import { resetTables } from "tests/integration/helpers/db"
import {
  applyAuthedSession,
  applySession,
  createMockRequest,
} from "tests/integration/helpers/iron-session"
import {
  setupAdminPermissions,
  setupEditorPermissions,
  setupFolder,
  setupPageResource,
  setupSite,
  setupUser,
} from "tests/integration/helpers/seed"

import { createCallerFactory } from "~/server/trpc"
import { AuditLogEvent, db, ResourceState, ResourceType } from "../../database"
import { folderRouter } from "../folder.router"

const createCaller = createCallerFactory(folderRouter)

describe("folder.router", async () => {
  let caller: ReturnType<typeof createCaller>
  let unauthedCaller: ReturnType<typeof createCaller>
  const session = await applyAuthedSession()

  beforeEach(async () => {
    await resetTables(
      "AuditLog",
      "Blob",
      "Resource",
      "Site",
      "Version",
      "User",
      "ResourcePermission",
    )
    caller = createCaller(createMockRequest(session))
    const unauthedSession = applySession()
    unauthedCaller = createCaller(createMockRequest(unauthedSession))
    const user = await setupUser({
      userId: session.userId,
      email: "test@mock.com",
      isDeleted: false,
    })
    await auth(user)
  })

  describe("create", () => {
    it("should throw 401 if not logged in", async () => {
      // Act
      const result = unauthedCaller.create({
        folderTitle: "test folder",
        siteId: 1,
        permalink: "test-folder",
      })

      // Assert
      await expect(result).rejects.toThrowError(
        new TRPCError({ code: "UNAUTHORIZED" }),
      )
      await expect(
        db.selectFrom("AuditLog").selectAll().execute(),
      ).resolves.toHaveLength(0)
    })

    it("should throw 409 if permalink already exists", async () => {
      // Arrange
      const duplicatePermalink = "duplicate-permalink"
      const { site } = await setupFolder({ permalink: duplicatePermalink })
      await setupAdminPermissions({
        userId: session.userId,
        siteId: site.id,
      })

      // Act
      const result = caller.create({
        folderTitle: "test folder",
        siteId: site.id,
        permalink: duplicatePermalink,
      })

      // Assert
      await expect(result).rejects.toThrowError(
        new TRPCError({
          code: "CONFLICT",
          message: "A resource with the same permalink already exists",
        }),
      )
      await expect(
        db.selectFrom("AuditLog").selectAll().execute(),
      ).resolves.toHaveLength(0)
    })

    it("should throw 404 if `siteId` does not exist", async () => {
      // Arrange
      const invalidSiteId = 999
      const { site } = await setupSite()
      await setupAdminPermissions({
        userId: session.userId,
        siteId: site.id,
      })
      expect(site.id).not.toEqual(invalidSiteId)

      // Act
      const result = caller.create({
        folderTitle: "test folder",
        siteId: invalidSiteId,
        permalink: "test-folder",
      })

      // Assert
      await expect(result).rejects.toThrowError(
        new TRPCError({
          code: "NOT_FOUND",
          message:
            "You do not have sufficient permissions to perform this action",
        }),
      )
    })

    it("should throw 404 if `parentFolderId` does not exist", async () => {
      // Arrange
      const { site } = await setupSite()
      await setupAdminPermissions({
        userId: session.userId,
        siteId: site.id,
      })

      // Act
      const result = caller.create({
        folderTitle: "test folder",
        siteId: site.id,
        permalink: "test-folder",
        parentFolderId: 999,
      })

      // Assert
      await expect(result).rejects.toThrowError(
        new TRPCError({
          code: "NOT_FOUND",
          message: "Parent folder does not exist",
        }),
      )
      await expect(
        db.selectFrom("AuditLog").selectAll().execute(),
      ).resolves.toHaveLength(0)
    })

    it("should throw 400 if `parentFolderId` is not a folder", async () => {
      // Arrange
      const { site, page } = await setupPageResource({
        resourceType: "Page",
      })
      await setupAdminPermissions({
        userId: session.userId,
        siteId: site.id,
      })

      // Act
      const result = caller.create({
        folderTitle: "test folder",
        siteId: site.id,
        permalink: "test-folder",
        parentFolderId: Number(page.id),
      })

      // Assert
      await expect(result).rejects.toThrowError(
        new TRPCError({
          code: "BAD_REQUEST",
          message: "Resource ID does not point to a folder",
        }),
      )
      await expect(
        db.selectFrom("AuditLog").selectAll().execute(),
      ).resolves.toHaveLength(0)
    })

    it("should create a folder even with duplicate permalink if `siteId` is different", async () => {
      // Arrange
      const duplicatePermalink = "duplicate-permalink"
      const { site: _firstSite } = await setupFolder({
        permalink: duplicatePermalink,
      })
      const { site: secondSite } = await setupSite()
      await setupAdminPermissions({
        userId: session.userId,
        siteId: secondSite.id,
      })

      // Act
      const result = await caller.create({
        folderTitle: "test folder",
        siteId: secondSite.id,
        permalink: duplicatePermalink,
      })

      // Assert
      const actualFolder = await getFolderWithPermalink({
        siteId: secondSite.id,
        permalink: duplicatePermalink,
      })
      expect(result).toEqual({ folderId: actualFolder.id })
      const auditLogs = await db
        .selectFrom("AuditLog")
        .selectAll()
        .executeTakeFirst()
      expect(auditLogs).toBeDefined()
      expect(auditLogs?.userId).toEqual(session.userId)
      expect(auditLogs?.eventType).toEqual(AuditLogEvent.ResourceCreate)
    })

    it("should create a folder", async () => {
      // Arrange
      const permalinkToUse = "test-folder-999"
      const { site } = await setupSite()
      await setupAdminPermissions({
        userId: session.userId,
        siteId: site.id,
      })

      // Act
      const result = await caller.create({
        folderTitle: "test folder 999",
        siteId: site.id,
        permalink: permalinkToUse,
      })

      // Assert
      const actualFolder = await getFolderWithPermalink({
        permalink: permalinkToUse,
        siteId: site.id,
      })
      expect(result).toEqual({ folderId: actualFolder.id })
      const auditLogs = await db
        .selectFrom("AuditLog")
        .selectAll()
        .executeTakeFirst()
      expect(auditLogs).toBeDefined()
      expect(auditLogs?.userId).toEqual(session.userId)
      expect(auditLogs?.eventType).toEqual(AuditLogEvent.ResourceCreate)
    })

    it("should create a nested folder if `parentFolderId` is provided", async () => {
      // Arrange
      const permalinkToUse = "test-folder-777"
      const { folder: parentFolder, site } = await setupFolder()
      await setupAdminPermissions({
        userId: session.userId,
        siteId: site.id,
      })

      // Act
      const result = await caller.create({
        folderTitle: "test folder",
        siteId: site.id,
        permalink: permalinkToUse,
        parentFolderId: Number(parentFolder.id),
      })

      // Assert
      const actualFolder = await getFolderWithPermalink({
        permalink: permalinkToUse,
        siteId: site.id,
      })
      expect(actualFolder.parentId).toEqual(parentFolder.id)
      expect(result).toEqual({ folderId: actualFolder.id })
      const auditLogs = await db
        .selectFrom("AuditLog")
        .selectAll()
        .executeTakeFirst()
      expect(auditLogs).toBeDefined()
      expect(auditLogs?.userId).toEqual(session.userId)
      expect(auditLogs?.eventType).toEqual(AuditLogEvent.ResourceCreate)
    })

    it("should throw 403 if user does not have admin access to the site and tries to create a root level folder", async () => {
      // Arrange
      const permalinkToUse = "test-folder-777"
      const { site } = await setupSite()
      await setupEditorPermissions({ userId: session.userId, siteId: site.id })

      // Act
      const result = caller.create({
        folderTitle: "test folder",
        siteId: site.id,
        permalink: permalinkToUse,
      })

      // Assert
      await expect(result).rejects.toThrowError(
        new TRPCError({
          code: "NOT_FOUND",
          message:
            "You do not have sufficient permissions to perform this action",
        }),
      )
      await expect(
        db.selectFrom("AuditLog").selectAll().execute(),
      ).resolves.toHaveLength(0)
    })

    it("should throw 403 if user does not have access to the site", async () => {
      // Arrange
      const permalinkToUse = "test-folder-777"
      const { folder: parentFolder, site } = await setupFolder()

      // Act
      const result = caller.create({
        folderTitle: "test folder",
        siteId: site.id,
        permalink: permalinkToUse,
        parentFolderId: Number(parentFolder.id),
      })

      // Assert
      await expect(result).rejects.toThrowError(
        new TRPCError({
          code: "NOT_FOUND",
          message:
            "You do not have sufficient permissions to perform this action",
        }),
      )
      await expect(
        db.selectFrom("AuditLog").selectAll().execute(),
      ).resolves.toHaveLength(0)
    })

    it.skip("should throw 403 if user does not have write access to the parent folder", async () => {})
  })

  describe("getMetadata", () => {
    it("should throw 401 if not logged in", async () => {
      // Act
      const result = unauthedCaller.getMetadata({
        siteId: 1,
        resourceId: -1,
      })

      // Assert
      await expect(result).rejects.toThrowError(
        new TRPCError({ code: "UNAUTHORIZED" }),
      )
    })

    it("should throw 404 if `siteId` does not exist", async () => {
      // Arrange
      const invalidSiteId = 999
      const { site } = await setupSite()
      await setupAdminPermissions({
        userId: session.userId,
        siteId: site.id,
      })
      expect(site.id).not.toEqual(invalidSiteId)

      // Act
      const result = caller.getMetadata({
        siteId: invalidSiteId,
        resourceId: 1,
      })

      // Assert
      await expect(result).rejects.toThrowError(
        new TRPCError({
          code: "NOT_FOUND",
          message:
            "You do not have sufficient permissions to perform this action",
        }),
      )
    })

    it("should throw 404 if `folderId` does not exist", async () => {
      // Arrange
      const { site } = await setupSite()
      await setupAdminPermissions({
        userId: session.userId,
        siteId: site.id,
      })

      // Act
      const result = caller.getMetadata({
        siteId: site.id,
        resourceId: 999,
      })

      // Assert
      await expect(result).rejects.toThrowError(
        new TRPCError({
          code: "NOT_FOUND",
          message: "This folder does not exist",
        }),
      )
    })

    it("should throw 403 if user does not have read access to the site", async () => {
      // Arrange
      const { folder, site } = await setupFolder()

      // Act
      const result = caller.getMetadata({
        siteId: site.id,
        resourceId: Number(folder.id),
      })

      // Assert
      await expect(result).rejects.toThrowError(
        new TRPCError({
          code: "NOT_FOUND",
          message:
            "You do not have sufficient permissions to perform this action",
        }),
      )
    })

    it("should return 200 if the folder exists", async () => {
      // Arrange
      const { folder, site } = await setupFolder()
      await setupAdminPermissions({ userId: session.userId, siteId: site.id })

      // Act
      const result = await caller.getMetadata({
        siteId: site.id,
        resourceId: Number(folder.id),
      })

      // Assert
      const expected = await db
        .selectFrom("Resource")
        .select(["Resource.title", "Resource.permalink", "Resource.parentId"])
        .where("id", "=", folder.id)
        .executeTakeFirst()
      expect(result).toEqual(expected)
    })
  })

  describe("editFolder", () => {
    it("should throw 401 if not logged in", async () => {
      // Act
      const { folder, site } = await setupFolder()
      const result = unauthedCaller.editFolder({
        siteId: String(site.id),
        resourceId: folder.id,
        title: "fake",
        permalink: "news",
      })

      // Assert
      await expect(result).rejects.toThrowError(
        new TRPCError({ code: "UNAUTHORIZED" }),
      )
      await expect(
        db.selectFrom("AuditLog").selectAll().execute(),
      ).resolves.toHaveLength(0)
    })

    it("should throw 409 if permalink already exists", async () => {
      // Arrange
      const duplicatePermalink = "duplicate-permalink"
      const { site } = await setupFolder({
        permalink: duplicatePermalink,
      })
      const { folder } = await setupFolder({ siteId: site.id })
      await setupAdminPermissions({
        userId: session.userId,
        siteId: site.id,
      })

      // Act
      const result = caller.editFolder({
        title: "test folder",
        siteId: String(site.id),
        permalink: duplicatePermalink,
        resourceId: folder.id,
      })

      // Assert
      await expect(result).rejects.toThrowError(
        new TRPCError({
          code: "CONFLICT",
          message: "A resource with the same permalink already exists",
        }),
      )
      await expect(
        db.selectFrom("AuditLog").selectAll().execute(),
      ).resolves.toHaveLength(0)
    })

    it("should allow duplicate permalinks if the site is different", async () => {
      // Arrange
      const duplicatePermalink = "duplicate-permalink"
      await setupFolder({
        permalink: duplicatePermalink,
      })
      const { folder, site } = await setupFolder()
      await setupAdminPermissions({
        userId: session.userId,
        siteId: site.id,
      })

      // Act
      const result = await caller.editFolder({
        title: "test folder",
        siteId: String(site.id),
        permalink: duplicatePermalink,
        resourceId: folder.id,
      })
      const expected = { permalink: duplicatePermalink, siteId: site.id }

      // Assert
      expect(result).toMatchObject(expected)
      const auditLogs = await db
        .selectFrom("AuditLog")
        .selectAll()
        .executeTakeFirst()
      expect(auditLogs).toBeDefined()
      expect(auditLogs?.userId).toEqual(session.userId)
      expect(auditLogs?.eventType).toEqual(AuditLogEvent.ResourceUpdate)
    })

    it("should throw 404 if `siteId` does not exist", async () => {
      // Arrange
      const invalidSiteId = 999
      const { site, folder } = await setupFolder()
      await setupAdminPermissions({
        userId: session.userId,
        siteId: site.id,
      })
      expect(site.id).not.toEqual(invalidSiteId)

      // Act
      const result = caller.editFolder({
        siteId: String(invalidSiteId),
        permalink: "test-folder",
        title: "fake",
        resourceId: folder.id,
      })

      // Assert
      await expect(result).rejects.toThrowError(
        new TRPCError({
          code: "NOT_FOUND",
          message:
            "You do not have sufficient permissions to perform this action",
        }),
      )
      await expect(
        db.selectFrom("AuditLog").selectAll().execute(),
      ).resolves.toHaveLength(0)
    })

    it("should allow edits onto a folder regardless of the parent", async () => {
      // Arrange
      const { site, folder } = await setupFolder()
      const { page } = await setupPageResource({
        siteId: site.id,
        resourceType: "Page",
      })
      await setupAdminPermissions({
        userId: session.userId,
        siteId: site.id,
      })
      await db.updateTable("Resource").set({ parentId: page.id }).execute()
      const permalink = "tempora-link"

      // Act
      const result = await caller.editFolder({
        siteId: String(site.id),
        permalink,
        resourceId: folder.id,
        title: folder.title,
      })

      // Assert
      const expected = await getFolderWithPermalink({
        permalink,
        siteId: site.id,
      })
      expect(result).toMatchObject({
        id: expected.id,
        title: expected.title,
        permalink: expected.permalink,
        parentId: page.id,
      })
      const auditLogs = await db
        .selectFrom("AuditLog")
        .selectAll()
        .executeTakeFirst()
      expect(auditLogs).toBeDefined()
      expect(auditLogs?.userId).toEqual(session.userId)
      expect(auditLogs?.eventType).toEqual(AuditLogEvent.ResourceUpdate)
    })

    it("should throw 403 if user does not have access to the site", async () => {
      // Arrange
      const permalink = "test-folder-777"
      const { site, folder } = await setupFolder()

      // Act
      const result = caller.editFolder({
        siteId: String(site.id),
        permalink,
        resourceId: folder.id,
        title: folder.title,
      })

      // Assert
      await expect(result).rejects.toThrowError(
        new TRPCError({
          code: "NOT_FOUND",
          message:
            "You do not have sufficient permissions to perform this action",
        }),
      )
      await expect(
        db.selectFrom("AuditLog").selectAll().execute(),
      ).resolves.toHaveLength(0)
    })

    it("should throw 404 if the resourceId is not a folder", async () => {
      // Arrange
      const { site } = await setupSite()
      await setupAdminPermissions({ siteId: site.id, userId: session.userId })
      const { page } = await setupPageResource({ resourceType: "Page" })

      // Act
      const result = caller.editFolder({
        siteId: String(site.id),
        resourceId: page.id,
        title: "fake",
        permalink: "news",
      })

      // Assert
      await expect(result).rejects.toThrowError(
        new TRPCError({
          code: "NOT_FOUND",
          message: "Resource does not exist",
        }),
      )
      await expect(
        db.selectFrom("AuditLog").selectAll().execute(),
      ).resolves.toHaveLength(0)
    })

    it("should throw 404 if the resourceId does not exist", async () => {
      // Arrange
      const { site } = await setupSite()
      await setupAdminPermissions({ siteId: site.id, userId: session.userId })

      // Act
      const result = caller.editFolder({
        siteId: String(site.id),
        resourceId: "0",
        title: "fake",
        permalink: "news",
      })

      // Assert
      await expect(result).rejects.toThrowError(
        new TRPCError({
          code: "NOT_FOUND",
          message: "Resource does not exist",
        }),
      )
      await expect(
        db.selectFrom("AuditLog").selectAll().execute(),
      ).resolves.toHaveLength(0)
    })

    it("should allow edits on a root level folder regardless of the role", async () => {
      // Arrange
      const permalink = "test-folder-777"
      const { site, folder } = await setupFolder()
      await setupEditorPermissions({ userId: session.userId, siteId: site.id })

      // Act
      const result = await caller.editFolder({
        siteId: String(site.id),
        permalink,
        resourceId: folder.id,
        title: folder.title,
      })

      // Assert
      const expected = await getFolderWithPermalink({
        siteId: site.id,
        permalink,
      })
      expect(result).toMatchObject({
        permalink: expected.permalink,
        id: expected.id,
      })
      const auditLogs = await db
        .selectFrom("AuditLog")
        .selectAll()
        .executeTakeFirst()
      expect(auditLogs).toBeDefined()
      expect(auditLogs?.userId).toEqual(session.userId)
      expect(auditLogs?.eventType).toEqual(AuditLogEvent.ResourceUpdate)
    })

    it("should allow edits on a nested folder regardless of the role", async () => {
      // Arrange
      const permalink = "test-folder-777"
      const { site, folder: parentFolder } = await setupFolder()
      const { folder } = await setupFolder({
        siteId: site.id,
        parentId: parentFolder.id,
      })
      await setupEditorPermissions({ userId: session.userId, siteId: site.id })

      // Act
      const result = await caller.editFolder({
        siteId: String(site.id),
        permalink,
        resourceId: folder.id,
        title: folder.title,
      })

      // Assert
      const expected = await getFolderWithPermalink({
        siteId: site.id,
        permalink,
      })
      expect(result).toMatchObject({
        permalink: expected.permalink,
        id: expected.id,
      })
      const auditLogs = await db
        .selectFrom("AuditLog")
        .selectAll()
        .executeTakeFirst()
      expect(auditLogs).toBeDefined()
      expect(auditLogs?.userId).toEqual(session.userId)
      expect(auditLogs?.eventType).toEqual(AuditLogEvent.ResourceUpdate)
    })
  })
<<<<<<< HEAD

  describe("getIndexpage", () => {
    it("should throw 401 if not logged in", async () => {
      // Act
      const result = unauthedCaller.getIndexpage({
        siteId: 1,
        resourceId: "1",
=======
  describe("listChildPages", () => {
    it("should throw 401 if not logged in", async () => {
      // Arrange
      const { folder, site } = await setupFolder()
      const { page: indexPage } = await setupPageResource({
        parentId: folder.id,
        siteId: site.id,
        resourceType: "IndexPage",
      })
      await createChildPages({
        parentId: folder.id,
        siteId: site.id,
        numPages: 3,
        numFolders: 5,
      })

      // Act
      const result = unauthedCaller.listChildPages({
        siteId: String(site.id),
        indexPageId: indexPage.id,
>>>>>>> 3cc7ce3b
      })

      // Assert
      await expect(result).rejects.toThrowError(
        new TRPCError({ code: "UNAUTHORIZED" }),
      )
<<<<<<< HEAD
    })

    it("should throw 403 if user does not have read access to the site", async () => {
      // Arrange
      const { folder, site } = await setupFolder()
      await setupPageResource({
        resourceType: ResourceType.IndexPage,
        siteId: site.id,
        parentId: folder.id,
      })

      // Act
      const result = caller.getIndexpage({
        siteId: site.id,
        resourceId: folder.id,
=======
      await expect(
        db.selectFrom("AuditLog").selectAll().execute(),
      ).resolves.toHaveLength(0)
    })

    it("should return an empty array if `siteId` does not exist", async () => {
      // Arrange
      const invalidSiteId = 999
      const { site, folder } = await setupFolder()
      await setupEditorPermissions({
        userId: session.userId,
        siteId: site.id,
      })
      expect(site.id).not.toEqual(invalidSiteId)
      const { page: indexPage } = await setupPageResource({
        parentId: folder.id,
        siteId: site.id,
        resourceType: "IndexPage",
      })
      await createChildPages({
        parentId: folder.id,
        siteId: site.id,
        numPages: 3,
        numFolders: 5,
      })

      // Act
      const result = await caller.listChildPages({
        siteId: String(site.id),
        indexPageId: indexPage.id,
      })

      // Assert
      expect(result.childPages).toEqual([])
    })

    it("should throw 403 if user does not have access to the site", async () => {
      // Arrange
      const { site, folder } = await setupFolder()
      const { page: indexPage } = await setupPageResource({
        parentId: folder.id,
        siteId: site.id,
        resourceType: "IndexPage",
      })

      // Act
      const result = caller.listChildPages({
        siteId: String(site.id),
        indexPageId: indexPage.id,
>>>>>>> 3cc7ce3b
      })

      // Assert
      await expect(result).rejects.toThrowError(
        new TRPCError({
<<<<<<< HEAD
          code: "FORBIDDEN",
=======
          code: "NOT_FOUND",
>>>>>>> 3cc7ce3b
          message:
            "You do not have sufficient permissions to perform this action",
        }),
      )
<<<<<<< HEAD
    })

    it("should return 200", async () => {
      // Arrange
      const { folder, site } = await setupFolder()
      const { page, blob } = await setupPageResource({
        resourceType: ResourceType.IndexPage,
        siteId: site.id,
        parentId: folder.id,
      })
      await setupEditorPermissions({ userId: session.userId, siteId: site.id })

      // Act
      const result = await caller.getIndexpage({
        siteId: site.id,
        resourceId: folder.id,
      })

      // Assert
      expect(result).toEqual({
        title: folder.title,
        id: page.id,
        draftBlobId: blob.id,
      })
=======
      await expect(
        db.selectFrom("AuditLog").selectAll().execute(),
      ).resolves.toHaveLength(0)
    })

    it("should throw 404 if the page specified by `indexPageId` is not an `IndexPage`", async () => {
      // Arrange
      const { site, folder } = await setupFolder()
      await setupEditorPermissions({ siteId: site.id, userId: session.userId })
      const { page } = await setupPageResource({
        resourceType: "Page",
        parentId: folder.id,
      })

      // Act
      const result = caller.listChildPages({
        siteId: String(site.id),
        indexPageId: page.id,
      })

      // Assert
      await expect(result).rejects.toThrowError(
        new TRPCError({
          code: "NOT_FOUND",
          message: "No index page with the specified id could be found",
        }),
      )
      await expect(
        db.selectFrom("AuditLog").selectAll().execute(),
      ).resolves.toHaveLength(0)
    })

    it("should throw 404 if the `indexPageId` does not exist", async () => {
      // Arrange
      const { site } = await setupFolder()
      await setupEditorPermissions({ siteId: site.id, userId: session.userId })

      // Act
      const result = caller.listChildPages({
        siteId: String(site.id),
        indexPageId: "1234",
      })

      // Assert
      await expect(result).rejects.toThrowError(
        new TRPCError({
          code: "NOT_FOUND",
          message: "Resource not found",
        }),
      )
      await expect(
        db.selectFrom("AuditLog").selectAll().execute(),
      ).resolves.toHaveLength(0)
    })

    it("should return only the published pages of the parent folder", async () => {
      // Arrange
      const { site, folder } = await setupFolder()
      await setupEditorPermissions({ siteId: site.id, userId: session.userId })
      const { page: indexPage } = await setupPageResource({
        parentId: folder.id,
        siteId: site.id,
        resourceType: "IndexPage",
      })
      const { pages, folders } = await createChildPages({
        parentId: folder.id,
        siteId: site.id,
        numPages: 3,
        numFolders: 4,
        state: "Published",
        userId: session.userId,
      })

      // NOTE: Not `published`
      await createChildPages({
        parentId: folder.id,
        siteId: site.id,
        numPages: 3,
        numFolders: 4,
      })

      // Act
      const result = await caller.listChildPages({
        siteId: String(site.id),
        indexPageId: indexPage.id,
      })

      // Assert
      expect(result.childPages).toHaveLength(7)
      const folderPagesId = folders.map(({ id }) => id)
      const pagesId = pages.map(({ id }) => id)
      expect(result.childPages.map(({ id }) => id).toSorted()).toStrictEqual(
        [...pagesId, ...folderPagesId].toSorted(),
      )
>>>>>>> 3cc7ce3b
    })
  })
})

// Test util functions
const getFolderWithPermalink = ({
  siteId,
  permalink,
}: {
  siteId: number
  permalink: string
}) => {
  return db
    .selectFrom("Resource")
    .where("type", "=", ResourceType.Folder)
    .where("siteId", "=", siteId)
    .where("permalink", "=", permalink)
    .selectAll()
    .executeTakeFirstOrThrow()
}

const createChildPages = async ({
  parentId,
  siteId,
  numPages,
  numFolders,
  state = ResourceState.Draft,
  userId,
}: {
  parentId: string
  siteId: number
  numPages: number
  numFolders: number
  state?: ResourceState
  userId?: string
}) => {
  if (state === ResourceState.Published && !userId) {
    throw new Error(
      "Precondition failed for `createChildPages`: a valid `userId` is required in order to publish a resource",
    )
  }

  const pages = await Promise.all(
    Array.from({ length: numPages })
      .fill(null)
      .map(async () => {
        const permalink = crypto.randomUUID()
        const { page } = await setupPageResource({
          resourceType: "Page",
          siteId,
          parentId,
          state,
          permalink,
          userId,
        })
        return page
      }),
  )

  const folders = await Promise.all(
    Array.from({ length: numFolders })
      .fill(null)
      .map(async () => {
        const { folder } = await setupFolder({
          siteId,
          parentId,
          permalink: crypto.randomUUID(),
          state: ResourceState.Published,
        })

        const permalink = crypto.randomUUID()
        await setupPageResource({
          resourceType: "IndexPage",
          siteId,
          parentId: folder.id,
          state,
          permalink,
          userId,
        })

        return folder
      }),
  )

  return { pages, folders }
}<|MERGE_RESOLUTION|>--- conflicted
+++ resolved
@@ -737,7 +737,6 @@
       expect(auditLogs?.eventType).toEqual(AuditLogEvent.ResourceUpdate)
     })
   })
-<<<<<<< HEAD
 
   describe("getIndexpage", () => {
     it("should throw 401 if not logged in", async () => {
@@ -745,35 +744,12 @@
       const result = unauthedCaller.getIndexpage({
         siteId: 1,
         resourceId: "1",
-=======
-  describe("listChildPages", () => {
-    it("should throw 401 if not logged in", async () => {
-      // Arrange
-      const { folder, site } = await setupFolder()
-      const { page: indexPage } = await setupPageResource({
-        parentId: folder.id,
-        siteId: site.id,
-        resourceType: "IndexPage",
-      })
-      await createChildPages({
-        parentId: folder.id,
-        siteId: site.id,
-        numPages: 3,
-        numFolders: 5,
-      })
-
-      // Act
-      const result = unauthedCaller.listChildPages({
-        siteId: String(site.id),
-        indexPageId: indexPage.id,
->>>>>>> 3cc7ce3b
       })
 
       // Assert
       await expect(result).rejects.toThrowError(
         new TRPCError({ code: "UNAUTHORIZED" }),
       )
-<<<<<<< HEAD
     })
 
     it("should throw 403 if user does not have read access to the site", async () => {
@@ -789,72 +765,16 @@
       const result = caller.getIndexpage({
         siteId: site.id,
         resourceId: folder.id,
-=======
-      await expect(
-        db.selectFrom("AuditLog").selectAll().execute(),
-      ).resolves.toHaveLength(0)
-    })
-
-    it("should return an empty array if `siteId` does not exist", async () => {
-      // Arrange
-      const invalidSiteId = 999
-      const { site, folder } = await setupFolder()
-      await setupEditorPermissions({
-        userId: session.userId,
-        siteId: site.id,
-      })
-      expect(site.id).not.toEqual(invalidSiteId)
-      const { page: indexPage } = await setupPageResource({
-        parentId: folder.id,
-        siteId: site.id,
-        resourceType: "IndexPage",
-      })
-      await createChildPages({
-        parentId: folder.id,
-        siteId: site.id,
-        numPages: 3,
-        numFolders: 5,
-      })
-
-      // Act
-      const result = await caller.listChildPages({
-        siteId: String(site.id),
-        indexPageId: indexPage.id,
-      })
-
-      // Assert
-      expect(result.childPages).toEqual([])
-    })
-
-    it("should throw 403 if user does not have access to the site", async () => {
-      // Arrange
-      const { site, folder } = await setupFolder()
-      const { page: indexPage } = await setupPageResource({
-        parentId: folder.id,
-        siteId: site.id,
-        resourceType: "IndexPage",
-      })
-
-      // Act
-      const result = caller.listChildPages({
-        siteId: String(site.id),
-        indexPageId: indexPage.id,
->>>>>>> 3cc7ce3b
-      })
-
-      // Assert
-      await expect(result).rejects.toThrowError(
-        new TRPCError({
-<<<<<<< HEAD
+      })
+
+      // Assert
+      await expect(result).rejects.toThrowError(
+        new TRPCError({
           code: "FORBIDDEN",
-=======
-          code: "NOT_FOUND",
->>>>>>> 3cc7ce3b
           message:
             "You do not have sufficient permissions to perform this action",
         }),
       )
-<<<<<<< HEAD
     })
 
     it("should return 200", async () => {
@@ -879,10 +799,94 @@
         id: page.id,
         draftBlobId: blob.id,
       })
-=======
-      await expect(
-        db.selectFrom("AuditLog").selectAll().execute(),
-      ).resolves.toHaveLength(0)
+      await expect(
+        db.selectFrom("AuditLog").selectAll().execute(),
+      ).resolves.toHaveLength(0)
+    })
+  })
+
+  describe("listChildPages", () => {
+    it("should throw 401 if not logged in", async () => {
+      // Arrange
+      const { folder, site } = await setupFolder()
+      const { page: indexPage } = await setupPageResource({
+        parentId: folder.id,
+        siteId: site.id,
+        resourceType: "IndexPage",
+      })
+      await createChildPages({
+        parentId: folder.id,
+        siteId: site.id,
+        numPages: 3,
+        numFolders: 5,
+      })
+
+      // Act
+      const result = unauthedCaller.listChildPages({
+        siteId: String(site.id),
+        indexPageId: indexPage.id,
+      })
+
+      // Assert
+      await expect(result).rejects.toThrowError(
+        new TRPCError({ code: "UNAUTHORIZED" }),
+      )
+    })
+
+    it("should return an empty array if `siteId` does not exist", async () => {
+      // Arrange
+      const invalidSiteId = 999
+      const { site, folder } = await setupFolder()
+      await setupEditorPermissions({
+        userId: session.userId,
+        siteId: site.id,
+      })
+      expect(site.id).not.toEqual(invalidSiteId)
+      const { page: indexPage } = await setupPageResource({
+        parentId: folder.id,
+        siteId: site.id,
+        resourceType: "IndexPage",
+      })
+      await createChildPages({
+        parentId: folder.id,
+        siteId: site.id,
+        numPages: 3,
+        numFolders: 5,
+      })
+
+      // Act
+      const result = await caller.listChildPages({
+        siteId: String(site.id),
+        indexPageId: indexPage.id,
+      })
+
+      // Assert
+      expect(result.childPages).toEqual([])
+    })
+
+    it("should throw 403 if user does not have access to the site", async () => {
+      // Arrange
+      const { site, folder } = await setupFolder()
+      const { page: indexPage } = await setupPageResource({
+        parentId: folder.id,
+        siteId: site.id,
+        resourceType: "IndexPage",
+      })
+
+      // Act
+      const result = caller.listChildPages({
+        siteId: String(site.id),
+        indexPageId: indexPage.id,
+      })
+
+      // Assert
+      await expect(result).rejects.toThrowError(
+        new TRPCError({
+          code: "NOT_FOUND",
+          message:
+            "You do not have sufficient permissions to perform this action",
+        }),
+      )
     })
 
     it("should throw 404 if the page specified by `indexPageId` is not an `IndexPage`", async () => {
@@ -974,7 +978,6 @@
       expect(result.childPages.map(({ id }) => id).toSorted()).toStrictEqual(
         [...pagesId, ...folderPagesId].toSorted(),
       )
->>>>>>> 3cc7ce3b
     })
   })
 })
