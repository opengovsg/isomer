--- conflicted
+++ resolved
@@ -17,70 +17,6 @@
   create: protectedProcedure
     .input(createFolderSchema)
     .mutation(
-<<<<<<< HEAD
-      async ({ input: { folderTitle, parentFolderId, siteId, permalink } }) => {
-        const folder = await db.transaction().execute(async (tx) => {
-          // TODO: Validate user has permissions to site.
-          // Validate site is valid
-          const site = await tx
-            .selectFrom("Site")
-            .where("id", "=", siteId)
-            .select(["id"])
-            .executeTakeFirst()
-
-          if (!site) {
-            throw new TRPCError({
-              code: "NOT_FOUND",
-              message: "Site does not exist",
-            })
-          }
-
-          // Validate parentFolderId is a folder
-          if (parentFolderId) {
-            const parentFolder = await tx
-              .selectFrom("Resource")
-              .where("Resource.id", "=", String(parentFolderId))
-              .where("Resource.siteId", "=", siteId)
-              .select(["Resource.type", "Resource.id"])
-              .executeTakeFirst()
-
-            if (!parentFolder) {
-              throw new TRPCError({
-                code: "NOT_FOUND",
-                message: "Parent folder does not exist",
-              })
-            }
-            if (parentFolder.type !== "Folder") {
-              throw new TRPCError({
-                code: "BAD_REQUEST",
-                message: "Resource ID does not point to a folder",
-              })
-            }
-          }
-
-          return tx
-            .insertInto("Resource")
-            .values({
-              siteId,
-              permalink,
-              type: "Folder",
-              title: folderTitle,
-              parentId: parentFolderId ? String(parentFolderId) : null,
-            })
-            .returning("id")
-            .executeTakeFirstOrThrow()
-            .catch((err) => {
-              if (get(err, "code") === "23505") {
-                throw new TRPCError({
-                  code: "CONFLICT",
-                  message: "A resource with the same permalink already exists",
-                })
-              }
-              throw err
-            })
-        })
-        return { folderId: folder.id }
-=======
       async ({
         ctx,
         input: { siteId, folderTitle, parentFolderId, permalink },
@@ -91,6 +27,46 @@
           userId: ctx.user.id,
           resourceId: !!parentFolderId ? String(parentFolderId) : null,
         })
+
+        // Validate site is valid
+        const site = await db
+          .selectFrom("Site")
+          .where("id", "=", siteId)
+          .select(["id"])
+          .executeTakeFirst()
+
+        if (!site) {
+          throw new TRPCError({
+            code: "NOT_FOUND",
+            message: "Site does not exist",
+          })
+        }
+
+        // Validate parentFolderId is a folder
+        if (parentFolderId) {
+          const parentFolder = await db
+            .selectFrom("Resource")
+            .where("Resource.id", "=", String(parentFolderId))
+            .where("Resource.siteId", "=", siteId)
+            .select(["Resource.type", "Resource.id"])
+            .executeTakeFirst()
+
+          if (!parentFolder) {
+            throw new TRPCError({
+              code: "NOT_FOUND",
+              message: "Parent folder does not exist",
+            })
+          }
+          if (
+            parentFolder.type !== "Folder" &&
+            parentFolder.type !== "RootPage"
+          ) {
+            throw new TRPCError({
+              code: "BAD_REQUEST",
+              message: "Resource ID does not point to a folder",
+            })
+          }
+        }
 
         const folder = await db
           .insertInto("Resource")
@@ -117,7 +93,6 @@
         await publishSite(ctx.logger, siteId)
 
         return { folderId: folder.insertId }
->>>>>>> 1a66183a
       },
     ),
   getMetadata: protectedProcedure
