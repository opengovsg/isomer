--- conflicted
+++ resolved
@@ -20,10 +20,7 @@
 import { type Context } from "./context"
 import { defaultMeSelect } from "./modules/me/me.select"
 import { checkRateLimit } from "./modules/rate-limit/rate-limit.service"
-<<<<<<< HEAD
 import { RateLimitMetaOptions } from "./modules/rate-limit/types"
-=======
->>>>>>> c3cee0a4
 import { prisma } from "./prisma"
 
 interface Meta {
