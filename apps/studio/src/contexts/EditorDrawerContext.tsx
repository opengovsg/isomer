--- conflicted
+++ resolved
@@ -1,9 +1,5 @@
 import type { Dispatch, PropsWithChildren, SetStateAction } from "react"
-<<<<<<< HEAD
 import { createContext, useContext, useMemo, useState } from "react"
-=======
-import { createContext, useContext, useState } from "react"
->>>>>>> 3c296e0d
 import { type IsomerComponent } from "@opengovsg/isomer-components"
 
 import type { SectionType } from "~/components/PageEditor/types"
@@ -14,19 +10,12 @@
   setCurrActiveIdx: (currActiveIdx: number) => void
   drawerState: DrawerState
   setDrawerState: (state: DrawerState) => void
-<<<<<<< HEAD
-  pageState: IsomerComponent[]
-  setPageState: Dispatch<SetStateAction<IsomerComponent[]>>
-  snapshot: IsomerComponent[]
-  setSnapshot: (state: IsomerComponent[]) => void
   addedBlock: Exclude<SectionType, "prose">
   setAddedBlock: (addedBlock: Exclude<SectionType, "prose">) => void
-=======
   savedPageState: IsomerComponent[]
   setSavedPageState: Dispatch<SetStateAction<IsomerComponent[]>>
   previewPageState: IsomerComponent[]
   setPreviewPageState: Dispatch<SetStateAction<IsomerComponent[]>>
->>>>>>> 3c296e0d
 }
 const EditorDrawerContext = createContext<DrawerContextType | null>(null)
 
@@ -37,36 +26,10 @@
   // Index of the current block being edited
   const [currActiveIdx, setCurrActiveIdx] = useState<number>(-1)
   // Current saved state of page
-<<<<<<< HEAD
-  const [pageState, setPageState] = useState<IsomerComponent[]>([])
-  // Current edit view of page
-  const [snapshot, setSnapshot] = useState<IsomerComponent[]>([])
-  // Isomer page schema
-  const [currActiveIdx, setCurrActiveIdx] = useState(0)
-  // NOTE: Give a default value first so we don't have to do null checking everytime
-  const [addedBlock, setAddedBlock] =
-    useState<Exclude<SectionType, "prose">>("button")
-
-  const value = useMemo(
-    () => ({
-      currActiveIdx,
-      setCurrActiveIdx,
-      drawerState,
-      setDrawerState,
-      pageState,
-      setPageState,
-      snapshot,
-      setSnapshot,
-      addedBlock,
-      setAddedBlock,
-    }),
-    [currActiveIdx, drawerState, pageState, snapshot, addedBlock],
-=======
   const [savedPageState, setSavedPageState] = useState<IsomerComponent[]>([])
   // State of the page to render in the preview
   const [previewPageState, setPreviewPageState] = useState<IsomerComponent[]>(
     [],
->>>>>>> 3c296e0d
   )
 
   return (
