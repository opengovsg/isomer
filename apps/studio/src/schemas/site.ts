--- conflicted
+++ resolved
@@ -1,10 +1,7 @@
 import type { IsomerSiteConfigProps } from "@opengovsg/isomer-components"
 import type { Static } from "@sinclair/typebox"
 import {
-<<<<<<< HEAD
-=======
   LogoSettingsSchema,
->>>>>>> 1f8f26bb
   NotificationSettingsSchema,
   SiteConfigSchema,
   SiteThemeSchema,
