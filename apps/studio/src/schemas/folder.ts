--- conflicted
+++ resolved
@@ -20,12 +20,8 @@
 
 export const readTopLevelFolderSchema = z.object({
   siteId: z.string().min(1),
-<<<<<<< HEAD
-=======
-  resourceId: z.string().min(1),
 })
 
 export const readTopLevelFolderSchema = z.object({
   siteId: z.string().min(1),
->>>>>>> 17cff693
 })