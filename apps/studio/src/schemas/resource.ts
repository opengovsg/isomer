--- conflicted
+++ resolved
@@ -103,16 +103,11 @@
 export const searchSchema = z
   .object({
     siteId: z.string(),
-<<<<<<< HEAD
-    query: z.string().optional(),
-    resourceTypes: z.array(z.nativeEnum(ResourceType)).optional(),
-=======
     query: z.string().trim().optional(),
     resourceTypes: z
       .array(z.nativeEnum(ResourceType))
       .optional()
       .default(Object.values(ResourceType)),
->>>>>>> 6025a4f1
   })
   .merge(infiniteOffsetPaginationSchema)
 
