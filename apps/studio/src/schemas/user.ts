--- conflicted
+++ resolved
@@ -3,15 +3,11 @@
 
 import { offsetPaginationSchema } from "./pagination"
 
-<<<<<<< HEAD
 export const getPermissionsInputSchema = z.object({
   siteId: z.number().min(1),
 })
 
-export const createInputSchema = z.object({
-=======
 export const createUserInputSchema = z.object({
->>>>>>> 13113903
   siteId: z.number().min(1),
   users: z.array(
     z.object({
