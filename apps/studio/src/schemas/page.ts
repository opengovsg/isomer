--- conflicted
+++ resolved
@@ -136,10 +136,6 @@
   }),
   basePageSettingsSchema.extend({
     type: z.literal(ResourceType.CollectionLink),
-<<<<<<< HEAD
-    permalink: permalinkSchema,
-=======
->>>>>>> 8097a245
   }),
   rootPageSettingsSchema,
 ])
