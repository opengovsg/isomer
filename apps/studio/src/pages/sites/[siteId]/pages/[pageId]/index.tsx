--- conflicted
+++ resolved
@@ -17,18 +17,11 @@
 function EditPage(): JSX.Element {
   const {
     setDrawerState,
-<<<<<<< HEAD
-    pageState,
-    setPageState,
-    setSnapshot: setEditorState,
-  } = useEditorDrawerContext()
-=======
     previewPageState,
     setSavedPageState,
     setPreviewPageState,
   } = useEditorDrawerContext()
   const { pageId, siteId } = useQueryParse(editPageSchema)
->>>>>>> 3c296e0d
 
   const [{ content: page }] = trpc.page.readPageAndBlob.useSuspenseQuery({
     pageId,
@@ -40,14 +33,9 @@
       state: "root",
     })
     const blocks = page.content
-<<<<<<< HEAD
-    setPageState(blocks)
-  }, [page.content, setDrawerState, setEditorState, setPageState])
-=======
     setSavedPageState(blocks)
     setPreviewPageState(blocks)
   }, [page.content, setDrawerState, setPreviewPageState, setSavedPageState])
->>>>>>> 3c296e0d
 
   return (
     <Grid
