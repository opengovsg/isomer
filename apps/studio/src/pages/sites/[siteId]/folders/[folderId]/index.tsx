--- conflicted
+++ resolved
@@ -214,11 +214,8 @@
         parentFolderId={parseInt(folderId)}
       />
       <FolderSettingsModal />
-<<<<<<< HEAD
       <MoveResourceModal />
-=======
       <DeleteResourceModal siteId={parseInt(siteId)} />
->>>>>>> 3e6c3a28
     </>
   )
 }
