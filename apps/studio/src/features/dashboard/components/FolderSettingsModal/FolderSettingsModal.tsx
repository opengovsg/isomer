import { Suspense } from "react"
import {
  Box,
  FormControl,
  FormErrorMessage,
  FormHelperText,
  FormLabel,
  Icon,
  Input,
  Modal,
  ModalBody,
  ModalCloseButton,
  ModalContent,
  ModalFooter,
  ModalHeader,
  ModalOverlay,
  Skeleton,
  VStack,
} from "@chakra-ui/react"
import { Button, useToast } from "@opengovsg/design-system-react"
import { useAtomValue, useSetAtom } from "jotai"
import { Controller } from "react-hook-form"
import { BiLink } from "react-icons/bi"

import { generateResourceUrl } from "~/features/editing-experience/components/utils"
import { useQueryParse } from "~/hooks/useQueryParse"
import { useZodForm } from "~/lib/form"
import { sitePageSchema } from "~/pages/sites/[siteId]"
import {
  baseEditFolderSchema,
  MAX_FOLDER_PERMALINK_LENGTH,
  MAX_FOLDER_TITLE_LENGTH,
} from "~/schemas/folder"
import { trpc } from "~/utils/trpc"
import {
  DEFAULT_FOLDER_SETTINGS_MODAL_STATE,
  folderSettingsModalAtom,
} from "../../atoms"

export const FolderSettingsModal = () => {
  const { folderId } = useAtomValue(folderSettingsModalAtom)
  const { siteId } = useQueryParse(sitePageSchema)
  const setFolderSettingsModalState = useSetAtom(folderSettingsModalAtom)
  const onClose = () =>
    setFolderSettingsModalState(DEFAULT_FOLDER_SETTINGS_MODAL_STATE)

  return (
    <Modal isOpen={!!folderId} onClose={onClose}>
      <ModalOverlay />
      {!!folderId && (
        <Suspense fallback={<Skeleton />}>
          <SuspendableModalContent
            folderId={folderId}
            siteId={siteId}
            onClose={onClose}
          />
        </Suspense>
      )}
    </Modal>
  )
}

const SuspendableModalContent = ({
  folderId,
  siteId,
  onClose,
}: {
  siteId: number
  onClose: () => void
  folderId: string
}) => {
  const [{ title: originalTitle, permalink: originalPermalink, parentId }] =
    trpc.folder.getMetadata.useSuspenseQuery({
      siteId,
      resourceId: Number(folderId),
    })
  const { register, handleSubmit, watch, control, formState } = useZodForm({
    defaultValues: {
      title: originalTitle,
      permalink: originalPermalink,
    },
    schema: baseEditFolderSchema.omit({ siteId: true, resourceId: true }),
  })
  const { errors, isValid } = formState
  const utils = trpc.useUtils()
  const toast = useToast()
  const { mutate, isLoading } = trpc.folder.editFolder.useMutation({
    onSettled: onClose,
    onSuccess: async () => {
      await utils.resource.listWithoutRoot.invalidate()
      await utils.resource.getChildrenOf.invalidate({
        resourceId: parentId ? String(parentId) : null,
      })
      await utils.folder.getMetadata.invalidate({
        resourceId: Number(folderId),
      })
      await utils.collection.getMetadata.invalidate({
        resourceId: Number(folderId),
      })
      toast({ title: "Folder updated!", status: "success" })
    },
    onError: (err) => {
      toast({
        title: "Failed to update folder",
        status: "error",
        // TODO: check if this property is correct
        description: err.message,
      })
    },
  })

  const onSubmit = handleSubmit((data) => {
    mutate({ ...data, resourceId: String(folderId), siteId: String(siteId) })
  })

  const [title, permalink] = watch(["title", "permalink"])

  return (
    <ModalContent key={String(!!folderId)}>
      <form onSubmit={onSubmit}>
<<<<<<< HEAD
        <ModalHeader mr="3.5rem">Edit "{originalTitle}"</ModalHeader>
        <ModalCloseButton size="sm" />
=======
        <ModalHeader>Edit "{originalTitle}"</ModalHeader>
        <ModalCloseButton size="lg" />
>>>>>>> e0d36649
        <ModalBody>
          <VStack alignItems="flex-start" spacing="1.5rem">
            <FormControl isInvalid={!!errors.title}>
              <FormLabel color="base.content.strong">
                Folder name
                <FormHelperText color="base.content.default">
                  This will be the title of the index page of your folder.
                </FormHelperText>
              </FormLabel>

              <Input
                placeholder="This is a title for your new folder"
                maxLength={MAX_FOLDER_TITLE_LENGTH}
                {...register("title")}
              />
              {errors.title?.message ? (
                <FormErrorMessage>{errors.title.message}</FormErrorMessage>
              ) : (
                <FormHelperText mt="0.5rem" color="base.content.medium">
                  {MAX_FOLDER_TITLE_LENGTH - (title || "").length} characters
                  left
                </FormHelperText>
              )}
            </FormControl>
            <FormControl isInvalid={!!errors.permalink}>
              <FormLabel color="base.content.strong">
                Folder URL
                <FormHelperText color="base.content.default">
                  This will be applied to every child under this folder.
                </FormHelperText>
              </FormLabel>
              <Controller
                control={control}
                name="permalink"
                render={({ field: { onChange, ...field } }) => (
                  <Input
                    placeholder="This is a URL for your folder"
                    {...field}
                    maxLength={MAX_FOLDER_PERMALINK_LENGTH}
                    onChange={(e) => {
                      onChange(generateResourceUrl(e.target.value))
                    }}
                  />
                )}
              />
              {errors.permalink?.message && (
                <FormErrorMessage>{errors.permalink.message}</FormErrorMessage>
              )}

              <Box
                mt="0.5rem"
                py="0.5rem"
                px="0.75rem"
                bg="interaction.support.disabled"
              >
                <Icon mr="0.5rem" as={BiLink} />
                {permalink}
              </Box>

              <FormHelperText mt="0.5rem" color="base.content.medium">
                {MAX_FOLDER_PERMALINK_LENGTH - (permalink || "").length}{" "}
                characters left
              </FormHelperText>
            </FormControl>
          </VStack>
        </ModalBody>
        <ModalFooter>
          <Button mr={3} onClick={onClose} variant="clear">
            Close
          </Button>
          <Button isLoading={isLoading} isDisabled={!isValid} type="submit">
            Save changes
          </Button>
        </ModalFooter>
      </form>
    </ModalContent>
  )
}<|MERGE_RESOLUTION|>--- conflicted
+++ resolved
@@ -118,13 +118,8 @@
   return (
     <ModalContent key={String(!!folderId)}>
       <form onSubmit={onSubmit}>
-<<<<<<< HEAD
         <ModalHeader mr="3.5rem">Edit "{originalTitle}"</ModalHeader>
-        <ModalCloseButton size="sm" />
-=======
-        <ModalHeader>Edit "{originalTitle}"</ModalHeader>
         <ModalCloseButton size="lg" />
->>>>>>> e0d36649
         <ModalBody>
           <VStack alignItems="flex-start" spacing="1.5rem">
             <FormControl isInvalid={!!errors.title}>
