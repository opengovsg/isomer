import { useContext } from "react"
import { Button, Tooltip } from "@chakra-ui/react"
import { useSetAtom } from "jotai"
import { BiPlus } from "react-icons/bi"

import { UserManagementContext } from "~/features/users"
import { addUserModalOpenAtom } from "~/features/users/atom"

interface AddNewUserButtonProps {
  siteId: number
}

export const AddNewUserButton = ({ siteId }: AddNewUserButtonProps) => {
  const ability = useContext(UserManagementContext)
  const canManageUsers = ability.can("manage", "UserManagement")

  const setAddUserModalOpen = useSetAtom(addUserModalOpenAtom)

  const button = (
    <Button
      variant="solid"
      leftIcon={<BiPlus />}
<<<<<<< HEAD
      onClick={() => setAddUserModalOpen(true)}
=======
      onClick={() => console.log(`TODO: add new user for site ${siteId}`)}
>>>>>>> 4d2e5bd7
      isDisabled={!canManageUsers}
    >
      Add new user
    </Button>
  )

  return canManageUsers ? (
    button
  ) : (
    <Tooltip label="Only admins can add users." placement="bottom">
      {button}
    </Tooltip>
  )
}<|MERGE_RESOLUTION|>--- conflicted
+++ resolved
@@ -4,7 +4,11 @@
 import { BiPlus } from "react-icons/bi"
 
 import { UserManagementContext } from "~/features/users"
-import { addUserModalOpenAtom } from "~/features/users/atom"
+import {
+  addUserModalAtom,
+  addUserModalOpenAtom,
+  DEFAULT_ADD_USER_MODAL_STATE,
+} from "~/features/users/atom"
 
 interface AddNewUserButtonProps {
   siteId: number
@@ -15,16 +19,16 @@
   const canManageUsers = ability.can("manage", "UserManagement")
 
   const setAddUserModalOpen = useSetAtom(addUserModalOpenAtom)
+  const setAddUserModalState = useSetAtom(addUserModalAtom)
 
   const button = (
     <Button
       variant="solid"
       leftIcon={<BiPlus />}
-<<<<<<< HEAD
-      onClick={() => setAddUserModalOpen(true)}
-=======
-      onClick={() => console.log(`TODO: add new user for site ${siteId}`)}
->>>>>>> 4d2e5bd7
+      onClick={() => {
+        setAddUserModalOpen(true)
+        setAddUserModalState({ ...DEFAULT_ADD_USER_MODAL_STATE, siteId })
+      }}
       isDisabled={!canManageUsers}
     >
       Add new user
