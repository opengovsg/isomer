--- conflicted
+++ resolved
@@ -13,11 +13,7 @@
 import type { UserTableProps } from "./UserTable"
 import { MenuItem } from "~/components/Menu"
 import { UserManagementContext } from "~/features/users"
-<<<<<<< HEAD
-import { removeUserModalAtom } from "../../atoms"
-=======
-import { updateUserModalAtom } from "../../atom"
->>>>>>> 723b31ce
+import { removeUserModalAtom, updateUserModalAtom } from "../../atoms"
 
 interface UserTableMenuProps extends Pick<UserTableProps, "siteId"> {
   userId: UserTableData["id"]
@@ -35,11 +31,8 @@
 }: UserTableMenuProps) => {
   const ability = useContext(UserManagementContext)
 
-<<<<<<< HEAD
   const setRemoveUserModalState = useSetAtom(removeUserModalAtom)
-=======
   const setUpdateUserModalState = useSetAtom(updateUserModalAtom)
->>>>>>> 723b31ce
 
   return (
     <Menu isLazy size="sm">
