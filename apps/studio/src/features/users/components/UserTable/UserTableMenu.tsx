import { useContext } from "react"
import {
  IconButton,
  Menu,
  MenuButton,
  MenuList,
  Portal,
} from "@chakra-ui/react"
<<<<<<< HEAD
import { useSetAtom } from "jotai"
import { BiDotsVerticalRounded, BiPencil, BiTrash } from "react-icons/bi"
=======
import { useToast } from "@opengovsg/design-system-react"
import { useSetAtom } from "jotai"
import {
  BiDotsVerticalRounded,
  BiMailSend,
  BiPencil,
  BiTrash,
} from "react-icons/bi"
>>>>>>> dda3efd8

import type { UserTableData } from "./types"
import type { UserTableProps } from "./UserTable"
import { MenuItem } from "~/components/Menu"
import { BRIEF_TOAST_SETTINGS } from "~/constants/toast"
import { UserManagementContext } from "~/features/users"
<<<<<<< HEAD
import { removeUserModalAtom, updateUserModalAtom } from "../../atoms"
=======
import { trpc } from "~/utils/trpc"
import { removeUserModalAtom } from "../../atoms"
import { canResendInviteToUser } from "../../utils"
>>>>>>> dda3efd8

interface UserTableMenuProps
  extends Pick<UserTableProps, "siteId">,
    Pick<UserTableData, "createdAt" | "lastLoginAt"> {
  userId: UserTableData["id"]
  userName: UserTableData["name"]
  email: UserTableData["email"]
  role: UserTableData["role"]
}

export const UserTableMenu = ({
  siteId,
  userId,
  userName,
<<<<<<< HEAD
  email,
  role,
=======
  createdAt,
  lastLoginAt,
>>>>>>> dda3efd8
}: UserTableMenuProps) => {
  const toast = useToast(BRIEF_TOAST_SETTINGS)

  const ability = useContext(UserManagementContext)

  const setRemoveUserModalState = useSetAtom(removeUserModalAtom)
<<<<<<< HEAD
  const setUpdateUserModalState = useSetAtom(updateUserModalAtom)
=======

  const { mutate: resendInvite, isLoading: isResendingInvite } =
    trpc.user.resendInvite.useMutation({
      onSuccess: (result) => {
        toast({
          title: `Invite resent to ${result.email}`,
        })
      },
      onError: (err) => {
        toast({
          title: "Failed to resend invite",
          description: err.message,
        })
      },
    })
>>>>>>> dda3efd8

  return (
    <Menu isLazy size="sm">
      <MenuButton
        as={IconButton}
        colorScheme="neutral"
        icon={<BiDotsVerticalRounded />}
        variant="clear"
        aria-label={`Options for ${userName}`}
      />
      <Portal>
        <MenuList>
          {ability.can("manage", "UserManagement") && (
            <>
              <MenuItem
                onClick={() =>
                  setUpdateUserModalState({ siteId, userId, email, role })
                }
                icon={<BiPencil fontSize="1rem" />}
                aria-label={`Edit user ${userName}`}
              >
                Edit user
              </MenuItem>
              {canResendInviteToUser({ createdAt, lastLoginAt }) && (
                <MenuItem
                  onClick={() => resendInvite({ siteId, userId })}
                  isDisabled={isResendingInvite}
                  icon={<BiMailSend fontSize="1rem" />}
                >
                  Resend invite
                </MenuItem>
              )}
              <MenuItem
                onClick={() => setRemoveUserModalState({ siteId, userId })}
                colorScheme="critical"
                icon={<BiTrash fontSize="1rem" />}
                aria-label={`Remove user access for ${userName}`}
              >
                Remove user access
              </MenuItem>
            </>
          )}
        </MenuList>
      </Portal>
    </Menu>
  )
}<|MERGE_RESOLUTION|>--- conflicted
+++ resolved
@@ -6,10 +6,6 @@
   MenuList,
   Portal,
 } from "@chakra-ui/react"
-<<<<<<< HEAD
-import { useSetAtom } from "jotai"
-import { BiDotsVerticalRounded, BiPencil, BiTrash } from "react-icons/bi"
-=======
 import { useToast } from "@opengovsg/design-system-react"
 import { useSetAtom } from "jotai"
 import {
@@ -18,20 +14,15 @@
   BiPencil,
   BiTrash,
 } from "react-icons/bi"
->>>>>>> dda3efd8
 
 import type { UserTableData } from "./types"
 import type { UserTableProps } from "./UserTable"
 import { MenuItem } from "~/components/Menu"
 import { BRIEF_TOAST_SETTINGS } from "~/constants/toast"
 import { UserManagementContext } from "~/features/users"
-<<<<<<< HEAD
+import { trpc } from "~/utils/trpc"
 import { removeUserModalAtom, updateUserModalAtom } from "../../atoms"
-=======
-import { trpc } from "~/utils/trpc"
-import { removeUserModalAtom } from "../../atoms"
 import { canResendInviteToUser } from "../../utils"
->>>>>>> dda3efd8
 
 interface UserTableMenuProps
   extends Pick<UserTableProps, "siteId">,
@@ -46,22 +37,17 @@
   siteId,
   userId,
   userName,
-<<<<<<< HEAD
   email,
   role,
-=======
   createdAt,
   lastLoginAt,
->>>>>>> dda3efd8
 }: UserTableMenuProps) => {
   const toast = useToast(BRIEF_TOAST_SETTINGS)
 
   const ability = useContext(UserManagementContext)
 
   const setRemoveUserModalState = useSetAtom(removeUserModalAtom)
-<<<<<<< HEAD
   const setUpdateUserModalState = useSetAtom(updateUserModalAtom)
-=======
 
   const { mutate: resendInvite, isLoading: isResendingInvite } =
     trpc.user.resendInvite.useMutation({
@@ -77,7 +63,6 @@
         })
       },
     })
->>>>>>> dda3efd8
 
   return (
     <Menu isLazy size="sm">
