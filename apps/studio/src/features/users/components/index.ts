--- conflicted
+++ resolved
@@ -1,6 +1,3 @@
 export * from "./UserTableTabs"
-<<<<<<< HEAD
 export * from "./EditProfileModal"
-=======
-export * from "./AddNewUserButton"
->>>>>>> ff3cedf4
+export * from "./AddNewUserButton"