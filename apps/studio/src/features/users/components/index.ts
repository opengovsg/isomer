export * from "./UserTableTabs"
<<<<<<< HEAD
export * from "./RemoveUserModal"
=======
export * from "./EditProfileModal"
>>>>>>> 7c8f9436
export * from "./AddNewUserButton"<|MERGE_RESOLUTION|>--- conflicted
+++ resolved
@@ -1,7 +1,4 @@
 export * from "./UserTableTabs"
-<<<<<<< HEAD
 export * from "./RemoveUserModal"
-=======
 export * from "./EditProfileModal"
->>>>>>> 7c8f9436
 export * from "./AddNewUserButton"