import { RoleType } from "~prisma/generated/generatedEnums"

import { ISOMER_SUPPORT_EMAIL, ISOMER_SUPPORT_LINK } from "~/constants/misc"
import { env } from "~/env.mjs"
<<<<<<< HEAD
import { accountDeactivationTemplate, invitationTemplate } from "../templates"
=======
import {
  accountDeactivationTemplate,
  accountDeactivationWarningTemplate,
  invitationTemplate,
} from "../templates"
>>>>>>> 1110bfd6

describe("invitationTemplate", () => {
  const mockData = {
    inviterName: "Test User",
    recipientEmail: "test@example.com",
    siteName: "Test Site",
    role: RoleType.Admin,
  }

  it("should generate correct subject line", () => {
    const template = invitationTemplate(mockData)
    expect(template.subject).toBe(
      `[Isomer Studio] Activate your account to edit Isomer sites`,
    )
  })

  it("should generate correct body content for Admin role", () => {
    const template = invitationTemplate(mockData)
    expect(template.body).toContain("Hi test@example.com")
    expect(template.body).toContain("Test Site")
    expect(template.body).toContain("as Admin")
    expect(template.body).toContain(
      "edit and publish the content, as well as manage users and site settings",
    )
    expect(template.body).toContain(env.NEXT_PUBLIC_APP_URL)
  })

  it("should generate correct body content for Publisher role", () => {
    const template = invitationTemplate({
      ...mockData,
      role: RoleType.Publisher,
    })
    expect(template.body).toContain("as Publisher")
    expect(template.body).toContain("edit and publish content")
  })

  it("should generate correct body content for Editor role", () => {
    const template = invitationTemplate({
      ...mockData,
      role: RoleType.Editor,
    })
    expect(template.body).toContain("as Editor")
    expect(template.body).toContain("edit content")
  })

  it("should throw error for invalid role", () => {
    expect(() =>
      invitationTemplate({
        ...mockData,
        role: "InvalidRole" as RoleType,
      }),
    ).toThrow("Unknown role. Please check the role type.")
  })
})

<<<<<<< HEAD
=======
describe("accountDeactivationWarningTemplate", () => {
  const mockData = {
    recipientEmail: "test@example.com",
    siteNames: ["Test Site 1"],
    inHowManyDays: 7 as const,
  }

  it("should generate correct subject line with days remaining", () => {
    // Arrange
    const template = accountDeactivationWarningTemplate(mockData)

    // Assert
    expect(template.subject).toBe(
      "[Isomer Studio] Account deactivation warning - 7 days remaining",
    )
  })

  it("should generate correct subject line with different days remaining", () => {
    // Arrange
    const template = accountDeactivationWarningTemplate({
      ...mockData,
      inHowManyDays: 14,
    })

    // Assert
    expect(template.subject).toBe(
      "[Isomer Studio] Account deactivation warning - 14 days remaining",
    )
  })

  it("should generate correct body content with recipient email", () => {
    // Arrange
    const template = accountDeactivationWarningTemplate(mockData)

    // Assert
    expect(template.body).toContain("Hi test@example.com")
  })

  it("should include login reminder with correct days", () => {
    // Arrange
    const template = accountDeactivationWarningTemplate(mockData)

    // Assert
    expect(template.body).toContain("please log in within the next 7 days")
    expect(template.body).toContain(env.NEXT_PUBLIC_APP_URL)
  })

  it("should include security measure message", () => {
    // Arrange
    const template = accountDeactivationWarningTemplate(mockData)

    // Assert
    expect(template.body).toContain(
      "This is a standard security measure to protect your sites and data.",
    )
  })

  it("should include site access loss warning", () => {
    // Arrange
    const template = accountDeactivationWarningTemplate(mockData)

    // Assert
    expect(template.body).toContain(
      "If your account becomes deactivated, you will lose access to the following sites:",
    )
  })

  it("should include single site name in list", () => {
    // Arrange
    const template = accountDeactivationWarningTemplate(mockData)

    // Assert
    expect(template.body).toContain("<li>Test Site 1</li>")
  })

  it("should include multiple site names in list", () => {
    // Arrange
    const template = accountDeactivationWarningTemplate({
      ...mockData,
      siteNames: ["Site A", "Site B", "Site C"],
    })

    // Assert
    expect(template.body).toContain("<li>Site A</li>")
    expect(template.body).toContain("<li>Site B</li>")
    expect(template.body).toContain("<li>Site C</li>")
  })

  it("should include content preservation message", () => {
    // Arrange
    const template = accountDeactivationWarningTemplate(mockData)

    // Assert
    expect(template.body).toContain(
      "Your content will still be preserved, but you won’t be able to access or manage these sites unless your account is reactivated.",
    )
  })
})

>>>>>>> 1110bfd6
describe("accountDeactivationTemplate", () => {
  const mockData = {
    recipientEmail: "test@example.com",
    sitesAndAdmins: [],
  }

  it("should generate correct subject line", () => {
    // Arrange
    const template = accountDeactivationTemplate(mockData)

    // Assert
    expect(template.subject).toBe(
      "[Isomer Studio] Your account has been deactivated due to inactivity",
    )
  })

  it("should generate correct body content with recipient email", () => {
    // Arrange
    const template = accountDeactivationTemplate(mockData)

    // Assert
    expect(template.body).toContain("Hi test@example.com")
  })

  it("should include inactivity message with correct days", () => {
    // Arrange
    const template = accountDeactivationTemplate(mockData)

    // Assert
    expect(template.body).toContain(
      "Your Isomer Studio account has been removed as you have not logged in for over 90 days.",
    )
  })

  it("should include reason for deactivation", () => {
    // Arrange
    const template = accountDeactivationTemplate(mockData)

    // Assert
    expect(template.body).toContain(
      "This is a standard security measure to protect your site data.",
    )
  })

  it("should include content preservation and site accessibility reassurance message", () => {
    // Arrange
    const template = accountDeactivationTemplate(mockData)

    // Assert
    expect(template.body).toContain(
      "Your content and previous contributions have been preserved",
    )
    expect(template.body).toContain(
      "Your site(s) will continue to be accessible to visitors, and all your work remains intact.",
    )
  })

  it("should include instructions for regaining access", () => {
    // Arrange
    const template = accountDeactivationTemplate(mockData)

    // Assert
    expect(template.body).toContain(
      "To regain access to your site(s), please follow the instructions below",
    )
  })

  it("should include site name and admin emails in instructions when admins exist", () => {
    // Arrange
    const template = accountDeactivationTemplate({
      recipientEmail: "test@example.com",
      sitesAndAdmins: [
        {
          siteName: "Test Site 1",
          adminEmails: ["admin1@example.com", "admin2@example.com"],
        },
      ],
    })

    // Assert
    const expectedSiteInstructions = `<p><b>Test Site 1</b></p>
          <p>To regain access, please contact one of your site's administrators:</p>
          <ul><li>admin1@example.com</li><li>admin2@example.com</li></ul>
        `
    expect(template.body).toContain(expectedSiteInstructions)
  })

  it("should show support email message when no admins exist", () => {
    // Arrange
    const template = accountDeactivationTemplate({
      recipientEmail: "test@example.com",
      sitesAndAdmins: [
        {
          siteName: "Test Site 1",
          adminEmails: [],
        },
      ],
    })

    // Assert
    const expectedSiteInstructions = `<p><b>Test Site 1</b></p>
        <p>There are no administrators for this site. To be added back, please send an email to <a href="${ISOMER_SUPPORT_LINK}">${ISOMER_SUPPORT_EMAIL}</a> with your line manager in CC for approval.</p>
      `
    expect(template.body).toContain(expectedSiteInstructions)
  })

  it("should handle multiple sites with admins", () => {
    // Arrange
    const template = accountDeactivationTemplate({
      recipientEmail: "test@example.com",
      sitesAndAdmins: [
        {
          siteName: "Site A",
          adminEmails: ["admin1@example.com"],
        },
        {
          siteName: "Site B",
          adminEmails: ["admin2@example.com", "admin3@example.com"],
        },
      ],
    })

    // Assert
    const expectedSiteInstructionForSiteA = `<p><b>Site A</b></p>
          <p>To regain access, please contact one of your site's administrators:</p>
          <ul><li>admin1@example.com</li></ul>
        `
    expect(template.body).toContain(expectedSiteInstructionForSiteA)

    const expectedSiteInstructionForSiteB = `<p><b>Site B</b></p>
          <p>To regain access, please contact one of your site's administrators:</p>
          <ul><li>admin2@example.com</li><li>admin3@example.com</li></ul>
        `
    expect(template.body).toContain(expectedSiteInstructionForSiteB)
  })

  it("should handle multiple sites with mixed admin scenarios", () => {
    // Arrange
    const template = accountDeactivationTemplate({
      recipientEmail: "test@example.com",
      sitesAndAdmins: [
        {
          siteName: "Site with one admin",
          adminEmails: ["admin@example.com"],
        },
        {
          siteName: "Site with two admins",
          adminEmails: ["admin1@example.com", "admin2@example.com"],
        },
        {
          siteName: "Site without Admins",
          adminEmails: [],
        },
      ],
    })

    // Assert
    const expectedSiteInstructionForSiteWithOneAdmin = `<p><b>Site with one admin</b></p>
          <p>To regain access, please contact one of your site's administrators:</p>
          <ul><li>admin@example.com</li></ul>
        `
    expect(template.body).toContain(expectedSiteInstructionForSiteWithOneAdmin)

    const expectedSiteInstructionForSiteWithTwoAdmins = `<p><b>Site with two admins</b></p>
          <p>To regain access, please contact one of your site's administrators:</p>
          <ul><li>admin1@example.com</li><li>admin2@example.com</li></ul>
        `
    expect(template.body).toContain(expectedSiteInstructionForSiteWithTwoAdmins)

    const expectedSiteInstructionForSiteWithoutAdmins = `<p><b>Site without Admins</b></p>
        <p>There are no administrators for this site. To be added back, please send an email to <a href="${ISOMER_SUPPORT_LINK}">${ISOMER_SUPPORT_EMAIL}</a> with your line manager in CC for approval.</p>
      `
    expect(template.body).toContain(expectedSiteInstructionForSiteWithoutAdmins)
  })
})<|MERGE_RESOLUTION|>--- conflicted
+++ resolved
@@ -2,15 +2,11 @@
 
 import { ISOMER_SUPPORT_EMAIL, ISOMER_SUPPORT_LINK } from "~/constants/misc"
 import { env } from "~/env.mjs"
-<<<<<<< HEAD
-import { accountDeactivationTemplate, invitationTemplate } from "../templates"
-=======
 import {
   accountDeactivationTemplate,
   accountDeactivationWarningTemplate,
   invitationTemplate,
 } from "../templates"
->>>>>>> 1110bfd6
 
 describe("invitationTemplate", () => {
   const mockData = {
@@ -66,8 +62,6 @@
   })
 })
 
-<<<<<<< HEAD
-=======
 describe("accountDeactivationWarningTemplate", () => {
   const mockData = {
     recipientEmail: "test@example.com",
@@ -167,7 +161,6 @@
   })
 })
 
->>>>>>> 1110bfd6
 describe("accountDeactivationTemplate", () => {
   const mockData = {
     recipientEmail: "test@example.com",
