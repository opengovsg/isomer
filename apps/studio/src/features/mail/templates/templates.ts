--- conflicted
+++ resolved
@@ -2,10 +2,7 @@
 
 import type {
   AccountDeactivationEmailTemplateData,
-<<<<<<< HEAD
-=======
   AccountDeactivationWarningEmailTemplateData,
->>>>>>> 1110bfd6
   BaseEmailTemplateData,
   EmailTemplate,
   InvitationEmailTemplateData,
@@ -109,8 +106,6 @@
   }
 }
 
-<<<<<<< HEAD
-=======
 export const accountDeactivationWarningTemplate = (
   data: AccountDeactivationWarningEmailTemplateData,
 ): EmailTemplate => {
@@ -128,7 +123,6 @@
   }
 }
 
->>>>>>> 1110bfd6
 export const accountDeactivationTemplate = (
   data: AccountDeactivationEmailTemplateData,
 ): EmailTemplate => {
@@ -179,11 +173,8 @@
     publishAlertContentPublisherTemplate satisfies EmailTemplateFunction<PublishAlertContentPublisherEmailTemplateData>,
   publishAlertSiteAdmin:
     publishAlertSiteAdminTemplate satisfies EmailTemplateFunction<PublishAlertSiteAdminEmailTemplateData>,
-<<<<<<< HEAD
-=======
   accountDeactivationWarning:
     accountDeactivationWarningTemplate satisfies EmailTemplateFunction<AccountDeactivationWarningEmailTemplateData>,
->>>>>>> 1110bfd6
   accountDeactivation:
     accountDeactivationTemplate satisfies EmailTemplateFunction<AccountDeactivationEmailTemplateData>,
 } as const