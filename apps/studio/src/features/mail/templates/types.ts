import type { Resource } from "~/server/modules/database"
import type { BulkSendAccountDeactivationWarningEmailsProps } from "~/server/modules/user/types"
import type { RoleType } from "~prisma/generated/generatedEnums"

export interface BaseEmailTemplateData {
  recipientEmail: string
}

export interface InvitationEmailTemplateData extends BaseEmailTemplateData {
  inviterName: string
  siteName: string
  role: RoleType
  isSingpassEnabled?: boolean
}

export type LoginAlertEmailTemplateData = BaseEmailTemplateData

export interface PublishAlertContentPublisherEmailTemplateData
  extends BaseEmailTemplateData {
  siteName: string
  resource: Resource
}

export interface PublishAlertSiteAdminEmailTemplateData
  extends BaseEmailTemplateData {
  publisherEmail: string
  siteName: string
  resource: Resource
}

<<<<<<< HEAD
=======
export interface AccountDeactivationWarningEmailTemplateData
  extends BaseEmailTemplateData,
    Pick<BulkSendAccountDeactivationWarningEmailsProps, "inHowManyDays"> {
  siteNames: string[]
}

>>>>>>> 1110bfd6
export interface AccountDeactivationEmailTemplateData
  extends BaseEmailTemplateData {
  sitesAndAdmins: {
    siteName: string
    adminEmails: string[]
  }[]
}

export interface EmailTemplate {
  subject: string
  body: string
}<|MERGE_RESOLUTION|>--- conflicted
+++ resolved
@@ -28,15 +28,12 @@
   resource: Resource
 }
 
-<<<<<<< HEAD
-=======
 export interface AccountDeactivationWarningEmailTemplateData
   extends BaseEmailTemplateData,
     Pick<BulkSendAccountDeactivationWarningEmailsProps, "inHowManyDays"> {
   siteNames: string[]
 }
 
->>>>>>> 1110bfd6
 export interface AccountDeactivationEmailTemplateData
   extends BaseEmailTemplateData {
   sitesAndAdmins: {
