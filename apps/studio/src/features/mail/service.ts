import type {
  AccountDeactivationEmailTemplateData,
<<<<<<< HEAD
=======
  AccountDeactivationWarningEmailTemplateData,
  BaseEmailTemplateData,
  EmailTemplate,
>>>>>>> 1110bfd6
  InvitationEmailTemplateData,
  LoginAlertEmailTemplateData,
  PublishAlertContentPublisherEmailTemplateData,
  PublishAlertSiteAdminEmailTemplateData,
} from "./templates"
import { createBaseLogger } from "~/lib/logger"
import { isValidEmail } from "~/utils/email"
import { sendMail } from "../../lib/mail"
import { templates } from "./templates/templates"

const logger = createBaseLogger({ path: "features/mail/service" })

interface SendEmailWithTemplateProps {
  data: BaseEmailTemplateData
  template: EmailTemplate
  emailType: string
}
async function sendEmailWithTemplate({
  data,
  template,
  emailType,
}: SendEmailWithTemplateProps): Promise<void> {
  if (!isValidEmail(data.recipientEmail)) {
    logger.error({
      error: "Invalid email format",
      email: data.recipientEmail,
    })
    throw new Error("Invalid email format")
  }

  try {
    await sendMail({
      recipient: data.recipientEmail,
      subject: template.subject,
      body: template.body,
    })
  } catch (error) {
    logger.error({
      error: `Failed to send ${emailType} email`,
      email: data.recipientEmail,
      originalError: error,
    })
    throw error
  }
}

export async function sendInvitation(
  data: InvitationEmailTemplateData,
): Promise<void> {
  await sendEmailWithTemplate({
    data,
    template: templates.invitation(data),
    emailType: "invitation",
  })
}

export async function sendLoginAlertEmail(
  data: LoginAlertEmailTemplateData,
): Promise<void> {
  await sendEmailWithTemplate({
    data,
    template: templates.loginAlert(data),
    emailType: "login alert",
  })
}

export async function sendPublishAlertContentPublisherEmail(
  data: PublishAlertContentPublisherEmailTemplateData,
): Promise<void> {
  await sendEmailWithTemplate({
    data,
    template: templates.publishAlertContentPublisher(data),
    emailType: "publish alert content publisher",
  })
}

export async function sendPublishAlertSiteAdminEmail(
  data: PublishAlertSiteAdminEmailTemplateData,
): Promise<void> {
  await sendEmailWithTemplate({
    data,
    template: templates.publishAlertSiteAdmin(data),
    emailType: "publish alert site admin",
  })
}

export async function sendAccountDeactivationWarningEmail(
  data: AccountDeactivationWarningEmailTemplateData,
): Promise<void> {
  await sendEmailWithTemplate({
    data,
    template: templates.accountDeactivationWarning(data),
    emailType: "account deactivation warning",
  })
}

<<<<<<< HEAD
  try {
    await sendMail({
      recipient: data.recipientEmail,
      subject: template.subject,
      body: template.body,
    })
  } catch (error) {
    logger.error({
      error: "Failed to send publish alert site admin email",
      email: data.recipientEmail,
      originalError: error,
    })
    throw error
  }
}

export async function sendAccountDeactivationEmail(
  data: AccountDeactivationEmailTemplateData,
): Promise<void> {
  if (!isValidEmail(data.recipientEmail)) {
    logger.error({
      error: "Invalid email format",
      email: data.recipientEmail,
    })
    throw new Error("Invalid email format")
  }

  const template = templates.accountDeactivation(data)

  try {
    await sendMail({
      recipient: data.recipientEmail,
      subject: template.subject,
      body: template.body,
    })
  } catch (error) {
    logger.error({
      error: "Failed to send account deactivation email",
      email: data.recipientEmail,
      originalError: error,
    })
    throw error
  }
=======
export async function sendAccountDeactivationEmail(
  data: AccountDeactivationEmailTemplateData,
): Promise<void> {
  await sendEmailWithTemplate({
    data,
    template: templates.accountDeactivation(data),
    emailType: "account deactivation",
  })
>>>>>>> 1110bfd6
}<|MERGE_RESOLUTION|>--- conflicted
+++ resolved
@@ -1,11 +1,8 @@
 import type {
   AccountDeactivationEmailTemplateData,
-<<<<<<< HEAD
-=======
   AccountDeactivationWarningEmailTemplateData,
   BaseEmailTemplateData,
   EmailTemplate,
->>>>>>> 1110bfd6
   InvitationEmailTemplateData,
   LoginAlertEmailTemplateData,
   PublishAlertContentPublisherEmailTemplateData,
@@ -102,21 +99,14 @@
   })
 }
 
-<<<<<<< HEAD
-  try {
-    await sendMail({
-      recipient: data.recipientEmail,
-      subject: template.subject,
-      body: template.body,
-    })
-  } catch (error) {
-    logger.error({
-      error: "Failed to send publish alert site admin email",
-      email: data.recipientEmail,
-      originalError: error,
-    })
-    throw error
-  }
+export async function sendAccountDeactivationEmail(
+  data: AccountDeactivationEmailTemplateData,
+): Promise<void> {
+  await sendEmailWithTemplate({
+    data,
+    template: templates.accountDeactivation(data),
+    emailType: "account deactivation",
+  })
 }
 
 export async function sendAccountDeactivationEmail(
@@ -146,14 +136,4 @@
     })
     throw error
   }
-=======
-export async function sendAccountDeactivationEmail(
-  data: AccountDeactivationEmailTemplateData,
-): Promise<void> {
-  await sendEmailWithTemplate({
-    data,
-    template: templates.accountDeactivation(data),
-    emailType: "account deactivation",
-  })
->>>>>>> 1110bfd6
 }