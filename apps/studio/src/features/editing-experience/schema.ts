--- conflicted
+++ resolved
@@ -1,15 +1,7 @@
 import { z } from "zod"
 
 export const siteSchema = z.object({
-<<<<<<< HEAD
-=======
   siteId: z.coerce.string(),
-})
-
-export const editPageSchema = z.object({
-  pageId: z.coerce.number(),
->>>>>>> 973f969d
-  siteId: z.coerce.number(),
 })
 
 export const pageSchema = siteSchema.extend({
