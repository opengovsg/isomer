--- conflicted
+++ resolved
@@ -10,11 +10,8 @@
   BiCrown,
   BiHash,
   BiImage,
-<<<<<<< HEAD
   BiImages,
-=======
   BiListUl,
->>>>>>> 21a3c213
   BiMap,
   BiMessageDots,
   BiMoviePlay,
@@ -51,11 +48,8 @@
   logocloud: BiCloud,
   blockquote: BiMessageDots,
   [DYNAMIC_DATA_BANNER_TYPE]: TbApi,
-<<<<<<< HEAD
   [IMAGE_GALLERY_TYPE]: BiImages,
-=======
   childrenpages: BiListUl,
->>>>>>> 21a3c213
   // TODO: Add in these new block types
   // table: BiTable,
   // divider: DividerIcon,
