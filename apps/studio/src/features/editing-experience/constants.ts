import type { IsomerSchema } from "@opengovsg/isomer-components"
import type { IconType } from "react-icons"
<<<<<<< HEAD
import { COMPONENT_TYPES_MAP } from "@opengovsg/isomer-components"
=======
>>>>>>> 1f8f26bb
import {
  BiChevronDown,
  BiCloud,
  BiCrown,
  BiData,
  BiHash,
  BiImage,
  BiImages,
  BiListUl,
  BiMap,
  BiMessageDots,
  BiMoviePlay,
  BiPhoneCall,
  BiPointer,
  BiSolidQuoteAltLeft,
  BiText,
} from "react-icons/bi"
import { FaYoutube } from "react-icons/fa"
import { TbApi } from "react-icons/tb"

import { ContentpicIcon } from "./components/icons/Contentpic"
import { FormSGIcon } from "./components/icons/FormSG"
import { InfocardsIcon } from "./components/icons/Infocards"
import { InfocolsIcon } from "./components/icons/Infocols"
import { InfopicIcon } from "./components/icons/Infopic"

export const TYPE_TO_ICON: Record<
  IsomerSchema["content"][number]["type"],
  IconType
> = {
  prose: BiText,
  image: BiImage,
  infopic: InfopicIcon,
  keystatistics: BiHash,
  contentpic: ContentpicIcon,
  callout: BiSolidQuoteAltLeft,
  infocards: InfocardsIcon,
  infobar: BiPointer,
  infocols: InfocolsIcon,
  accordion: BiChevronDown,
  formsg: FormSGIcon,
  hero: BiCrown,
  iframe: FaYoutube,
  map: BiMap,
  video: BiMoviePlay,
  logocloud: BiCloud,
  blockquote: BiMessageDots,
<<<<<<< HEAD
  [COMPONENT_TYPES_MAP.DynamicDataBanner]: TbApi,
  [COMPONENT_TYPES_MAP.CollectionBlock]: BiData,
  [COMPONENT_TYPES_MAP.ImageGallery]: BiImages,
  [COMPONENT_TYPES_MAP.ContactInformation]: BiPhoneCall,
  [COMPONENT_TYPES_MAP.DynamicComponentList]: BiListUl,
=======
  dynamicdatabanner: TbApi,
  collectionblock: BiData,
  imagegallery: BiImages,
  contactinformation: BiPhoneCall,
  dynamiccomponentlist: BiListUl,
>>>>>>> 1f8f26bb
  childrenpages: BiListUl,
}<|MERGE_RESOLUTION|>--- conflicted
+++ resolved
@@ -1,9 +1,5 @@
 import type { IsomerSchema } from "@opengovsg/isomer-components"
 import type { IconType } from "react-icons"
-<<<<<<< HEAD
-import { COMPONENT_TYPES_MAP } from "@opengovsg/isomer-components"
-=======
->>>>>>> 1f8f26bb
 import {
   BiChevronDown,
   BiCloud,
@@ -51,18 +47,10 @@
   video: BiMoviePlay,
   logocloud: BiCloud,
   blockquote: BiMessageDots,
-<<<<<<< HEAD
-  [COMPONENT_TYPES_MAP.DynamicDataBanner]: TbApi,
-  [COMPONENT_TYPES_MAP.CollectionBlock]: BiData,
-  [COMPONENT_TYPES_MAP.ImageGallery]: BiImages,
-  [COMPONENT_TYPES_MAP.ContactInformation]: BiPhoneCall,
-  [COMPONENT_TYPES_MAP.DynamicComponentList]: BiListUl,
-=======
   dynamicdatabanner: TbApi,
   collectionblock: BiData,
   imagegallery: BiImages,
   contactinformation: BiPhoneCall,
   dynamiccomponentlist: BiListUl,
->>>>>>> 1f8f26bb
   childrenpages: BiListUl,
 }