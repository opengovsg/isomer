--- conflicted
+++ resolved
@@ -14,194 +14,6 @@
   ),
 )
 
-<<<<<<< HEAD
-interface PageLinkModalContentProps {
-  data: string
-  siteId: string
-  description?: string
-  onClose: () => void
-  onSave: (destination: string) => void
-}
-
-const PageLinkModalContent = ({
-  data,
-  siteId,
-  description,
-  onClose,
-  onSave,
-}: PageLinkModalContentProps) => {
-  const { handleSubmit, setValue, watch } = useZodForm({
-    schema: z.object({
-      destination: z.string(),
-    }),
-    defaultValues: {
-      destination: getResourceIdFromReferenceLink(data),
-    },
-  })
-
-  const onSubmit = handleSubmit(({ destination }) => onSave(destination))
-  const destination = watch("destination")
-
-  return (
-    <ModalContent>
-      <form onSubmit={onSubmit}>
-        <ModalHeader pr="4.5rem">Edit link</ModalHeader>
-        <ModalCloseButton size="lg" />
-
-        <ModalBody>
-          <FormControl isRequired>
-            <FormLabel id="destination">
-              {description || "When this link is clicked, open..."}
-            </FormLabel>
-            <ResourceSelector
-              siteId={Number(siteId)}
-              onChange={(resourceId) => setValue("destination", resourceId)}
-              selectedResourceId={destination}
-            />
-          </FormControl>
-        </ModalBody>
-
-        <ModalFooter>
-          <HStack spacing="0.75rem">
-            <Button
-              variant="clear"
-              onClick={onClose}
-              color="base.content.default"
-            >
-              Cancel
-            </Button>
-            <Button
-              variant="solid"
-              onClick={onSubmit}
-              isDisabled={destination === ""}
-              type="submit"
-            >
-              Save changes
-            </Button>
-          </HStack>
-        </ModalFooter>
-      </form>
-    </ModalContent>
-  )
-}
-
-interface PageLinkModalProps extends PageLinkModalContentProps {
-  isOpen: boolean
-}
-
-const PageLinkModal = ({
-  data,
-  siteId,
-  description,
-  isOpen,
-  onClose,
-  onSave,
-}: PageLinkModalProps) => {
-  return (
-    <Modal isOpen={isOpen} onClose={onClose}>
-      <ModalOverlay />
-
-      {isOpen && (
-        <PageLinkModalContent
-          data={data}
-          siteId={siteId}
-          description={description}
-          onClose={onClose}
-          onSave={onSave}
-        />
-      )}
-    </Modal>
-  )
-}
-
-interface PageLinkElementProps {
-  data: string
-  description?: string
-  onChange: (value: string) => void
-}
-
-const PageLinkElement = ({
-  data,
-  description,
-  onChange,
-}: PageLinkElementProps) => {
-  const router = useRouter()
-  const siteId = String(router.query.siteId)
-  const {
-    isOpen: isPageLinkModalOpen,
-    onOpen: onPageLinkModalOpen,
-    onClose: onPageLinkModalClose,
-  } = useDisclosure()
-  const potentialInternalLinkResourceId = getResourceIdFromReferenceLink(data)
-  const { data: potentialInternalLinkResource } =
-    trpc.resource.getWithFullPermalink.useQuery(
-      {
-        resourceId: potentialInternalLinkResourceId,
-      },
-      {
-        enabled: !!potentialInternalLinkResourceId,
-      },
-    )
-
-  return (
-    <>
-      <PageLinkModal
-        data={data}
-        siteId={siteId}
-        description={description}
-        isOpen={isPageLinkModalOpen}
-        onClose={onPageLinkModalClose}
-        onSave={(value) => {
-          const referenceId = getReferenceLink({
-            siteId,
-            resourceId: value,
-          })
-          onChange(referenceId)
-          onPageLinkModalClose()
-        }}
-      />
-
-      {!!potentialInternalLinkResourceId ? (
-        <HStack mt="1rem">
-          <VStack w="full" align="start">
-            <HStack>
-              <Icon as={BiFile} />
-              <Text
-                textStyle="subhead-2"
-                noOfLines={1}
-                color="base.content.default"
-              >
-                {potentialInternalLinkResource?.title || "Page title"}
-              </Text>
-            </HStack>
-            <Text
-              textStyle="caption-2"
-              noOfLines={1}
-              color="base.content.default"
-            >
-              {`/${potentialInternalLinkResource?.fullPermalink || ""}`}
-            </Text>
-          </VStack>
-
-          <Button variant="clear" onClick={onPageLinkModalOpen}>
-            Change
-          </Button>
-        </HStack>
-      ) : (
-        <Button variant="solid" w="full" onClick={onPageLinkModalOpen}>
-          Select a page to link...
-        </Button>
-      )}
-    </>
-  )
-}
-
-const siteSchema = z.object({
-  siteId: z.coerce.number(),
-})
-
-=======
->>>>>>> 04509367
 export function JsonFormsLinkControl({
   data,
   label,
