import type { IsomerComponentTypes } from "@opengovsg/isomer-components"
import { useState } from "react"
import { type JsonFormsRendererRegistryEntry } from "@jsonforms/core"
import { JsonForms } from "@jsonforms/react"
import { getComponentSchema } from "@opengovsg/isomer-components"
import Ajv from "ajv"

import {
  JsonFormsAllOfControl,
<<<<<<< HEAD
  JsonFormsAnyOfControl,
  JsonFormsArrayControl,
  JsonFormsBooleanControl,
  JsonFormsDropdownControl,
  JsonFormsImageControl,
  JsonFormsIntegerControl,
  JsonFormsObjectControl,
  JsonFormsProseControl,
  JsonFormsRadioControl,
  JsonFormsTextControl,
=======
>>>>>>> 2adf6cb2
  jsonFormsAllOfControlTester,
  JsonFormsAnyOfControl,
  jsonFormsAnyOfControlTester,
  JsonFormsArrayControl,
  jsonFormsArrayControlTester,
  JsonFormsBooleanControl,
  jsonFormsBooleanControlTester,
  JsonFormsDropdownControl,
  jsonFormsDropdownControlTester,
  jsonFormsGroupLayoutRenderer,
  jsonFormsGroupLayoutTester,
<<<<<<< HEAD
  jsonFormsImageControlTester,
=======
  JsonFormsIntegerControl,
>>>>>>> 2adf6cb2
  jsonFormsIntegerControlTester,
  JsonFormsObjectControl,
  jsonFormsObjectControlTester,
  JsonFormsProseControl,
  jsonFormsProseControlTester,
  JsonFormsRadioControl,
  jsonFormsRadioControlTester,
  JsonFormsTextControl,
  jsonFormsTextControlTester,
  jsonFormsVerticalLayoutRenderer,
  jsonFormsVerticalLayoutTester,
} from "./renderers"

const renderers: JsonFormsRendererRegistryEntry[] = [
  { tester: jsonFormsObjectControlTester, renderer: JsonFormsObjectControl },
  { tester: jsonFormsArrayControlTester, renderer: JsonFormsArrayControl },
  { tester: jsonFormsBooleanControlTester, renderer: JsonFormsBooleanControl },
  {
    tester: jsonFormsDropdownControlTester,
    renderer: JsonFormsDropdownControl,
  },
  { tester: jsonFormsIntegerControlTester, renderer: JsonFormsIntegerControl },
  { tester: jsonFormsImageControlTester, renderer: JsonFormsImageControl },
  { tester: jsonFormsTextControlTester, renderer: JsonFormsTextControl },
  { tester: jsonFormsAllOfControlTester, renderer: JsonFormsAllOfControl },
  { tester: jsonFormsAnyOfControlTester, renderer: JsonFormsAnyOfControl },
  { tester: jsonFormsProseControlTester, renderer: JsonFormsProseControl },
  { tester: jsonFormsRadioControlTester, renderer: JsonFormsRadioControl },
  {
    tester: jsonFormsGroupLayoutTester,
    renderer: jsonFormsGroupLayoutRenderer,
  },
  {
    tester: jsonFormsVerticalLayoutTester,
    renderer: jsonFormsVerticalLayoutRenderer,
  },
]

export interface FormBuilderProps {
  component: IsomerComponentTypes
}

export default function FormBuilder({
  component,
}: FormBuilderProps): JSX.Element {
  const subSchema = getComponentSchema(component)
  const [formData, setFormData] = useState({})

  return (
    <JsonForms
      schema={subSchema || {}}
      data={formData}
      renderers={renderers}
      onChange={({ data }) => {
        console.log(data)
        setFormData(data)
      }}
      ajv={new Ajv({ strict: false })}
    />
  )
}<|MERGE_RESOLUTION|>--- conflicted
+++ resolved
@@ -7,19 +7,6 @@
 
 import {
   JsonFormsAllOfControl,
-<<<<<<< HEAD
-  JsonFormsAnyOfControl,
-  JsonFormsArrayControl,
-  JsonFormsBooleanControl,
-  JsonFormsDropdownControl,
-  JsonFormsImageControl,
-  JsonFormsIntegerControl,
-  JsonFormsObjectControl,
-  JsonFormsProseControl,
-  JsonFormsRadioControl,
-  JsonFormsTextControl,
-=======
->>>>>>> 2adf6cb2
   jsonFormsAllOfControlTester,
   JsonFormsAnyOfControl,
   jsonFormsAnyOfControlTester,
@@ -31,11 +18,9 @@
   jsonFormsDropdownControlTester,
   jsonFormsGroupLayoutRenderer,
   jsonFormsGroupLayoutTester,
-<<<<<<< HEAD
+  JsonFormsImageControl,
   jsonFormsImageControlTester,
-=======
   JsonFormsIntegerControl,
->>>>>>> 2adf6cb2
   jsonFormsIntegerControlTester,
   JsonFormsObjectControl,
   jsonFormsObjectControlTester,
