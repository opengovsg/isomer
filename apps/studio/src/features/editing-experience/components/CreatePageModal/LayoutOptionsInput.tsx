import type { UseRadioGroupProps, UseRadioProps } from "@chakra-ui/react"
import { forwardRef, useState } from "react"
import {
  Box,
  Flex,
  Stack,
  Text,
  useRadio,
  useRadioGroup,
  useToken,
  VStack,
} from "@chakra-ui/react"
import { Badge } from "@opengovsg/design-system-react"
import { BiShow } from "react-icons/bi"

import type { Layout } from "./constants"
import { NextImage } from "~/components/NextImage"
<<<<<<< HEAD
import { siteSchema } from "~/features/editing-experience/schema"
import { useQueryParse } from "~/hooks/useQueryParse"
import { LAYOUT_RENDER_DATA } from "./constants"
import { useLayoutOptions } from "./useLayoutOptions"
=======
import { NEW_PAGE_LAYOUT_VALUES } from "~/schemas/page"
import { LAYOUT_RENDER_DATA } from "./constants"
>>>>>>> 1ebe6d6a

interface LayoutTileProps extends UseRadioProps {
  value: Layout
}

const LayoutOptionRadio = forwardRef<HTMLInputElement, LayoutTileProps>(
  (props, ref) => {
    const [isHover, setIsHover] = useState(false)

    const hoverTileColorFullOpacity = useToken(
      "colors",
      "interaction.main-subtle.default",
    )
    // With opacity 60% -> hex 99
    const hoverTileColor = `${hoverTileColorFullOpacity}99`

    const { getInputProps, getRadioProps } = useRadio(props)
    const { value } = props
    const input = getInputProps(undefined, ref)
    const checkbox = getRadioProps()

    const { title, description, imageSrc, altText } = LAYOUT_RENDER_DATA[value]

    const isSelected = !!input.checked

    return (
      <Box as="label">
        <input {...input} />
        <VStack
          gap="1.25rem"
          align="start"
          role="group"
          {...checkbox}
          cursor="pointer"
          onMouseEnter={() => setIsHover(true)}
          onMouseLeave={() => setIsHover(false)}
        >
          <Box
            borderWidth="2px"
            borderRadius="8px"
            bg="interaction.muted.main.hover"
            borderColor="base.divider.medium"
            _groupChecked={{
              borderColor: "base.divider.brand",
              bg: "interaction.muted.main.active",
            }}
            transitionProperty="common"
            transitionDuration="normal"
            _groupHover={{
              borderColor: isSelected
                ? "base.divider.brand"
                : "interaction.main-subtle.hover",
            }}
            px="2rem"
            pt="1.5rem"
            position="relative"
          >
            <Flex
              borderRadius="8px"
              opacity={isHover && !isSelected ? 1 : 0}
              transitionProperty="common"
              transitionDuration="normal"
              flexDirection="column"
              position="absolute"
              bg={hoverTileColor}
              top={0}
              bottom={0}
              left={0}
              right={0}
              color="base.content.brand"
              align="center"
              justify="center"
              gap="0.25rem"
            >
              <BiShow fontSize="1.25rem" />
              <Text textStyle="caption-1">Click to preview</Text>
            </Flex>
            <NextImage
              width={240}
              height={144}
              pointerEvents="none"
              priority
              src={imageSrc}
              borderTopRadius="4px"
              boxShadow="md"
              alt={altText}
            />
          </Box>
          <Stack>
            <Stack flexDir="row" align="center">
              <Text
                textStyle="h6"
                color="base.content.strong"
                _groupChecked={{
                  color: "base.content.brand",
                }}
                _groupHover={{
                  color: "base.content.brand",
                }}
              >
                {title}
              </Text>
              {isSelected && (
                <Badge h="min-content" variant="subtle" size="xs">
                  Previewing
                </Badge>
              )}
            </Stack>
            {isSelected && (
              <Text textStyle="body-1" color="base.content.default">
                {description}
              </Text>
            )}
          </Stack>
        </VStack>
      </Box>
    )
  },
)

type LayoutOptionsInputProps = UseRadioGroupProps

export const LayoutOptionsInput = forwardRef<
  HTMLInputElement,
  LayoutOptionsInputProps
>((props, ref) => {
  const { getRootProps, getRadioProps } = useRadioGroup(props)

  const group = getRootProps()

  const { siteId } = useQueryParse(siteSchema)

  const { layoutOptions } = useLayoutOptions({ siteId })

  const entries = Object.entries(layoutOptions) as [
    keyof typeof layoutOptions,
    (typeof layoutOptions)[keyof typeof layoutOptions],
  ][]

  return (
    <Stack {...group} gap="2rem">
<<<<<<< HEAD
      {entries.map(([key, _value], index) => {
        const radio = getRadioProps({ value: key })
=======
      {NEW_PAGE_LAYOUT_VALUES.map((value, index) => {
        const radio = getRadioProps({ value })
>>>>>>> 1ebe6d6a
        return (
          <LayoutOptionRadio
            key={key}
            value={key}
            {...radio}
            ref={index === 0 ? ref : undefined}
          />
        )
      })}
    </Stack>
  )
})<|MERGE_RESOLUTION|>--- conflicted
+++ resolved
@@ -15,15 +15,11 @@
 
 import type { Layout } from "./constants"
 import { NextImage } from "~/components/NextImage"
-<<<<<<< HEAD
 import { siteSchema } from "~/features/editing-experience/schema"
 import { useQueryParse } from "~/hooks/useQueryParse"
+import { NEW_PAGE_LAYOUT_VALUES } from "~/schemas/page"
 import { LAYOUT_RENDER_DATA } from "./constants"
 import { useLayoutOptions } from "./useLayoutOptions"
-=======
-import { NEW_PAGE_LAYOUT_VALUES } from "~/schemas/page"
-import { LAYOUT_RENDER_DATA } from "./constants"
->>>>>>> 1ebe6d6a
 
 interface LayoutTileProps extends UseRadioProps {
   value: Layout
@@ -165,13 +161,8 @@
 
   return (
     <Stack {...group} gap="2rem">
-<<<<<<< HEAD
       {entries.map(([key, _value], index) => {
         const radio = getRadioProps({ value: key })
-=======
-      {NEW_PAGE_LAYOUT_VALUES.map((value, index) => {
-        const radio = getRadioProps({ value })
->>>>>>> 1ebe6d6a
         return (
           <LayoutOptionRadio
             key={key}
