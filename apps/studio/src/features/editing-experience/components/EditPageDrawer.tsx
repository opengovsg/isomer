import type { ProseProps } from "@opengovsg/isomer-components/dist/cjs/interfaces"
import { getComponentSchema } from "@opengovsg/isomer-components"
import Ajv from "ajv"

import ComponentSelector from "~/components/PageEditor/ComponentSelector"
import { useEditorDrawerContext } from "~/contexts/EditorDrawerContext"
import { useQueryParse } from "~/hooks/useQueryParse"
import { editPageSchema } from "~/pages/sites/[siteId]/pages/[pageId]"
import ComplexEditorStateDrawer from "./ComplexEditorStateDrawer"
import RootStateDrawer from "./RootStateDrawer"
import TipTapComponent from "./TipTapComponent"

const proseSchema = getComponentSchema("prose")
const ajv = new Ajv({ allErrors: true, strict: false, logger: false })
const validate = ajv.compile<ProseProps>(proseSchema)

export function EditPageDrawer() {
  const {
    previewPageState,
    drawerState: currState,
    currActiveIdx,
  } = useEditorDrawerContext()

<<<<<<< HEAD
  const proseSchema = getComponentSchema("prose")
  const { pageId, siteId } = useQueryParse(editPageSchema)

  const ajv = new Ajv({ allErrors: true, strict: false })
  const validate = ajv.compile<ProseProps>(proseSchema)

=======
>>>>>>> e000312c
  const inferAsProse = (
    component?: (typeof previewPageState)[number],
  ): ProseProps => {
    if (!component) {
      throw new Error(`Expected component of type prose but got undefined`)
    }

    if (validate(component)) {
      return component
    }

    throw new Error(
      `Expected component of type prose but got type ${component.type}`,
    )
  }

  switch (currState.state) {
    case "root":
      return <RootStateDrawer />
    case "addBlock":
      return <ComponentSelector siteId={siteId} pageId={pageId} />
    case "nativeEditor": {
      const component = previewPageState[currActiveIdx]
      return <TipTapComponent content={inferAsProse(component)} />
    }
    case "complexEditor":
      return <ComplexEditorStateDrawer />
    default:
      const _: never = currState
      return <h1>Edit Page Drawer</h1>
  }
}

export default EditPageDrawer<|MERGE_RESOLUTION|>--- conflicted
+++ resolved
@@ -21,15 +21,8 @@
     currActiveIdx,
   } = useEditorDrawerContext()
 
-<<<<<<< HEAD
-  const proseSchema = getComponentSchema("prose")
   const { pageId, siteId } = useQueryParse(editPageSchema)
 
-  const ajv = new Ajv({ allErrors: true, strict: false })
-  const validate = ajv.compile<ProseProps>(proseSchema)
-
-=======
->>>>>>> e000312c
   const inferAsProse = (
     component?: (typeof previewPageState)[number],
   ): ProseProps => {
