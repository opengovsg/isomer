--- conflicted
+++ resolved
@@ -11,12 +11,6 @@
 
 export function EditPageDrawer() {
   const {
-<<<<<<< HEAD
-    pageState,
-    drawerState: currState,
-    currActiveIdx,
-  } = useEditorDrawerContext()
-=======
     previewPageState,
     drawerState: currState,
     currActiveIdx,
@@ -42,7 +36,6 @@
       `Expected component of type prose but got type ${component.type}`,
     )
   }
->>>>>>> 3c296e0d
 
   switch (currState.state) {
     case "root":
@@ -50,11 +43,7 @@
     case "addBlock":
       return <ComponentSelector />
     case "nativeEditor": {
-<<<<<<< HEAD
-      const component = pageState[currActiveIdx]
-=======
       const component = previewPageState[currActiveIdx]
->>>>>>> 3c296e0d
       return <TipTapComponent content={inferAsProse(component)} />
     }
     case "complexEditor":
