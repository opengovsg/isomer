--- conflicted
+++ resolved
@@ -1,6 +1,5 @@
 import type { IsomerComponent } from "@opengovsg/isomer-components"
-<<<<<<< HEAD
-import { useState } from "react"
+import { useCallback, useState } from "react"
 import {
   Box,
   Flex,
@@ -9,10 +8,6 @@
   Icon,
   useDisclosure,
 } from "@chakra-ui/react"
-=======
-import { useCallback } from "react"
-import { Box, Flex, HStack, useDisclosure } from "@chakra-ui/react"
->>>>>>> ae6b0a9a
 import { Button, IconButton, useToast } from "@opengovsg/design-system-react"
 import { getComponentSchema } from "@opengovsg/isomer-components"
 import Ajv from "ajv"
@@ -330,69 +325,8 @@
                 <SaveButton onClick={handleSave} isLoading={isLoading} />
               </Box>
             </HStack>
-<<<<<<< HEAD
-            <IconButton
-              icon={<Icon as={BiX} />}
-              variant="clear"
-              colorScheme="sub"
-              size="sm"
-              p="0.625rem"
-              isDisabled={isLoading}
-              onClick={() => {
-                if (!_.isEqual(previewPageState, savedPageState)) {
-                  onDiscardChangesModalOpen()
-                } else {
-                  handleDiscardChanges()
-                }
-              }}
-              aria-label="Close drawer"
-            />
-          </HStack>
-        </Box>
-
-        {/* NOTE: reserve at least 4.75rem for the bottom bar */}
-        <Box h="full" px="2rem" py="1rem" mb="4.75rem">
-          <FormBuilder<IsomerComponent>
-            handleErrors={(errors) => {
-              setHasError(errors.length > 0)
-            }}
-            schema={subSchema}
-            data={component}
-            handleChange={handleChange}
-          />
-        </Box>
-        <Box
-          pos="sticky"
-          bottom={0}
-          bgColor="base.canvas.default"
-          boxShadow="md"
-          py="1.5rem"
-          px="2rem"
-        >
-          <HStack spacing="0.75rem">
-            <IconButton
-              icon={<BiTrash fontSize="1.25rem" />}
-              variant="outline"
-              colorScheme="critical"
-              aria-label="Delete block"
-              onClick={onDeleteBlockModalOpen}
-            />
-            <Box w="100%">
-              <Button
-                isDisabled={hasError}
-                w="100%"
-                onClick={handleSave}
-                isLoading={isLoading}
-              >
-                Save changes
-              </Button>
-            </Box>
-          </HStack>
-        </Box>
-=======
           </Box>
         </ErrorProvider>
->>>>>>> ae6b0a9a
       </Flex>
     </>
   )
