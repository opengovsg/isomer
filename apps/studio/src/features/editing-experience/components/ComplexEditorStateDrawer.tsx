import type { IsomerComponent } from "@opengovsg/isomer-components"
<<<<<<< HEAD
import { Box, Heading, HStack, Icon } from "@chakra-ui/react"
=======
import {
  Box,
  Flex,
  Heading,
  HStack,
  Icon,
  useDisclosure,
} from "@chakra-ui/react"
>>>>>>> 5c7f83c5
import { Button, IconButton } from "@opengovsg/design-system-react"
import { getComponentSchema } from "@opengovsg/isomer-components"
import Ajv from "ajv"
import { BiDollar, BiTrash, BiX } from "react-icons/bi"

import { useEditorDrawerContext } from "~/contexts/EditorDrawerContext"
<<<<<<< HEAD
import { useQueryParse } from "~/hooks/useQueryParse"
import { editPageSchema } from "~/pages/sites/[siteId]/pages/[pageId]"
import { trpc } from "~/utils/trpc"
import FormBuilder from "./form-builder/FormBuilder"

interface ComplexEditorStateDrawerProps {
  component: IsomerComponent
}

const ComplexEditorStateDrawer = ({
  component,
}: ComplexEditorStateDrawerProps) => {
  const { pageId, siteId } = useQueryParse(editPageSchema)
  const [{ content: pageContent }] = trpc.page.readPageAndBlob.useSuspenseQuery(
    { siteId, pageId },
  )
=======
import { DeleteBlockModal } from "./DeleteBlockModal"
import FormBuilder from "./form-builder/FormBuilder"

const ajv = new Ajv({ strict: false, logger: false })

export default function ComplexEditorStateDrawer(): JSX.Element {
>>>>>>> 5c7f83c5
  const {
    setDrawerState,
    savedPageState,
    setSavedPageState,
    previewPageState,
    setPreviewPageState,
  } = useEditorDrawerContext()
<<<<<<< HEAD
  const { title } = getComponentSchema(component.type)
  const utils = trpc.useUtils()

  const { mutate, isLoading } = trpc.page.updatePageBlob.useMutation({
    onSuccess: async () => {
      await utils.page.readPageAndBlob.invalidate({ pageId, siteId })
    },
  })
=======
  const {
    isOpen: isDeleteBlockModalOpen,
    onOpen: onDeleteBlockModalOpen,
    onClose: onDeleteBlockModalClose,
  } = useDisclosure()

  if (
    currActiveIdx === -1 ||
    !previewPageState ||
    !savedPageState ||
    currActiveIdx > previewPageState.content.length
  ) {
    return <></>
  }

  const component = previewPageState.content[currActiveIdx]

  if (!component) {
    return <></>
  }

  const subSchema = getComponentSchema(component.type)
  const { title } = subSchema
  const validateFn = ajv.compile<IsomerComponent>(subSchema)
  const componentName = title || "component"

  const handleDeleteBlock = () => {
    const updatedBlocks = Array.from(savedPageState.content)
    updatedBlocks.splice(currActiveIdx, 1)
    const newPageState = {
      ...previewPageState,
      content: updatedBlocks,
    }
    setSavedPageState(newPageState)
    setPreviewPageState(newPageState)
    onDeleteBlockModalClose()
    setDrawerState({ state: "root" })
  }

  const handleChange = (data: IsomerComponent) => {
    const updatedBlocks = Array.from(previewPageState.content)
    updatedBlocks[currActiveIdx] = data
    const newPageState = {
      ...previewPageState,
      content: updatedBlocks,
    }
    setPreviewPageState(newPageState)
  }
>>>>>>> 5c7f83c5

  return (
    <>
      <DeleteBlockModal
        itemName={componentName}
        isOpen={isDeleteBlockModalOpen}
        onClose={onDeleteBlockModalClose}
        onDelete={handleDeleteBlock}
      />

      <Flex
        flexDir="column"
        position="relative"
        h="100%"
        w="100%"
        overflow="auto"
      >
        <Box
          bgColor="base.canvas.default"
          borderBottomColor="base.divider.medium"
          borderBottomWidth="1px"
          px="2rem"
          py="1.25rem"
        >
          <HStack justifyContent="space-between" w="100%">
            <HStack spacing="0.75rem">
              <Icon
                as={BiDollar}
                fontSize="1.5rem"
                p="0.25rem"
                bgColor="slate.100"
                textColor="blue.600"
                borderRadius="base"
              />
              <Heading as="h3" size="sm" textStyle="h5" fontWeight="semibold">
                Edit {componentName}
              </Heading>
            </HStack>
            <IconButton
              icon={<Icon as={BiX} />}
              variant="clear"
              colorScheme="sub"
              size="sm"
              p="0.625rem"
              onClick={() => {
                setPreviewPageState(savedPageState)
                setDrawerState({ state: "root" })
              }}
              aria-label="Close drawer"
            />
          </HStack>
        </Box>

        <Box px="2rem" py="1rem">
          <FormBuilder<IsomerComponent>
            schema={subSchema}
            validateFn={validateFn}
            data={component}
            handleChange={handleChange}
          />
        </Box>
      </Flex>

      <Box
        pos="sticky"
        bottom={0}
        bgColor="base.canvas.default"
        boxShadow="md"
        py="1.5rem"
        px="2rem"
      >
        <HStack spacing="0.75rem">
          <IconButton
            icon={<BiTrash fontSize="1.25rem" />}
            variant="outline"
            colorScheme="critical"
            aria-label="Delete block"
            onClick={onDeleteBlockModalOpen}
          />
          <Box w="100%">
            <Button
              w="100%"
              onClick={() => {
                setDrawerState({ state: "root" })
                setSavedPageState(previewPageState)
              }}
            >
              Save changes
            </Button>
          </Box>
        </HStack>
      </Box>
<<<<<<< HEAD
      <Box px="2rem" py="1rem">
        <FormBuilder />
      </Box>
      <Box px="2rem" pb="1.5rem">
        <Button
          w="100%"
          onClick={() => {
            setDrawerState({ state: "root" })
            setSavedPageState(previewPageState)
            mutate({
              pageId,
              siteId,
              content: JSON.stringify({
                ...pageContent,
                content: previewPageState,
              }),
            })
          }}
          isLoading={isLoading}
        >
          Save
        </Button>
      </Box>
    </Box>
=======
    </>
>>>>>>> 5c7f83c5
  )
}

export default function ComplexEditorStateDrawerContainer(): JSX.Element {
  const { currActiveIdx, savedPageState, previewPageState } =
    useEditorDrawerContext()
  if (currActiveIdx === -1 || currActiveIdx > savedPageState.length) {
    return <></>
  }

  const component = previewPageState[currActiveIdx]

  if (!component) {
    return <></>
  }

  return <ComplexEditorStateDrawer component={component} />
}<|MERGE_RESOLUTION|>--- conflicted
+++ resolved
@@ -1,7 +1,4 @@
 import type { IsomerComponent } from "@opengovsg/isomer-components"
-<<<<<<< HEAD
-import { Box, Heading, HStack, Icon } from "@chakra-ui/react"
-=======
 import {
   Box,
   Flex,
@@ -10,47 +7,33 @@
   Icon,
   useDisclosure,
 } from "@chakra-ui/react"
->>>>>>> 5c7f83c5
 import { Button, IconButton } from "@opengovsg/design-system-react"
 import { getComponentSchema } from "@opengovsg/isomer-components"
 import Ajv from "ajv"
 import { BiDollar, BiTrash, BiX } from "react-icons/bi"
 
 import { useEditorDrawerContext } from "~/contexts/EditorDrawerContext"
-<<<<<<< HEAD
 import { useQueryParse } from "~/hooks/useQueryParse"
 import { editPageSchema } from "~/pages/sites/[siteId]/pages/[pageId]"
 import { trpc } from "~/utils/trpc"
-import FormBuilder from "./form-builder/FormBuilder"
-
-interface ComplexEditorStateDrawerProps {
-  component: IsomerComponent
-}
-
-const ComplexEditorStateDrawer = ({
-  component,
-}: ComplexEditorStateDrawerProps) => {
-  const { pageId, siteId } = useQueryParse(editPageSchema)
-  const [{ content: pageContent }] = trpc.page.readPageAndBlob.useSuspenseQuery(
-    { siteId, pageId },
-  )
-=======
 import { DeleteBlockModal } from "./DeleteBlockModal"
 import FormBuilder from "./form-builder/FormBuilder"
 
 const ajv = new Ajv({ strict: false, logger: false })
 
 export default function ComplexEditorStateDrawer(): JSX.Element {
->>>>>>> 5c7f83c5
   const {
     setDrawerState,
+    currActiveIdx,
     savedPageState,
     setSavedPageState,
     previewPageState,
     setPreviewPageState,
   } = useEditorDrawerContext()
-<<<<<<< HEAD
-  const { title } = getComponentSchema(component.type)
+  const { pageId, siteId } = useQueryParse(editPageSchema)
+  const [{ content: pageContent }] = trpc.page.readPageAndBlob.useSuspenseQuery(
+    { siteId, pageId },
+  )
   const utils = trpc.useUtils()
 
   const { mutate, isLoading } = trpc.page.updatePageBlob.useMutation({
@@ -58,7 +41,6 @@
       await utils.page.readPageAndBlob.invalidate({ pageId, siteId })
     },
   })
-=======
   const {
     isOpen: isDeleteBlockModalOpen,
     onOpen: onDeleteBlockModalOpen,
@@ -107,7 +89,6 @@
     }
     setPreviewPageState(newPageState)
   }
->>>>>>> 5c7f83c5
 
   return (
     <>
@@ -200,9 +181,13 @@
           </Box>
         </HStack>
       </Box>
-<<<<<<< HEAD
       <Box px="2rem" py="1rem">
-        <FormBuilder />
+        <FormBuilder<IsomerComponent>
+          schema={subSchema}
+          validateFn={validateFn}
+          data={component}
+          handleChange={handleChange}
+        />
       </Box>
       <Box px="2rem" pb="1.5rem">
         <Button
@@ -224,25 +209,6 @@
           Save
         </Button>
       </Box>
-    </Box>
-=======
     </>
->>>>>>> 5c7f83c5
   )
-}
-
-export default function ComplexEditorStateDrawerContainer(): JSX.Element {
-  const { currActiveIdx, savedPageState, previewPageState } =
-    useEditorDrawerContext()
-  if (currActiveIdx === -1 || currActiveIdx > savedPageState.length) {
-    return <></>
-  }
-
-  const component = previewPageState[currActiveIdx]
-
-  if (!component) {
-    return <></>
-  }
-
-  return <ComplexEditorStateDrawer component={component} />
 }