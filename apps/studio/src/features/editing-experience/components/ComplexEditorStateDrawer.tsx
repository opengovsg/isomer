--- conflicted
+++ resolved
@@ -7,9 +7,6 @@
 import FormBuilder from "./form-builder/FormBuilder"
 
 export default function ComplexEditorStateDrawer(): JSX.Element {
-<<<<<<< HEAD
-  const { addedBlock: component } = useEditorDrawerContext()
-=======
   const {
     currActiveIdx,
     setDrawerState,
@@ -30,7 +27,6 @@
   }
 
   const { title } = getComponentSchema(component.type)
->>>>>>> 3c296e0d
 
   return (
     <Box position="relative" h="100%" w="100%">
