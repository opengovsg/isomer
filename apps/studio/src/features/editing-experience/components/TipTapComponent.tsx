import type { ProseProps } from "@opengovsg/isomer-components/dist/cjs/interfaces"
import type { JSONContent } from "@tiptap/react"
import { Box, Text as ChakraText, Flex, Icon, VStack } from "@chakra-ui/react"
import { Button, IconButton } from "@opengovsg/design-system-react"
import { Blockquote } from "@tiptap/extension-blockquote"
import { Bold } from "@tiptap/extension-bold"
import { BulletList } from "@tiptap/extension-bullet-list"
import { Document } from "@tiptap/extension-document"
import { Dropcursor } from "@tiptap/extension-dropcursor"
import { Gapcursor } from "@tiptap/extension-gapcursor"
import { HardBreak } from "@tiptap/extension-hard-break"
import { Heading } from "@tiptap/extension-heading"
import { History } from "@tiptap/extension-history"
import { HorizontalRule } from "@tiptap/extension-horizontal-rule"
import { Italic } from "@tiptap/extension-italic"
import { ListItem } from "@tiptap/extension-list-item"
import { OrderedList } from "@tiptap/extension-ordered-list"
import { Paragraph } from "@tiptap/extension-paragraph"
import { Strike } from "@tiptap/extension-strike"
import { Subscript } from "@tiptap/extension-subscript"
import { Superscript } from "@tiptap/extension-superscript"
import TableCell from "@tiptap/extension-table-cell"
import TableHeader from "@tiptap/extension-table-header"
import TableRow from "@tiptap/extension-table-row"
import { Text } from "@tiptap/extension-text"
import Underline from "@tiptap/extension-underline"
import { EditorContent, useEditor } from "@tiptap/react"
import { cloneDeep } from "lodash"
import { BiText, BiX } from "react-icons/bi"

import { MenuBar } from "~/components/PageEditor/MenuBar"
import { useEditorDrawerContext } from "~/contexts/EditorDrawerContext"
import { Table } from "./extensions/Table"

interface TipTapComponentProps {
  content: ProseProps
}
<<<<<<< HEAD

function TipTapComponent({ content }: TipTapComponentProps) {
  const { setDrawerState, setPageState, currActiveIdx, snapshot } =
    useEditorDrawerContext()

  const updatePageState = (editorContent: JSONContent) => {
    // TODO: actual validation
    const content = editorContent as ProseProps
    setPageState((oldState) => {
      // TODO: performance - this is a full clone
      // of the object, which is expensive
      const newState = cloneDeep(oldState)
      newState[currActiveIdx] = content
      return newState
    })
  }

=======

function TipTapComponent({ content }: TipTapComponentProps) {
  const {
    setDrawerState,
    savedPageState,
    setSavedPageState,
    previewPageState,
    setPreviewPageState,
    currActiveIdx,
  } = useEditorDrawerContext()

  const updatePageState = (editorContent: JSONContent) => {
    // TODO: actual validation
    const content = editorContent as ProseProps
    setPreviewPageState((oldState) => {
      // TODO: performance - this is a full clone
      // of the object, which is expensive
      const newState = cloneDeep(oldState)
      newState[currActiveIdx] = content
      return newState
    })
  }

>>>>>>> e62631a5
  const editor = useEditor({
    extensions: [
      Blockquote,
      Bold,
      BulletList.extend({
        name: "unorderedList",
      }).configure({
        HTMLAttributes: {
          class: "list-disc",
        },
      }),
      Document.extend({
        name: "prose",
      }),
      Dropcursor,
      Gapcursor,
      HardBreak,
      Heading.configure({
        levels: [2, 3, 4, 6],
      }),
      History,
      HorizontalRule.extend({
        name: "divider",
      }),
      Italic,
      ListItem,
      OrderedList.extend({
        name: "orderedList",
      }).configure({
        HTMLAttributes: {
          class: "list-decimal",
        },
      }),
      Paragraph,
      Strike,
      Superscript,
      Subscript,
      Table.configure({
        resizable: false,
      }),
      TableRow,
      TableHeader,
      TableCell,
      Text,
      Underline,
    ],
    content,
    onUpdate: (e) => {
      const jsonContent = e.editor.getJSON()
      updatePageState(jsonContent)
    },
  })

  // TODO: Add a loading state or use suspsense
  if (!editor) return null
  return (
    <VStack bg="white" h="100%" gap="0">
      <Flex
        px="2rem"
        py="1.25rem"
        borderBottom="1px solid"
        borderColor="base.divider.strong"
        w="100%"
        alignItems="center"
      >
        <Icon as={BiText} color="blue.600" />
        <ChakraText pl="0.75rem" textStyle="h5" w="100%">
          Prose
        </ChakraText>
        <IconButton
          size="lg"
          variant="clear"
          colorScheme="neutral"
          color="interaction.sub.default"
          aria-label="Close add component"
          icon={<BiX />}
          onClick={() => {
<<<<<<< HEAD
            setPageState(snapshot)
            setDrawerState({ state: "root" })
=======
            setDrawerState({ state: "root" })
            setPreviewPageState(savedPageState)
>>>>>>> e62631a5
          }}
        />
      </Flex>
      <Box
        p="2rem"
        h="100%"
        backgroundColor="gray.50"
        flex="1"
        maxH="calc(100vh - 12.875rem)"
      >
        <VStack
          border="1px solid"
          borderColor="base.divider.strong"
          h="100%"
          w="100%"
          gap="0"
        >
          <MenuBar editor={editor} />
          <Box
            as={EditorContent}
            editor={editor}
            w="100%"
            maxW="30vw"
            flex="1 1 auto"
            overflowX="hidden"
            overflowY="auto"
            px="2rem"
            py="1rem"
            h="100%"
            backgroundColor="white"
            onClick={() => editor.chain().focus().run()}
            cursor="text"
          />
        </VStack>
      </Box>
      <Flex
        px="2rem"
        py="1.25rem"
        borderTop="1px solid"
        borderColor="base.divider.strong"
        w="100%"
        justifyContent="end"
      >
        <Button
          onClick={() => {
<<<<<<< HEAD
            const jsonContent = editor.getJSON()
            updatePageState(jsonContent)
=======
>>>>>>> e62631a5
            setDrawerState({ state: "root" })
            setSavedPageState(previewPageState)
          }}
        >
          Save
        </Button>
      </Flex>
    </VStack>
  )
}

export default TipTapComponent<|MERGE_RESOLUTION|>--- conflicted
+++ resolved
@@ -35,30 +35,10 @@
 interface TipTapComponentProps {
   content: ProseProps
 }
-<<<<<<< HEAD
-
-function TipTapComponent({ content }: TipTapComponentProps) {
-  const { setDrawerState, setPageState, currActiveIdx, snapshot } =
-    useEditorDrawerContext()
-
-  const updatePageState = (editorContent: JSONContent) => {
-    // TODO: actual validation
-    const content = editorContent as ProseProps
-    setPageState((oldState) => {
-      // TODO: performance - this is a full clone
-      // of the object, which is expensive
-      const newState = cloneDeep(oldState)
-      newState[currActiveIdx] = content
-      return newState
-    })
-  }
-
-=======
 
 function TipTapComponent({ content }: TipTapComponentProps) {
   const {
     setDrawerState,
-    savedPageState,
     setSavedPageState,
     previewPageState,
     setPreviewPageState,
@@ -77,7 +57,6 @@
     })
   }
 
->>>>>>> e62631a5
   const editor = useEditor({
     extensions: [
       Blockquote,
@@ -155,13 +134,8 @@
           aria-label="Close add component"
           icon={<BiX />}
           onClick={() => {
-<<<<<<< HEAD
-            setPageState(snapshot)
-            setDrawerState({ state: "root" })
-=======
             setDrawerState({ state: "root" })
             setPreviewPageState(savedPageState)
->>>>>>> e62631a5
           }}
         />
       </Flex>
@@ -207,11 +181,6 @@
       >
         <Button
           onClick={() => {
-<<<<<<< HEAD
-            const jsonContent = editor.getJSON()
-            updatePageState(jsonContent)
-=======
->>>>>>> e62631a5
             setDrawerState({ state: "root" })
             setSavedPageState(previewPageState)
           }}
