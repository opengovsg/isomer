import type { ProseProps } from "@opengovsg/isomer-components/dist/cjs/interfaces"
import type { JSONContent } from "@tiptap/react"
import {
  Box,
  Text as ChakraText,
  Flex,
  HStack,
  Icon,
  useDisclosure,
  VStack,
} from "@chakra-ui/react"
import { Button, IconButton } from "@opengovsg/design-system-react"
import { BiText, BiTrash, BiX } from "react-icons/bi"

import { PROSE_COMPONENT_NAME } from "~/constants/formBuilder"
import { useEditorDrawerContext } from "~/contexts/EditorDrawerContext"
<<<<<<< HEAD
import { useQueryParse } from "~/hooks/useQueryParse"
import { editPageSchema } from "~/pages/sites/[siteId]/pages/[pageId]"
import { trpc } from "~/utils/trpc"
=======
import { DeleteBlockModal } from "./DeleteBlockModal"
>>>>>>> 5c7f83c5
import { TiptapEditor } from "./form-builder/renderers/TipTapEditor"

interface TipTapComponentProps {
  content: ProseProps
}

function TipTapComponent({ content }: TipTapComponentProps) {
  const {
    savedPageState,
    setDrawerState,
    setSavedPageState,
    previewPageState,
    setPreviewPageState,
    currActiveIdx,
  } = useEditorDrawerContext()
  const {
    isOpen: isDeleteBlockModalOpen,
    onOpen: onDeleteBlockModalOpen,
    onClose: onDeleteBlockModalClose,
  } = useDisclosure()

  if (!previewPageState || !savedPageState) return

  const updatePageState = (editorContent: JSONContent) => {
    const updatedBlocks = Array.from(previewPageState.content)
    // TODO: actual validation
    updatedBlocks[currActiveIdx] = editorContent as ProseProps
    const newPageState = {
      ...previewPageState,
      content: updatedBlocks,
    }
    setPreviewPageState(newPageState)
  }

  const handleDeleteBlock = () => {
    const updatedBlocks = Array.from(savedPageState.content)
    updatedBlocks.splice(currActiveIdx, 1)
    const newPageState = {
      ...previewPageState,
      content: updatedBlocks,
    }
    setSavedPageState(newPageState)
    setPreviewPageState(newPageState)
    onDeleteBlockModalClose()
    setDrawerState({ state: "root" })
  }

  const utils = trpc.useUtils()

  const { pageId, siteId } = useQueryParse(editPageSchema)
  const { mutate } = trpc.page.updatePageBlob.useMutation({
    onSuccess: async () => {
      await utils.page.readPageAndBlob.invalidate({ pageId, siteId })
    },
  })
  const [{ content: pageContent }] = trpc.page.readPageAndBlob.useSuspenseQuery(
    { siteId, pageId },
  )

  // TODO: Add a loading state or use suspsense
  return (
    <>
      <DeleteBlockModal
        itemName={PROSE_COMPONENT_NAME}
        isOpen={isDeleteBlockModalOpen}
        onClose={onDeleteBlockModalClose}
        onDelete={handleDeleteBlock}
      />

      <VStack bg="white" h="100%" gap="0">
        <Flex
          px="2rem"
          py="1.25rem"
          borderBottom="1px solid"
          borderColor="base.divider.strong"
          w="100%"
          alignItems="center"
        >
          <Icon as={BiText} color="blue.600" />
          <ChakraText pl="0.75rem" textStyle="h5" w="100%">
            Edit {PROSE_COMPONENT_NAME}
          </ChakraText>
          <IconButton
            size="lg"
            variant="clear"
            colorScheme="neutral"
            color="interaction.sub.default"
            aria-label="Close add component"
            icon={<BiX />}
            onClick={() => {
              setDrawerState({ state: "root" })
              setPreviewPageState(savedPageState)
            }}
          />
        </Flex>
        <Box w="100%" p="2rem" h="100%">
          <TiptapEditor data={content} handleChange={updatePageState} />
        </Box>
      </VStack>

      <Box
        pos="sticky"
        bottom={0}
        bgColor="base.canvas.default"
        boxShadow="md"
        py="1.5rem"
        px="2rem"
      >
        <HStack spacing="0.75rem">
          <IconButton
            icon={<BiTrash fontSize="1.25rem" />}
            variant="outline"
            colorScheme="critical"
            aria-label="Delete block"
            onClick={onDeleteBlockModalOpen}
          />
          <Box w="100%">
            <Button
              w="100%"
              onClick={() => {
                setDrawerState({ state: "root" })
                setSavedPageState(previewPageState)
              }}
            >
              Save changes
            </Button>
          </Box>
        </HStack>
      </Box>
<<<<<<< HEAD
      <Flex
        px="2rem"
        py="1.25rem"
        borderTop="1px solid"
        borderColor="base.divider.strong"
        w="100%"
        justifyContent="end"
      >
        <Button
          onClick={() => {
            setDrawerState({ state: "root" })
            setSavedPageState(previewPageState)
            mutate({
              pageId,
              siteId,
              content: JSON.stringify({
                ...pageContent,
                content: previewPageState,
              }),
            })
          }}
        >
          Save
        </Button>
      </Flex>
    </VStack>
=======
    </>
>>>>>>> 5c7f83c5
  )
}

export default TipTapComponent<|MERGE_RESOLUTION|>--- conflicted
+++ resolved
@@ -14,13 +14,10 @@
 
 import { PROSE_COMPONENT_NAME } from "~/constants/formBuilder"
 import { useEditorDrawerContext } from "~/contexts/EditorDrawerContext"
-<<<<<<< HEAD
 import { useQueryParse } from "~/hooks/useQueryParse"
 import { editPageSchema } from "~/pages/sites/[siteId]/pages/[pageId]"
 import { trpc } from "~/utils/trpc"
-=======
 import { DeleteBlockModal } from "./DeleteBlockModal"
->>>>>>> 5c7f83c5
 import { TiptapEditor } from "./form-builder/renderers/TipTapEditor"
 
 interface TipTapComponentProps {
@@ -150,36 +147,7 @@
           </Box>
         </HStack>
       </Box>
-<<<<<<< HEAD
-      <Flex
-        px="2rem"
-        py="1.25rem"
-        borderTop="1px solid"
-        borderColor="base.divider.strong"
-        w="100%"
-        justifyContent="end"
-      >
-        <Button
-          onClick={() => {
-            setDrawerState({ state: "root" })
-            setSavedPageState(previewPageState)
-            mutate({
-              pageId,
-              siteId,
-              content: JSON.stringify({
-                ...pageContent,
-                content: previewPageState,
-              }),
-            })
-          }}
-        >
-          Save
-        </Button>
-      </Flex>
-    </VStack>
-=======
     </>
->>>>>>> 5c7f83c5
   )
 }
 
