import type { DropResult } from "@hello-pangea/dnd"
import type {
  IsomerComponent,
  IsomerSchema,
} from "@opengovsg/isomer-components"
import { useCallback, useState } from "react"
import {
  Box,
  Button,
  Flex,
  Icon,
  Text,
  useDisclosure,
  VStack,
} from "@chakra-ui/react"
import { DragDropContext, Droppable } from "@hello-pangea/dnd"
import { Infobox, useToast } from "@opengovsg/design-system-react"
import {
  getComponentSchema,
  ISOMER_USABLE_PAGE_LAYOUTS,
  schema,
} from "@opengovsg/isomer-components"
import { ResourceType } from "~prisma/generated/generatedEnums"
import { BiData, BiPin, BiPlus, BiPlusCircle } from "react-icons/bi"

import { Disable } from "~/components/Disable"
import { DEFAULT_BLOCKS } from "~/components/PageEditor/constants"
import { BlockEditingPlaceholder } from "~/components/Svg"
import { BRIEF_TOAST_SETTINGS } from "~/constants/toast"
import { useEditorDrawerContext } from "~/contexts/EditorDrawerContext"
import { useIsUserIsomerAdmin } from "~/hooks/useIsUserIsomerAdmin"
import { useQueryParse } from "~/hooks/useQueryParse"
import { ADMIN_ROLE } from "~/lib/growthbook"
import { ajv } from "~/utils/ajv"
import { trpc } from "~/utils/trpc"
import { TYPE_TO_ICON } from "../constants"
import { pageSchema } from "../schema"
import { ActivateRawJsonEditorMode } from "./ActivateRawJsonEditorMode"
import { BaseBlock } from "./Block/BaseBlock"
import { DraggableBlock } from "./Block/DraggableBlock"
import { ConfirmConvertIndexPageModal } from "./ConfirmConvertIndexPageModal"
import { CHANGES_SAVED_PLEASE_PUBLISH_MESSAGE } from "./constants"

interface FixedBlockContent {
  label: string
  description: string
}

const FIXED_BLOCK_CONTENT: Record<string, FixedBlockContent> = {
  article: {
    label: "Article page header",
    description: "Category, Date, and Summary",
  },
  content: {
    label: "Content page header",
    description: "Summary, Button label, and Button destination",
  },
  database: {
    label: "Database page header",
    description: "Summary, Button label, and Button URL",
  },
  index: {
    label: "Header",
    description: "Summary, Button label and Button URL",
  },
}

// ideally, we should do validation on a component-level
// however, ajv compilation is expensive, so we do it once and reuse it
// for now, we do it on the page level so it only compiles once
const validateFn = ajv.compile<IsomerSchema>(schema)

export default function RootStateDrawer() {
  const {
    type,
    setDrawerState,
    setCurrActiveIdx,
    savedPageState,
    setSavedPageState,
    previewPageState,
    setPreviewPageState,
  } = useEditorDrawerContext()
  const [isPreviewingIndexPage, setIsPreviewingIndexPage] = useState(false)
  const {
    isOpen: isConfirmConvertIndexPageModalOpen,
    onOpen: onConfirmConvertIndexPageModalOpen,
    onClose: onConfirmConvertIndexPageModalClose,
  } = useDisclosure()
  const { pageId, siteId } = useQueryParse(pageSchema)
  const [{ scheduledAt }] = trpc.page.readPage.useSuspenseQuery({
    pageId,
    siteId,
  })
  const disableBlocks = isPreviewingIndexPage || !!scheduledAt
  const utils = trpc.useUtils()
  const isUserIsomerAdmin = useIsUserIsomerAdmin({
    roles: [ADMIN_ROLE.CORE, ADMIN_ROLE.MIGRATORS],
  })
  const toast = useToast()
  const { mutate } = trpc.page.reorderBlock.useMutation({
    onSuccess: async () => {
      await utils.page.readPage.invalidate({ pageId, siteId })
    },
    onError: (error, variables) => {
      // NOTE: rollback to last known good state
      // @ts-expect-error Our zod validator runs between frontend and backend
      // and the error type is automatically inferred from the zod validator.
      // However, the type that we use on `pageState` is the full type
      // because `Preview` (amongst other things) requires the other properties on the actual schema type
      setPreviewPageState((prevPreview) => ({
        ...prevPreview,
        content: variables.blocks,
      }))
      // @ts-expect-error See above
      setSavedPageState((prevSavedPageState) => ({
        ...prevSavedPageState,
        content: variables.blocks,
      }))
      toast({
        title: "Failed to update blocks",
        description: error.message,
        status: "error",
        ...BRIEF_TOAST_SETTINGS,
      })
    },
  })

  const { mutate: savePage, isPending: isSavingPage } =
    trpc.page.updatePageBlob.useMutation({
      onSuccess: async () => {
        await utils.page.readPageAndBlob.invalidate({ pageId, siteId })
        await utils.page.readPage.invalidate({ pageId, siteId })
        toast({
          status: "success",
          title: CHANGES_SAVED_PLEASE_PUBLISH_MESSAGE,
          ...BRIEF_TOAST_SETTINGS,
        })
      },
    })

  const onDragEnd = useCallback(
    (result: DropResult) => {
      if (!result.destination) return

      const from = result.source.index
      const to = result.destination.index
      const contentLength = savedPageState.content.length

      if (from >= contentLength || to >= contentLength || from < 0 || to < 0)
        return

      // NOTE: We eagerly update their page state here
      // and if it fails on the backend,
      // we rollback to what we passed them
      const updatedBlocks = Array.from(savedPageState.content)
      const [movedBlock] = updatedBlocks.splice(from, 1)

      if (!!movedBlock) {
        updatedBlocks.splice(to, 0, movedBlock)
        const newPageState = {
          ...savedPageState,
          content: updatedBlocks,
        }
        setPreviewPageState(newPageState)
        setSavedPageState(newPageState)
      }

      // NOTE: drive an update to the db with the updated index
      mutate({ pageId, from, to, blocks: savedPageState.content, siteId })
    },
    [
      mutate,
      pageId,
      savedPageState,
      setPreviewPageState,
      setSavedPageState,
      siteId,
    ],
  )

  const handleConversionToIndexPage = useCallback(() => {
    // NOTE: This is defined but we just do the assertion here
    // because the type for `DEFAULT_BLOCKS` is possibly undefined
    // so `ts` cannot infer
    if (!DEFAULT_BLOCKS.childrenpages) return

    const newPageState = {
      ...savedPageState,
    }
    // NOTE: This layout needs to be outside, otherwise it is treated as a
    // string type rather than the array of layout consts
    newPageState.layout = "index"
    newPageState.content = [
      ...savedPageState.content,
      DEFAULT_BLOCKS.childrenpages,
    ]
    setPreviewPageState(newPageState)
    setIsPreviewingIndexPage(true)
  }, [savedPageState, setPreviewPageState])

  const handleCancelConversionToIndexPage = useCallback(() => {
    setIsPreviewingIndexPage(false)
    setPreviewPageState(savedPageState)
  }, [savedPageState, setPreviewPageState])

  const handleSaveConversionToIndexPage = useCallback(() => {
    savePage(
      {
        pageId,
        siteId,
        content: JSON.stringify(previewPageState),
      },
      {
        onSuccess: () => {
          setIsPreviewingIndexPage(false)
          setSavedPageState(previewPageState)
          onConfirmConvertIndexPageModalClose()
          setDrawerState({ state: "root" })
        },
      },
    )
  }, [
    onConfirmConvertIndexPageModalClose,
    pageId,
    previewPageState,
    savePage,
    setDrawerState,
    setSavedPageState,
    siteId,
  ])

  const pageLayout = previewPageState.layout

  // NOTE: because we migrate from github -> studio
  // and also becuase our underlying is just json,
  // it's not guaranteed that our `rootpage` will always
  // have a hero banner
  const isHeroFixedBlock =
    pageLayout === "homepage" &&
    savedPageState.content.length > 0 &&
    savedPageState.content[0]?.type === "hero"

  const isCustomContentIndexPage =
    type === ResourceType.IndexPage &&
    pageLayout !== "index" &&
    pageLayout !== "collection"

<<<<<<< HEAD
  const invalidBlockIndexes = new Set<number>()
  validateFn(savedPageState)
  for (const error of validateFn.errors ?? []) {
    if (error.instancePath.startsWith("/content")) {
      const pathAfterContent = error.instancePath.split("/content/")[1]
      if (pathAfterContent) {
        const pathParts = pathAfterContent.split("/")
        const blockIndex = pathParts[0]
        if (blockIndex && !isNaN(parseInt(blockIndex))) {
          invalidBlockIndexes.add(parseInt(blockIndex))
        }
      }
    }
  }

  const FixedBlock = () => {
    // Assuming only one fixedBlock can exist at a time for now
    const fixedBlock = savedPageState.content[0]

    if (isHeroFixedBlock) {
      const subSchema = getComponentSchema({ component: "hero" })
      const validateFn = ajv.compile<IsomerComponent>(subSchema)
      const isValid = validateFn(fixedBlock)
      return (
        <BaseBlock
          onClick={() => {
            setCurrActiveIdx(0)
            setDrawerState({ state: "heroEditor" })
          }}
          label="Hero banner"
          description="Title, subtitle, and Call-to-Action"
          icon={TYPE_TO_ICON.hero}
          isInvalid={!isValid}
        />
      )
    }

    return (
      <BaseBlock
        onClick={() => {
          setDrawerState({ state: "metadataEditor" })
        }}
        label={
          FIXED_BLOCK_CONTENT[pageLayout]?.label ||
          "Page description and summary"
        }
        description={
          FIXED_BLOCK_CONTENT[pageLayout]?.description || "Click to edit"
        }
        icon={BiPin}
      />
    )
  }
=======
  // NOTE: if a page has either of these `layouts`,
  // we should disable them from adding blocks
  // because folder index pages aren't intended to have
  // content yet and components don't render content
  // for collection index pages
  const canAddBlocks = pageLayout !== "index" && pageLayout !== "collection"
>>>>>>> c9b3fedb

  return (
    <Flex direction="column" h="full">
      <ConfirmConvertIndexPageModal
        isOpen={isConfirmConvertIndexPageModalOpen}
        onClose={onConfirmConvertIndexPageModalClose}
        onProceed={handleSaveConversionToIndexPage}
      />

      <VStack gap="1.5rem" p="1.5rem" flex={1}>
        {isUserIsomerAdmin && (
          <ActivateRawJsonEditorMode
            onActivate={() => setDrawerState({ state: "rawJsonEditor" })}
          />
        )}

        <VStack w="100%" h="100%" gap="1rem">
          {isCustomContentIndexPage && (
            <Infobox
              width="100%"
              size="sm"
              border="1px solid"
              borderColor="utility.feedback.info"
              borderRadius="0.25rem"
            >
              <VStack spacing="0.75rem" alignItems="start">
                <VStack spacing="0.25rem" alignItems="start">
                  <Text textStyle="body-2">
                    You’re using a custom layout for this page.
                  </Text>
                  <Text textStyle="body-2">
                    You can choose to use the new index page layout, but you
                    will lose all custom content you’ve added.
                  </Text>
                </VStack>

                <Button
                  textStyle="body-2"
                  variant="link"
                  fontSize="0.875rem"
                  onClick={() => handleConversionToIndexPage()}
                >
                  Preview what this looks like
                </Button>
              </VStack>
            </Infobox>
          )}
          {!!scheduledAt && (
            <Infobox
              size="sm"
              border="1px solid"
              borderColor="utility.feedback.info"
              borderRadius="0.25rem"
            >
              <Text textStyle="body-2">
                This page is scheduled for publishing. To make changes, cancel
                the schedule first.
              </Text>
            </Infobox>
          )}
          {isPreviewingIndexPage && (
            <Infobox
              size="sm"
              border="1px solid"
              borderColor="utility.feedback.info"
              borderRadius="0.25rem"
              w="full"
            >
              <Text textStyle="body-2">
                You’re previewing what you’ll see once you accept the change.
              </Text>
            </Infobox>
          )}

          {/* Fixed Blocks Section */}
          <Disable when={disableBlocks}>
            <VStack gap="1.5rem" flex={1} w="full">
              <VStack gap="1rem" w="100%" align="start">
                <VStack gap="0.25rem" align="start">
                  <Text textStyle="subhead-1">Fixed blocks</Text>
                  <Text textStyle="caption-2" color="base.content.medium">
                    These components are fixed for the layout and cannot be
                    deleted
                  </Text>
                </VStack>
<<<<<<< HEAD
                <FixedBlock />
=======

                {isHeroFixedBlock ? (
                  <BaseBlock
                    onClick={() => {
                      setCurrActiveIdx(0)
                      setDrawerState({ state: "heroEditor" })
                    }}
                    label="Hero banner"
                    description="Title, subtitle, and Call-to-Action"
                    icon={TYPE_TO_ICON.hero}
                  />
                ) : pageLayout === ISOMER_USABLE_PAGE_LAYOUTS.Database ? (
                  <VStack gap="1rem" w="100%" align="start">
                    <BaseBlock
                      onClick={() => {
                        setDrawerState({ state: "metadataEditor" })
                      }}
                      label="Page header"
                      description="Summary, Button label, and Button URL"
                      icon={BiPin}
                    />
                    <BaseBlock
                      onClick={() => {
                        setDrawerState({ state: "databaseEditor" })
                      }}
                      label="Database"
                      description="Link your dataset from Data.gov.sg"
                      icon={BiData}
                    />
                  </VStack>
                ) : (
                  <BaseBlock
                    onClick={() => {
                      setDrawerState({ state: "metadataEditor" })
                    }}
                    label={
                      FIXED_BLOCK_CONTENT[pageLayout]?.label ||
                      "Page description and summary"
                    }
                    description={
                      FIXED_BLOCK_CONTENT[pageLayout]?.description ||
                      "Click to edit"
                    }
                    icon={BiPin}
                  />
                )}
>>>>>>> c9b3fedb
              </VStack>

              <VStack gap="1.5rem" w="100%">
                <VStack w="100%" h="100%" gap="1rem">
                  {/* Custom Blocks Section */}
                  {/* Custom Blocks Section */}
                  <Flex flexDirection="row" w="100%">
                    {pageLayout !== ISOMER_USABLE_PAGE_LAYOUTS.Collection && (
                      <VStack gap="0.25rem" align="start" flex={1}>
                        <Text textStyle="subhead-1">Custom blocks</Text>
                        <Text textStyle="caption-2" color="base.content.medium">
                          Use blocks to display your content in various ways
                        </Text>
                      </VStack>
                    )}
                    {/* TODO: we should swap over to using the `resource.type` */}
                    {/* rather than the `page.layout` but we are unable to do so due */}
                    {/* to the existence of custom index page that are `layout: */}
                    {/* content` but have `resource.type: index` */}
                    {canAddBlocks && (
                      <Button
                        size="xs"
                        flexShrink={0}
                        leftIcon={<BiPlusCircle fontSize="1.25rem" />}
                        variant="clear"
                        onClick={() => setDrawerState({ state: "addBlock" })}
                      >
                        Add block
                      </Button>
                    )}
                  </Flex>
                  <DragDropContext onDragEnd={onDragEnd}>
                    <Droppable droppableId="blocks">
                      {(provided) => (
                        <VStack
                          {...provided.droppableProps}
                          w="100%"
                          ref={provided.innerRef}
                        >
                          <Box w="100%">
                            {!isPreviewingIndexPage &&
                              ((isHeroFixedBlock &&
                                savedPageState.content.length === 1) ||
                                (savedPageState.content.length === 0 &&
                                  canAddBlocks)) && (
                                <>
                                  <VStack
                                    justifyContent="center"
                                    spacing={0}
                                    mt="2.75rem"
                                    mb="1.5rem"
                                  >
                                    <BlockEditingPlaceholder />
                                    <Text
                                      mt="0.75rem"
                                      textStyle="subhead-1"
                                      color="base.content.default"
                                    >
                                      Blocks you add will appear here
                                    </Text>
                                    <Text
                                      mt="0.25rem"
                                      textStyle="caption-2"
                                      color="base.content.medium"
                                    >
                                      Click the ‘Add block’ button above to add
                                      blocks to this page
                                    </Text>
                                  </VStack>

                                  <Button
                                    variant="outline"
                                    w="100%"
                                    onClick={() =>
                                      setDrawerState({ state: "addBlock" })
                                    }
                                    leftIcon={
                                      <Icon as={BiPlus} fontSize="1.25rem" />
                                    }
                                  >
                                    Add a new block
                                  </Button>
                                </>
                              )}

                            <Flex flexDirection="column" mt="-0.25rem">
                              {previewPageState.content.map((block, index) => {
                                if (isHeroFixedBlock && index === 0) {
                                  return <></>
                                }

                                return (
                                  <DraggableBlock
                                    block={block}
                                    // TODO: Generate a block ID instead of index
                                    key={`${block.type}-${index}`}
                                    // TODO: Use block ID when instead of index for uniquely identifying blocks
                                    draggableId={`${block.type}-${index}`}
                                    index={index}
                                    onClick={() => {
                                      setCurrActiveIdx(index)
                                      // TODO: we should automatically do this probably?
                                      const nextState =
                                        savedPageState.content[index]?.type ===
                                        "prose"
                                          ? "nativeEditor"
                                          : "complexEditor"
                                      // NOTE: SNAPSHOT
                                      setDrawerState({ state: nextState })
                                    }}
                                    isInvalid={invalidBlockIndexes.has(index)}
                                  />
                                )
                              })}
                            </Flex>
                          </Box>
                          {provided.placeholder}
                        </VStack>
                      )}
                    </Droppable>
                  </DragDropContext>
                </VStack>
              </VStack>
            </VStack>
          </Disable>
        </VStack>
      </VStack>

      {isPreviewingIndexPage && (
        <Box
          bgColor="base.canvas.default"
          boxShadow="md"
          py="1.5rem"
          px="2rem"
          mt="auto"
        >
          <VStack spacing="1.25rem">
            <Infobox width="100%" size="sm" variant="warning">
              <Text textStyle="body-2">
                All custom content that was previously on this page will be lost
                once you press ‘Accept this change’.
              </Text>
            </Infobox>

            <VStack gap="1rem" w="full">
              <Button
                w="100%"
                isLoading={isSavingPage}
                onClick={onConfirmConvertIndexPageModalOpen}
              >
                Accept this change
              </Button>

              <Button
                w="100%"
                variant="outline"
                onClick={handleCancelConversionToIndexPage}
              >
                Keep old version
              </Button>
            </VStack>
          </VStack>
        </Box>
      )}
    </Flex>
  )
}<|MERGE_RESOLUTION|>--- conflicted
+++ resolved
@@ -245,7 +245,6 @@
     pageLayout !== "index" &&
     pageLayout !== "collection"
 
-<<<<<<< HEAD
   const invalidBlockIndexes = new Set<number>()
   validateFn(savedPageState)
   for (const error of validateFn.errors ?? []) {
@@ -283,6 +282,29 @@
       )
     }
 
+    if (pageLayout === ISOMER_USABLE_PAGE_LAYOUTS.Database) {
+      return (
+        <VStack gap="1rem" w="100%" align="start">
+          <BaseBlock
+            onClick={() => {
+              setDrawerState({ state: "metadataEditor" })
+            }}
+            label="Page header"
+            description="Summary, Button label, and Button URL"
+            icon={BiPin}
+          />
+          <BaseBlock
+            onClick={() => {
+              setDrawerState({ state: "databaseEditor" })
+            }}
+            label="Database"
+            description="Link your dataset from Data.gov.sg"
+            icon={BiData}
+          />
+        </VStack>
+      )
+    }
+
     return (
       <BaseBlock
         onClick={() => {
@@ -299,14 +321,13 @@
       />
     )
   }
-=======
+
   // NOTE: if a page has either of these `layouts`,
   // we should disable them from adding blocks
   // because folder index pages aren't intended to have
   // content yet and components don't render content
   // for collection index pages
   const canAddBlocks = pageLayout !== "index" && pageLayout !== "collection"
->>>>>>> c9b3fedb
 
   return (
     <Flex direction="column" h="full">
@@ -392,56 +413,7 @@
                     deleted
                   </Text>
                 </VStack>
-<<<<<<< HEAD
                 <FixedBlock />
-=======
-
-                {isHeroFixedBlock ? (
-                  <BaseBlock
-                    onClick={() => {
-                      setCurrActiveIdx(0)
-                      setDrawerState({ state: "heroEditor" })
-                    }}
-                    label="Hero banner"
-                    description="Title, subtitle, and Call-to-Action"
-                    icon={TYPE_TO_ICON.hero}
-                  />
-                ) : pageLayout === ISOMER_USABLE_PAGE_LAYOUTS.Database ? (
-                  <VStack gap="1rem" w="100%" align="start">
-                    <BaseBlock
-                      onClick={() => {
-                        setDrawerState({ state: "metadataEditor" })
-                      }}
-                      label="Page header"
-                      description="Summary, Button label, and Button URL"
-                      icon={BiPin}
-                    />
-                    <BaseBlock
-                      onClick={() => {
-                        setDrawerState({ state: "databaseEditor" })
-                      }}
-                      label="Database"
-                      description="Link your dataset from Data.gov.sg"
-                      icon={BiData}
-                    />
-                  </VStack>
-                ) : (
-                  <BaseBlock
-                    onClick={() => {
-                      setDrawerState({ state: "metadataEditor" })
-                    }}
-                    label={
-                      FIXED_BLOCK_CONTENT[pageLayout]?.label ||
-                      "Page description and summary"
-                    }
-                    description={
-                      FIXED_BLOCK_CONTENT[pageLayout]?.description ||
-                      "Click to edit"
-                    }
-                    icon={BiPin}
-                  />
-                )}
->>>>>>> c9b3fedb
               </VStack>
 
               <VStack gap="1.5rem" w="100%">
