--- conflicted
+++ resolved
@@ -11,12 +11,9 @@
   VStack,
 } from "@chakra-ui/react"
 import { DragDropContext, Draggable, Droppable } from "@hello-pangea/dnd"
-<<<<<<< HEAD
 import { useToast } from "@opengovsg/design-system-react"
-=======
 import { getComponentSchema } from "@opengovsg/isomer-components"
 import { BiGridVertical } from "react-icons/bi"
->>>>>>> e62631a5
 import { BsPlus } from "react-icons/bs"
 
 import { useEditorDrawerContext } from "~/contexts/EditorDrawerContext"
@@ -25,35 +22,25 @@
 export default function RootStateDrawer() {
   const {
     setDrawerState,
-<<<<<<< HEAD
-    pageState,
-    setSnapshot,
-    setCurrActiveIdx,
-    setPageState,
-  } = useEditorDrawerContext()
-
-  const router = useRouter()
-  const pageId = Number(router.query.pageId)
-  const { mutate } = trpc.page.reorderBlock.useMutation()
-  const toast = useToast({ status: "error" })
-=======
     setCurrActiveIdx,
     savedPageState,
     setSavedPageState,
     setPreviewPageState,
   } = useEditorDrawerContext()
->>>>>>> e62631a5
+  const router = useRouter()
+  const pageId = Number(router.query.pageId)
+  const { mutate } = trpc.page.reorderBlock.useMutation()
+  const toast = useToast({ status: "error" })
 
   const onDragEnd = (result: DropResult) => {
     if (!result.destination) return
 
-<<<<<<< HEAD
     const from = result.source.index
     const to = result.destination.index
 
     if (
-      from >= pageState.length ||
-      to >= pageState.length ||
+      from >= savedPageState.length ||
+      to >= savedPageState.length ||
       from < 0 ||
       to < 0
     )
@@ -62,17 +49,18 @@
     // NOTE: We eagerly update their page state here
     // and if it fails on the backend,
     // we rollback to what we passed them
-    const updatedBlocks = Array.from(pageState)
+    const updatedBlocks = Array.from()
     const [movedBlock] = updatedBlocks.splice(from, 1)
 
     if (!!movedBlock) {
       updatedBlocks.splice(to, 0, movedBlock)
-      setPageState(updatedBlocks)
+      setPreviewPageState(savedPageState)
+      setSavedPageState(savedPageState)
     }
 
     // NOTE: drive an update to the db with the updated index
     mutate(
-      { pageId, from, to, blocks: pageState },
+      { pageId, from, to, blocks: savedPageState },
       {
         onError: (error, variables) => {
           // NOTE: rollback to last known good state
@@ -80,7 +68,8 @@
           // and the error type is automatically inferred from the zod validator.
           // However, the type that we use on `pageState` is the full type
           // because `Preview` (amongst other things) requires the other properties on the actual schema type
-          setPageState(variables.blocks)
+          setPreviewPageState(updatedBlocks)
+          setSavedPageState(updatedBlocks)
           toast({
             title: "Failed to update blocks",
             description: error.message,
@@ -88,18 +77,6 @@
         },
       },
     )
-=======
-    const updatedBlocks = Array.from(savedPageState)
-    // Remove block at source index
-    const [movedBlock] = updatedBlocks.splice(result.source.index, 1)
-    if (movedBlock) {
-      // Insert at destination index
-      updatedBlocks.splice(result.destination.index, 0, movedBlock)
-    }
-
-    setPreviewPageState(updatedBlocks)
-    setSavedPageState(updatedBlocks)
->>>>>>> e62631a5
   }
 
   return (
@@ -149,17 +126,9 @@
                             setCurrActiveIdx(index)
                             // TODO: we should automatically do this probably?
                             const nextState =
-<<<<<<< HEAD
-                              pageState[index]?.type === "prose"
-                                ? "nativeEditor"
-                                : "complexEditor"
-                            setSnapshot(pageState)
-=======
                               savedPageState[index]?.type === "prose"
                                 ? "nativeEditor"
                                 : "complexEditor"
-                            // NOTE: SNAPSHOT
->>>>>>> e62631a5
                             setDrawerState({ state: nextState })
                           }}
                         >
