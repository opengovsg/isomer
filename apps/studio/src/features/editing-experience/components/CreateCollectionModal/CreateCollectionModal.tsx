import type { UseDisclosureReturn } from "@chakra-ui/react"
import type { z } from "zod"
import { useEffect } from "react"
import {
  Box,
  FormControl,
  FormHelperText,
  FormLabel,
  Icon,
  Input,
  Modal,
  ModalBody,
  ModalContent,
  ModalFooter,
  ModalHeader,
  ModalOverlay,
  VStack,
} from "@chakra-ui/react"
import {
  Button,
  FormErrorMessage,
  ModalCloseButton,
  useToast,
} from "@opengovsg/design-system-react"
import { Controller } from "react-hook-form"
import { BiLink } from "react-icons/bi"

import { useZodForm } from "~/lib/form"
import { createCollectionSchema } from "~/schemas/collection"
import {
  MAX_FOLDER_PERMALINK_LENGTH,
  MAX_FOLDER_TITLE_LENGTH,
} from "~/schemas/folder"
import { trpc } from "~/utils/trpc"
import { generateResourceUrl } from "../utils"

type CreateCollectionProps = z.infer<typeof createCollectionSchema>

type CreateCollectionModalProps = Pick<
  UseDisclosureReturn,
  "isOpen" | "onClose"
> &
  Pick<CreateCollectionProps, "siteId">

export const CreateCollectionModal = ({
  isOpen,
  onClose,
  siteId,
}: CreateCollectionModalProps): JSX.Element => {
  return (
    <Modal isOpen={isOpen} onClose={onClose}>
      <ModalOverlay />
      <CreateCollectionModalContent
        isOpen={isOpen}
        key={String(isOpen)}
        onClose={onClose}
        siteId={siteId}
      />
    </Modal>
  )
}

const CreateCollectionModalContent = ({
  onClose,
  siteId,
}: CreateCollectionModalProps) => {
  const {
    register,
    control,
    handleSubmit,
    watch,
    formState,
    setValue,
    getFieldState,
  } = useZodForm({
    defaultValues: {
      collectionTitle: "",
      permalink: "",
    },
    schema: createCollectionSchema.omit({
      siteId: true,
    }),
  })
  const { errors, isValid } = formState
  const utils = trpc.useUtils()
  const toast = useToast()
  const { mutate, isLoading } = trpc.collection.create.useMutation({
    onSettled: onClose,
    onSuccess: async () => {
      await utils.resource.listWithoutRoot.invalidate()
      await utils.resource.countWithoutRoot.invalidate()
      await utils.resource.getChildrenOf.invalidate()
      toast({ title: "Collection created!", status: "success" })
    },
    onError: (err) => {
      toast({
        title: "Failed to create collection",
        status: "error",
        // TODO: check if this property is correct
        description: err.message,
      })
    },
  })

  const [collectionTitle, permalink] = watch(["collectionTitle", "permalink"])
  const onSubmit = handleSubmit((data) => {
    mutate({ ...data, siteId })
  })

  useEffect(() => {
    const permalinkFieldState = getFieldState("permalink")
    // This allows the syncing to happen only when the page title is not dirty
    // Dirty means user has changed the value AND the value is not the same as the default value of "".
    // Once the value has been cleared, dirty state will reset.
    if (!permalinkFieldState.isDirty) {
      setValue("permalink", generateResourceUrl(collectionTitle), {
        shouldValidate: !!collectionTitle,
      })
    }
  }, [getFieldState, setValue, collectionTitle])

  return (
    <ModalContent>
      <form onSubmit={onSubmit}>
<<<<<<< HEAD
        <ModalHeader mr="3.5rem">Create a new collection</ModalHeader>
        <ModalCloseButton size="sm" />
=======
        <ModalHeader>Create a new collection</ModalHeader>
        <ModalCloseButton size="lg" />
>>>>>>> e0d36649
        <ModalBody>
          <VStack alignItems="flex-start" spacing="1.5rem">
            <FormControl isInvalid={!!errors.collectionTitle}>
              <FormLabel color="base.content.strong">
                Collection name
                <FormHelperText color="base.content.default">
                  This will be the title of the index page of your collection.
                </FormHelperText>
              </FormLabel>

              <Input
                placeholder="This is a title for your new collection"
                {...register("collectionTitle")}
              />
              {errors.collectionTitle?.message ? (
                <FormErrorMessage>
                  {errors.collectionTitle.message}
                </FormErrorMessage>
              ) : (
                <FormHelperText mt="0.5rem" color="base.content.medium">
                  {MAX_FOLDER_TITLE_LENGTH - collectionTitle.length} characters
                  left
                </FormHelperText>
              )}
            </FormControl>
            <FormControl isInvalid={!!errors.permalink}>
              <FormLabel color="base.content.strong">
                Collection URL
                <FormHelperText color="base.content.default">
                  This will be applied to every child under this collection.
                </FormHelperText>
              </FormLabel>
              <Controller
                control={control}
                name="permalink"
                render={({ field: { onChange, ...field } }) => (
                  <Input
                    placeholder="This is a URL for your new collection"
                    noOfLines={1}
                    maxLength={MAX_FOLDER_PERMALINK_LENGTH}
                    {...field}
                    onChange={(e) => {
                      onChange(
                        generateResourceUrl(e.target.value).slice(
                          0,
                          MAX_FOLDER_PERMALINK_LENGTH,
                        ),
                      )
                    }}
                  />
                )}
              />
              {errors.permalink?.message && (
                <FormErrorMessage>{errors.permalink.message}</FormErrorMessage>
              )}

              <Box
                mt="0.5rem"
                py="0.5rem"
                px="0.75rem"
                bg="interaction.support.disabled"
              >
                <Icon mr="0.5rem" as={BiLink} />
                {permalink}
              </Box>

              <FormHelperText mt="0.5rem" color="base.content.medium">
                {MAX_FOLDER_PERMALINK_LENGTH - permalink.length} characters left
              </FormHelperText>
            </FormControl>
          </VStack>
        </ModalBody>

        <ModalFooter>
          <Button mr={3} onClick={onClose} variant="clear">
            Close
          </Button>
          <Button isLoading={isLoading} isDisabled={!isValid} type="submit">
            Create collection
          </Button>
        </ModalFooter>
      </form>
    </ModalContent>
  )
}<|MERGE_RESOLUTION|>--- conflicted
+++ resolved
@@ -122,13 +122,8 @@
   return (
     <ModalContent>
       <form onSubmit={onSubmit}>
-<<<<<<< HEAD
         <ModalHeader mr="3.5rem">Create a new collection</ModalHeader>
-        <ModalCloseButton size="sm" />
-=======
-        <ModalHeader>Create a new collection</ModalHeader>
         <ModalCloseButton size="lg" />
->>>>>>> e0d36649
         <ModalBody>
           <VStack alignItems="flex-start" spacing="1.5rem">
             <FormControl isInvalid={!!errors.collectionTitle}>
