import type {
  IsomerSiteConfigProps,
  IsomerSiteProps,
  IsomerSiteThemeProps,
} from "@opengovsg/isomer-components"
import { useState } from "react"
import { Box, TabList, Text } from "@chakra-ui/react"
import { Tab, Tabs } from "@opengovsg/design-system-react"
import { UnwrapTagged } from "type-fest"

import { AskgovWidget } from "~/components/Askgov"
import { VicaWidget } from "~/components/Vica"
<<<<<<< HEAD
import contentLayoutPreview from "~/features/editing-experience/data/contentLayoutPreview.json"
=======
import { FOOTER_QUERY_SELECTOR } from "~/features/settings/constants"
>>>>>>> afd8675e
import { useQueryParse } from "~/hooks/useQueryParse"
import { IframeCallbackFnProps } from "~/types/dom"
import { waitForElement } from "~/utils/dom"
import { trpc } from "~/utils/trpc"
import { siteSchema } from "../schema"
import Preview from "./Preview"
import { ViewportContainer } from "./ViewportContainer"

<<<<<<< HEAD
const SHARED_TAB_STYLES = {
  border: "1px solid",
  borderColor: "base.divider.strong",
  px: "1rem",
  py: "0.5rem",
  w: "50%",
  textAlign: "center",
  bgColor: "utility.ui",
  justifyContent: "center",
  display: "flex",
  m: 0,
  textTransform: "none",
  textColor: "base.content.default",
  _hover: { bgColor: "interaction.muted.main.hover" },
  _selected: {
    textTransform: "none",
    borderColor: "interaction.main.default",
    bgColor: "muted.main.active",
    textColor: "interaction.main.default",
  },
} as const

// NOTE: the theme in site config refers to the site-wide theme of
// either `isomer-next` or `isomer-classic`
type EditSettingsPreviewProps = Partial<Omit<IsomerSiteConfigProps, "theme">> &
  Pick<IsomerSiteProps, "siteName"> & {
    theme?: IsomerSiteThemeProps
    previewMockContentPage?: boolean
=======
type EditSettingsPreviewProps = Partial<IsomerSiteConfigProps> &
  Pick<IsomerSiteProps, "siteName"> & {
    jumpToFooter?: boolean
>>>>>>> afd8675e
  }

export const EditSettingsPreview = ({
  siteName,
<<<<<<< HEAD
  theme,
  previewMockContentPage = false,
=======
  jumpToFooter,
>>>>>>> afd8675e
  ...rest
}: EditSettingsPreviewProps): JSX.Element => {
  const handleIframeMount = async ({ document }: IframeCallbackFnProps) => {
    if (document) {
      await waitForElement(document, FOOTER_QUERY_SELECTOR)
      const footer = document.querySelector(FOOTER_QUERY_SELECTOR)

      // Jump to the footer section
      if (footer) {
        footer.scrollIntoView()
      }
    }
  }

  const { siteId: rawSiteId } = useQueryParse(siteSchema)
  const siteId = Number(rawSiteId)
  const [{ id }] = trpc.page.getRootPage.useSuspenseQuery({
    siteId,
  })
  const [{ content }] = trpc.page.readPageAndBlob.useSuspenseQuery({
    pageId: Number(id),
    siteId,
  })
  const [tabIndex, setTabIndex] = useState(0)
  const previewProps =
    tabIndex === 1
      ? (contentLayoutPreview as UnwrapTagged<PrismaJson.BlobJsonContent>)
      : content

  return (
<<<<<<< HEAD
    <Box bg="base.canvas.backdrop" h="full">
      {previewMockContentPage && (
        <Tabs
          pt="1.5rem"
          px="2rem"
          w="full"
          display="flex"
          onChange={(index) => setTabIndex(index)}
        >
          <TabList w="full" gap={0} textTransform="none">
            <Tab borderLeftRadius="4px" {...SHARED_TAB_STYLES}>
              <Text textStyle="subhead-2">Homepage</Text>
            </Tab>
            <Tab {...SHARED_TAB_STYLES} borderRightRadius="4px">
              <Text textStyle="subhead-2">Content page</Text>
            </Tab>
          </TabList>
        </Tabs>
      )}
      <ViewportContainer siteId={siteId} theme={theme}>
        <Preview
          siteId={siteId}
          resourceId={Number(id)}
          permalink={"/"}
          lastModified={new Date().toISOString()}
          {...previewProps}
          overrides={{ site: { siteName, ...rest } }}
        />
        {!!rest.askgov && <AskgovWidget />}
        {!!rest.vica && <VicaWidget />}
      </ViewportContainer>
    </Box>
=======
    <ViewportContainer
      siteId={siteId}
      callback={jumpToFooter ? handleIframeMount : undefined}
    >
      <Preview
        siteId={siteId}
        resourceId={Number(id)}
        permalink={"/"}
        lastModified={new Date().toISOString()}
        version="0.1.0"
        content={content.content}
        layout="homepage"
        page={content.page}
        overrides={{ site: { siteName, ...rest } }}
      />
      {!!rest.askgov && <AskgovWidget />}
      {!!rest.vica && <VicaWidget />}
    </ViewportContainer>
>>>>>>> afd8675e
  )
}<|MERGE_RESOLUTION|>--- conflicted
+++ resolved
@@ -10,11 +10,8 @@
 
 import { AskgovWidget } from "~/components/Askgov"
 import { VicaWidget } from "~/components/Vica"
-<<<<<<< HEAD
 import contentLayoutPreview from "~/features/editing-experience/data/contentLayoutPreview.json"
-=======
 import { FOOTER_QUERY_SELECTOR } from "~/features/settings/constants"
->>>>>>> afd8675e
 import { useQueryParse } from "~/hooks/useQueryParse"
 import { IframeCallbackFnProps } from "~/types/dom"
 import { waitForElement } from "~/utils/dom"
@@ -23,7 +20,6 @@
 import Preview from "./Preview"
 import { ViewportContainer } from "./ViewportContainer"
 
-<<<<<<< HEAD
 const SHARED_TAB_STYLES = {
   border: "1px solid",
   borderColor: "base.divider.strong",
@@ -52,21 +48,14 @@
   Pick<IsomerSiteProps, "siteName"> & {
     theme?: IsomerSiteThemeProps
     previewMockContentPage?: boolean
-=======
-type EditSettingsPreviewProps = Partial<IsomerSiteConfigProps> &
-  Pick<IsomerSiteProps, "siteName"> & {
     jumpToFooter?: boolean
->>>>>>> afd8675e
   }
 
 export const EditSettingsPreview = ({
   siteName,
-<<<<<<< HEAD
   theme,
   previewMockContentPage = false,
-=======
   jumpToFooter,
->>>>>>> afd8675e
   ...rest
 }: EditSettingsPreviewProps): JSX.Element => {
   const handleIframeMount = async ({ document }: IframeCallbackFnProps) => {
@@ -97,7 +86,6 @@
       : content
 
   return (
-<<<<<<< HEAD
     <Box bg="base.canvas.backdrop" h="full">
       {previewMockContentPage && (
         <Tabs
@@ -117,7 +105,11 @@
           </TabList>
         </Tabs>
       )}
-      <ViewportContainer siteId={siteId} theme={theme}>
+      <ViewportContainer
+        siteId={siteId}
+        theme={theme}
+        callback={jumpToFooter ? handleIframeMount : undefined}
+      >
         <Preview
           siteId={siteId}
           resourceId={Number(id)}
@@ -130,25 +122,5 @@
         {!!rest.vica && <VicaWidget />}
       </ViewportContainer>
     </Box>
-=======
-    <ViewportContainer
-      siteId={siteId}
-      callback={jumpToFooter ? handleIframeMount : undefined}
-    >
-      <Preview
-        siteId={siteId}
-        resourceId={Number(id)}
-        permalink={"/"}
-        lastModified={new Date().toISOString()}
-        version="0.1.0"
-        content={content.content}
-        layout="homepage"
-        page={content.page}
-        overrides={{ site: { siteName, ...rest } }}
-      />
-      {!!rest.askgov && <AskgovWidget />}
-      {!!rest.vica && <VicaWidget />}
-    </ViewportContainer>
->>>>>>> afd8675e
   )
 }