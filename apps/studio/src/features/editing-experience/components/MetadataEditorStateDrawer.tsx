--- conflicted
+++ resolved
@@ -1,19 +1,12 @@
 import type { IsomerSchema } from "@opengovsg/isomer-components"
 import type { Static } from "@sinclair/typebox"
 import { useCallback } from "react"
-<<<<<<< HEAD
-import { Box, Flex, useDisclosure } from "@chakra-ui/react"
-import { Button, useToast } from "@opengovsg/design-system-react"
-import { getLayoutPageSchema } from "@opengovsg/isomer-components"
-=======
 import { Box, Flex, Text, useDisclosure } from "@chakra-ui/react"
 import { Button, Infobox, useToast } from "@opengovsg/design-system-react"
 import {
   getLayoutPageSchema,
   ISOMER_USABLE_PAGE_LAYOUTS,
 } from "@opengovsg/isomer-components"
-import Ajv from "ajv"
->>>>>>> 8dce5616
 import isEmpty from "lodash/isEmpty"
 import isEqual from "lodash/isEqual"
 
