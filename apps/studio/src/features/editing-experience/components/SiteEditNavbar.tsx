--- conflicted
+++ resolved
@@ -42,7 +42,7 @@
     (!resource?.parentId || !isParentResourceLoading) && !isResourceLoading
 
   return (
-    <Breadcrumb size="xs" flex={1}>
+    <Breadcrumb size="sm" flex={1}>
       <BreadcrumbItem>
         <BreadcrumbLink as={Link} href={`/sites/${siteId}`}>
           <Text textStyle="subhead-2">All pages</Text>
@@ -102,27 +102,11 @@
         transition="padding 0.1s"
         gap="0.5rem"
       >
-<<<<<<< HEAD
-        <Breadcrumb size="sm">
-          <BreadcrumbItem>
-            <BreadcrumbLink as={Link} href={`/sites/${siteId}`}>
-              <Text textStyle="subhead-2">All pages</Text>
-            </BreadcrumbLink>
-          </BreadcrumbItem>
-
-          <BreadcrumbItem isCurrentPage>
-            <BreadcrumbLink href="#">
-              <Text textStyle="subhead-2">Current page</Text>
-            </BreadcrumbLink>
-          </BreadcrumbItem>
-        </Breadcrumb>
-=======
         <NavigationBreadcrumbs
           siteId={String(siteId)}
           pageId={String(pageId)}
         />
 
->>>>>>> 34935987
         <TabList>
           <Tab>Edit</Tab>
           <Tab>Page Settings</Tab>
