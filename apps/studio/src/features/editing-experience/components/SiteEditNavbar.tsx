import Link from "next/link"
<<<<<<< HEAD
import { BreadcrumbItem, BreadcrumbLink, Flex, TabList } from "@chakra-ui/react"
import { Breadcrumb, Tab } from "@opengovsg/design-system-react"
=======
import { BreadcrumbItem, BreadcrumbLink, Flex, Text } from "@chakra-ui/react"
import { Breadcrumb } from "@opengovsg/design-system-react"
>>>>>>> c49558e7

import { ADMIN_NAVBAR_HEIGHT } from "~/constants/layouts"
import { useQueryParse } from "~/hooks/useQueryParse"
import { editPageSchema } from "../schema"
import PublishButton from "./PublishButton"

export const SiteEditNavbar = (): JSX.Element => {
  const { siteId, pageId } = useQueryParse(editPageSchema)

  return (
    <Flex flex="0 0 auto" gridColumn="1/-1">
      <Flex
        h={ADMIN_NAVBAR_HEIGHT}
        pos="fixed"
        zIndex="docked"
        w="100%"
        justify="space-between"
        align="center"
        px={{ base: "1.5rem", md: "1.8rem", xl: "2rem" }}
        pl={{ base: `calc(1rem + ${ADMIN_NAVBAR_HEIGHT})`, sm: "1.5rem" }}
        py="0.375rem"
        bg="white"
        borderBottomWidth="1px"
        borderColor="base.divider.medium"
        transition="padding 0.1s"
      >
        <Breadcrumb size="xs">
          <BreadcrumbItem>
            <BreadcrumbLink as={Link} href={`/sites/${siteId}`}>
              <Text textStyle="subhead-2">All pages</Text>
            </BreadcrumbLink>
          </BreadcrumbItem>

          <BreadcrumbItem isCurrentPage>
            <BreadcrumbLink href="#">
              <Text textStyle="subhead-2">Current page</Text>
            </BreadcrumbLink>
          </BreadcrumbItem>
        </Breadcrumb>
        <TabList>
          <Tab>Edit</Tab>
          <Tab>Page Settings</Tab>
        </TabList>
        {pageId && siteId && (
          <Flex justifyContent={"end"} alignItems={"center"}>
            <PublishButton pageId={pageId} siteId={siteId} />
          </Flex>
        )}
      </Flex>
    </Flex>
  )
}<|MERGE_RESOLUTION|>--- conflicted
+++ resolved
@@ -1,11 +1,12 @@
 import Link from "next/link"
-<<<<<<< HEAD
-import { BreadcrumbItem, BreadcrumbLink, Flex, TabList } from "@chakra-ui/react"
+import {
+  BreadcrumbItem,
+  BreadcrumbLink,
+  Flex,
+  TabList,
+  Text,
+} from "@chakra-ui/react"
 import { Breadcrumb, Tab } from "@opengovsg/design-system-react"
-=======
-import { BreadcrumbItem, BreadcrumbLink, Flex, Text } from "@chakra-ui/react"
-import { Breadcrumb } from "@opengovsg/design-system-react"
->>>>>>> c49558e7
 
 import { ADMIN_NAVBAR_HEIGHT } from "~/constants/layouts"
 import { useQueryParse } from "~/hooks/useQueryParse"
