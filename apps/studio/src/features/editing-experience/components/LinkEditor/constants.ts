import { BiEnvelopeOpen, BiFile, BiFileBlank, BiLink } from "react-icons/bi"

export const LINK_TYPES = {
  Page: "page",
  External: "external",
  File: "file",
  Email: "email",
} as const

export const LINK_TYPES_MAPPING = {
  [LINK_TYPES.Page]: {
    icon: BiFileBlank,
    label: "Page",
  },
  [LINK_TYPES.External]: {
    icon: BiLink,
    label: "External",
  },
  [LINK_TYPES.File]: {
    icon: BiFile,
    label: "File",
  },
  [LINK_TYPES.Email]: {
    icon: BiEnvelopeOpen,
    label: "Email",
  },
} as const

<<<<<<< HEAD
export type LinkTypes = keyof typeof LINK_TYPES
export type LinkTypeMapping = typeof LINK_TYPES
=======
export type LinkTypes = (typeof LINK_TYPES)[keyof typeof LINK_TYPES]
export type LinkTypeMapping<T extends string = string> = Record<
  T,
  {
    icon: IconType
    label: Capitalize<T>
  }
>
export type LinkTypesWithHrefFormat =
  | typeof LINK_TYPES.File
  | typeof LINK_TYPES.External
>>>>>>> 1a6cf3b5
<|MERGE_RESOLUTION|>--- conflicted
+++ resolved
@@ -26,10 +26,6 @@
   },
 } as const
 
-<<<<<<< HEAD
-export type LinkTypes = keyof typeof LINK_TYPES
-export type LinkTypeMapping = typeof LINK_TYPES
-=======
 export type LinkTypes = (typeof LINK_TYPES)[keyof typeof LINK_TYPES]
 export type LinkTypeMapping<T extends string = string> = Record<
   T,
@@ -40,5 +36,4 @@
 >
 export type LinkTypesWithHrefFormat =
   | typeof LINK_TYPES.File
-  | typeof LINK_TYPES.External
->>>>>>> 1a6cf3b5
+  | typeof LINK_TYPES.External