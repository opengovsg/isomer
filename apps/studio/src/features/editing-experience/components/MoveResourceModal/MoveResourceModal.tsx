import { useState } from "react"
import {
  Button,
  Modal,
  ModalBody,
  ModalCloseButton,
  ModalContent,
  ModalFooter,
  ModalHeader,
  ModalOverlay,
  Skeleton,
  VStack,
} from "@chakra-ui/react"
import { Infobox, useToast } from "@opengovsg/design-system-react"
import { useAtom, useAtomValue, useSetAtom } from "jotai"

<<<<<<< HEAD
import { ResourceSelector } from "~/components/ResourceSelector/ResourceSelector"
=======
import type { PendingMoveResource } from "../../types"
import { BRIEF_TOAST_SETTINGS } from "~/constants/toast"
>>>>>>> b8f909a4
import { usePermissions } from "~/features/permissions"
import { withSuspense } from "~/hocs/withSuspense"
import { useQueryParse } from "~/hooks/useQueryParse"
import { sitePageSchema } from "~/pages/sites/[siteId]"
import { trpc } from "~/utils/trpc"
import { moveResourceAtom } from "../../atoms"

export const MoveResourceModal = () => {
  // NOTE: This is what we are trying to move
  const [moveItem, setMoveItem] = useAtom(moveResourceAtom)
  const onClose = () => setMoveItem(null)

  return (
    <Modal isOpen={!!moveItem} onClose={onClose}>
      <ModalOverlay />
      {moveItem && (
        <MoveResourceContent onClose={onClose} resourceId={moveItem.id} />
      )}
    </Modal>
  )
}

const MoveResourceContent = withSuspense(
  ({ resourceId, onClose }: { resourceId: string; onClose: () => void }) => {
    const [curResourceId, setCurResourceId] = useState<string | null>(null)
    const { siteId } = useQueryParse(sitePageSchema)
    const setMovedItem = useSetAtom(moveResourceAtom)
    const [{ title }] = trpc.resource.getMetadataById.useSuspenseQuery({
      resourceId,
    })
    const ability = usePermissions()
    const utils = trpc.useUtils()
    const toast = useToast({ status: "success" })
    const { mutate, isLoading } = trpc.resource.move.useMutation({
      onError: (err) => {
        toast({
          title: "Failed to move resource",
          status: "error",
          description: err.message,
          ...BRIEF_TOAST_SETTINGS,
        })
      },
      onSettled: () => {
        // TODO: actually close the modal
        setMovedItem(null)
      },
      onSuccess: async () => {
        await utils.page.readPageAndBlob.invalidate()
        await utils.resource.getParentOf.invalidate()
        await utils.resource.getChildrenOf.invalidate()
        await utils.resource.countWithoutRoot.invalidate({
          // TODO: Update backend `list` to use the proper schema
          resourceId: curResourceId ? Number(curResourceId) : undefined,
        })
        await utils.resource.countWithoutRoot.invalidate({
          // TODO: Update backend `list` to use the proper schema
          resourceId: movedItem?.parentId
            ? Number(movedItem.parentId)
            : undefined,
        })
        await utils.resource.listWithoutRoot.invalidate({
          // TODO: Update backend `list` to use the proper schema
          resourceId: curResourceId ? Number(curResourceId) : undefined,
        })
        await utils.resource.listWithoutRoot.invalidate({
          // TODO: Update backend `list` to use the proper schema
          resourceId: movedItem?.parentId
            ? Number(movedItem.parentId)
            : undefined,
        })
        // NOTE: We might want to have smarter logic here
        // and invalidate the new + old folders
        await utils.folder.getMetadata.invalidate()
        await utils.resource.getMetadataById.invalidate({
          resourceId: movedItem?.id,
        })
        toast({ title: "Resource moved!", ...BRIEF_TOAST_SETTINGS })
      },
    })

    const movedItem = useAtomValue(moveResourceAtom)

    return (
      <ModalContent>
        <ModalHeader mr="3.5rem">Move "{title}" to...</ModalHeader>
        <ModalCloseButton size="lg" />
        <ModalBody>
          <VStack alignItems="flex-start" spacing="1.25rem">
            <Infobox size="sm" w="full">
              Moving a page or folder changes its URL, effective immediately
            </Infobox>
            <ResourceSelector
              interactionType="move"
              siteId={siteId}
              onlyShowFolders
              existingResource={movedItem ?? undefined}
              onChange={(resourceId) => setCurResourceId(resourceId)}
            />
          </VStack>
        </ModalBody>
        <ModalFooter>
          <Button
            variant="clear"
            mr={3}
            onClick={onClose}
            color="base.content.default"
          >
            Cancel
          </Button>
          <Button
            // NOTE: disable this button if the resourceId to be moved is missing
            // or if the user does not have sufficient permissions to move to the destination
            isDisabled={
              ability.cannot("move", {
                parentId: curResourceId,
              }) ||
              ability.cannot("move", { parentId: movedItem?.parentId ?? null })
            }
            isLoading={isLoading}
            onClick={() =>
              movedItem?.id &&
              mutate({
                siteId,
                movedResourceId: movedItem.id,
                destinationResourceId: curResourceId,
              })
            }
          >
            Move here
          </Button>
        </ModalFooter>
      </ModalContent>
    )
  },
  <Skeleton height="200px" />,
)<|MERGE_RESOLUTION|>--- conflicted
+++ resolved
@@ -14,12 +14,8 @@
 import { Infobox, useToast } from "@opengovsg/design-system-react"
 import { useAtom, useAtomValue, useSetAtom } from "jotai"
 
-<<<<<<< HEAD
 import { ResourceSelector } from "~/components/ResourceSelector/ResourceSelector"
-=======
-import type { PendingMoveResource } from "../../types"
 import { BRIEF_TOAST_SETTINGS } from "~/constants/toast"
->>>>>>> b8f909a4
 import { usePermissions } from "~/features/permissions"
 import { withSuspense } from "~/hocs/withSuspense"
 import { useQueryParse } from "~/hooks/useQueryParse"
