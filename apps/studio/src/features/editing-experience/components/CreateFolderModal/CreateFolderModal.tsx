import type { UseDisclosureReturn } from "@chakra-ui/react"
import type { z } from "zod"
import { useEffect } from "react"
import {
  Box,
  FormControl,
  FormHelperText,
  FormLabel,
  Icon,
  Input,
  Modal,
  ModalBody,
  ModalContent,
  ModalFooter,
  ModalHeader,
  ModalOverlay,
  VStack,
} from "@chakra-ui/react"
import {
  Button,
  FormErrorMessage,
  ModalCloseButton,
  useToast,
} from "@opengovsg/design-system-react"
import { Controller } from "react-hook-form"
import { BiLink } from "react-icons/bi"

import { useZodForm } from "~/lib/form"
import {
  createFolderSchema,
  MAX_FOLDER_PERMALINK_LENGTH,
  MAX_FOLDER_TITLE_LENGTH,
} from "~/schemas/folder"
import { trpc } from "~/utils/trpc"
import { generateResourceUrl } from "../utils"

type CreateFolderProps = z.infer<typeof createFolderSchema>

type CreateFolderModalProps = Pick<UseDisclosureReturn, "isOpen" | "onClose"> &
  Pick<CreateFolderProps, "siteId" | "parentFolderId">

export const CreateFolderModal = ({
  isOpen,
  onClose,
  siteId,
  parentFolderId,
}: CreateFolderModalProps): JSX.Element => {
  return (
    <Modal isOpen={isOpen} onClose={onClose}>
      <ModalOverlay />
      <CreateFolderModalContent
        key={String(isOpen)}
        isOpen={isOpen}
        onClose={onClose}
        siteId={siteId}
        parentFolderId={parentFolderId}
      />
    </Modal>
  )
}

const CreateFolderModalContent = ({
  onClose,
  siteId,
  parentFolderId,
}: CreateFolderModalProps) => {
  const {
    register,
    control,
    handleSubmit,
    watch,
    formState,
    setValue,
    getFieldState,
  } = useZodForm({
    defaultValues: {
      folderTitle: "",
      permalink: "",
    },
    schema: createFolderSchema.omit({ siteId: true, parentFolderId: true }),
  })
  const { errors, isValid } = formState
  const utils = trpc.useUtils()
  const toast = useToast()
  const { mutate, isLoading } = trpc.folder.create.useMutation({
    onSettled: onClose,
    onSuccess: async () => {
      await utils.site.list.invalidate()
      await utils.resource.listWithoutRoot.invalidate()
      await utils.resource.countWithoutRoot.invalidate()
      await utils.resource.getChildrenOf.invalidate()
      toast({ title: "Folder created!", status: "success" })
    },
    onError: (err) => {
      toast({
        title: "Failed to create folder",
        status: "error",
        // TODO: check if this property is correct
        description: err.message,
      })
    },
  })

  const [folderTitle, permalink] = watch(["folderTitle", "permalink"])
  const onSubmit = handleSubmit((data) => {
    mutate({ ...data, parentFolderId, siteId })
  })

  useEffect(() => {
    const permalinkFieldState = getFieldState("permalink")
    // This allows the syncing to happen only when the page title is not dirty
    // Dirty means user has changed the value AND the value is not the same as the default value of "".
    // Once the value has been cleared, dirty state will reset.
    if (!permalinkFieldState.isDirty) {
      // NOTE: We don't slice here because the permalink field already has a max length set.
      // Because the `permalink`'s max length is longer than what it's derived from
      // the output of this will always be less than the allowed length for the permalink.
      setValue("permalink", generateResourceUrl(folderTitle), {
        shouldValidate: !!folderTitle,
      })
    }
  }, [getFieldState, setValue, folderTitle])

  return (
    <ModalContent>
      <form onSubmit={onSubmit}>
<<<<<<< HEAD
        <ModalHeader mr="3.5rem">Create a new folder </ModalHeader>
        <ModalCloseButton size="sm" />
=======
        <ModalHeader>Create a new folder </ModalHeader>
        <ModalCloseButton size="lg" />
>>>>>>> e0d36649
        <ModalBody>
          <VStack alignItems="flex-start" spacing="1.5rem">
            <FormControl isInvalid={!!errors.folderTitle}>
              <FormLabel color="base.content.strong">
                Folder name
                <FormHelperText color="base.content.default">
                  This will be the title of the index page of your folder.
                </FormHelperText>
              </FormLabel>

              <Input
                placeholder="This is a title for your new folder"
                maxLength={MAX_FOLDER_TITLE_LENGTH}
                {...register("folderTitle")}
              />
              {errors.folderTitle?.message ? (
                <FormErrorMessage>
                  {errors.folderTitle.message}
                </FormErrorMessage>
              ) : (
                <FormHelperText mt="0.5rem" color="base.content.medium">
                  {MAX_FOLDER_TITLE_LENGTH - folderTitle.length} characters left
                </FormHelperText>
              )}
            </FormControl>
            <FormControl isInvalid={!!errors.permalink}>
              <FormLabel color="base.content.strong">
                Folder URL
                <FormHelperText color="base.content.default">
                  This will be applied to every child under this folder.
                </FormHelperText>
              </FormLabel>
              <Controller
                control={control}
                name="permalink"
                render={({ field: { onChange, ...field } }) => (
                  <Input
                    placeholder="This is a URL for your new folder"
                    noOfLines={1}
                    maxLength={MAX_FOLDER_PERMALINK_LENGTH}
                    {...field}
                    onChange={(e) => {
                      onChange(
                        generateResourceUrl(e.target.value).slice(
                          0,
                          MAX_FOLDER_PERMALINK_LENGTH,
                        ),
                      )
                    }}
                  />
                )}
              />
              {errors.permalink?.message && (
                <FormErrorMessage>{errors.permalink.message}</FormErrorMessage>
              )}

              <Box
                mt="0.5rem"
                py="0.5rem"
                px="0.75rem"
                bg="interaction.support.disabled"
              >
                <Icon mr="0.5rem" as={BiLink} />
                {permalink}
              </Box>

              <FormHelperText mt="0.5rem" color="base.content.medium">
                {MAX_FOLDER_PERMALINK_LENGTH - permalink.length} characters left
              </FormHelperText>
            </FormControl>
          </VStack>
        </ModalBody>
        <ModalFooter>
          <Button mr={3} onClick={onClose} variant="clear">
            Close
          </Button>
          <Button isLoading={isLoading} isDisabled={!isValid} type="submit">
            Create Folder
          </Button>
        </ModalFooter>
      </form>
    </ModalContent>
  )
}<|MERGE_RESOLUTION|>--- conflicted
+++ resolved
@@ -124,13 +124,8 @@
   return (
     <ModalContent>
       <form onSubmit={onSubmit}>
-<<<<<<< HEAD
-        <ModalHeader mr="3.5rem">Create a new folder </ModalHeader>
-        <ModalCloseButton size="sm" />
-=======
-        <ModalHeader>Create a new folder </ModalHeader>
+        <ModalHeader mr="3.5rem">Create a new folder</ModalHeader>
         <ModalCloseButton size="lg" />
->>>>>>> e0d36649
         <ModalBody>
           <VStack alignItems="flex-start" spacing="1.5rem">
             <FormControl isInvalid={!!errors.folderTitle}>
