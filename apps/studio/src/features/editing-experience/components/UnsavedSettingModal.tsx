--- conflicted
+++ resolved
@@ -26,15 +26,10 @@
     <Modal isOpen={isOpen} onClose={onClose}>
       <ModalOverlay />
       <ModalContent overflow="hidden">
-<<<<<<< HEAD
         <ModalHeader mr="3.5rem">
           Leave this page without saving your settings?
         </ModalHeader>
-        <ModalCloseButton />
-=======
-        <ModalHeader>Leave this page without saving your settings?</ModalHeader>
         <ModalCloseButton size="lg" />
->>>>>>> e0d36649
         <ModalBody>All edits will be lost.</ModalBody>
         <ModalFooter>
           <Button
