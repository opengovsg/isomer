--- conflicted
+++ resolved
@@ -1,11 +1,7 @@
 import type { IsomerPageSchemaType } from "~/types"
-<<<<<<< HEAD
-import { renderLayout as renderNextLayout } from "~/templates/next/render/renderLayout"
-=======
 import { renderLayout as renderNextLayout } from "~/templates/next"
 
 export { renderComponentPreviewText } from "~/templates/next"
->>>>>>> fa53861e
 
 export const RenderEngine = (props: IsomerPageSchemaType) => {
   if (props.site.theme === "isomer-next") {
