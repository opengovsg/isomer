--- conflicted
+++ resolved
@@ -3,25 +3,7 @@
 
 export const SingleCardSchema = Type.Object({
   title: Type.String({
-<<<<<<< HEAD
-    title: "Card title",
-    description: "The title of the card",
-  }),
-  url: Type.String({
-    title: "Card URL",
-    description: "The URL that the card links to",
-  }),
-  imageUrl: Type.String({
-    title: "Card image URL",
-    description: "The URL of the image to display on the card",
-    format: "image",
-  }),
-  imageAlt: Type.String({
-    title: "Card image alt text",
-    description: "The alt text for the card image",
-=======
     title: "Title",
->>>>>>> c0d55f9b
   }),
   description: Type.Optional(
     Type.String({
@@ -41,6 +23,7 @@
   }),
   imageUrl: Type.String({
     title: "Upload image",
+    format: "image",
   }),
   imageAlt: Type.String({
     title: "Alternate text",
