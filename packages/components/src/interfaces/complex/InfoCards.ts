--- conflicted
+++ resolved
@@ -131,12 +131,8 @@
     variant: Type.Literal(CARDS_WITH_IMAGES, { default: CARDS_WITH_IMAGES }),
     cards: Type.Array(SingleCardWithImageSchema, {
       title: "Cards",
-<<<<<<< HEAD
       minItems: 1,
-      maxItems: 12,
-=======
       maxItems: 30,
->>>>>>> 2798552a
       default: [],
     }),
   },
@@ -152,12 +148,8 @@
     }),
     cards: Type.Array(SingleCardNoImageSchema, {
       title: "Cards",
-<<<<<<< HEAD
       minItems: 1,
-      maxItems: 12,
-=======
       maxItems: 30,
->>>>>>> 2798552a
       default: [],
     }),
   },
