--- conflicted
+++ resolved
@@ -13,15 +13,10 @@
 export const CARDS_WITHOUT_IMAGES = "cardsWithoutImages"
 export const CARDS_WITH_IMAGES = "cardsWithImages"
 
-<<<<<<< HEAD
-const IMAGE_FIT_COVER = "cover"
-const IMAGE_FIT_CONTAIN = "contain"
-=======
 const IMAGE_FIT = {
   Cover: "cover",
   Content: "contain",
 } as const
->>>>>>> d3f63eca
 
 const SingleCardNoImageSchema = Type.Object({
   title: Type.String({
@@ -51,26 +46,15 @@
     imageFit: Type.Optional(
       Type.Union(
         [
-<<<<<<< HEAD
-          Type.Literal(IMAGE_FIT_COVER, {
-            title: "Default (recommended)",
-          }),
-          Type.Literal(IMAGE_FIT_CONTAIN, {
-=======
           Type.Literal(IMAGE_FIT.Cover, {
             title: "Default (recommended)",
           }),
           Type.Literal(IMAGE_FIT.Content, {
->>>>>>> d3f63eca
             title: "Resize image to fit",
           }),
         ],
         {
-<<<<<<< HEAD
-          default: IMAGE_FIT_COVER,
-=======
           default: IMAGE_FIT.Cover,
->>>>>>> d3f63eca
           title: "Image display",
           description: `Select "Resize image to fit" only if the image has a white background.`,
           format: ARRAY_RADIO_FORMAT,
