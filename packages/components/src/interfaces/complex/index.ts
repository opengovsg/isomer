--- conflicted
+++ resolved
@@ -39,16 +39,12 @@
   type CollectionBlockProps,
 } from "./CollectionBlock"
 export { ImageGallerySchema, type ImageGalleryProps } from "./ImageGallery"
-<<<<<<< HEAD
-export { ChildrenPagesSchema, type ChildrenPagesProps } from "./ChildrenPages"
-=======
 export {
   ChildrenPagesSchema,
   type ChildrenPagesProps,
   CHILDREN_PAGES_LAYOUT_OPTIONS,
   DEFAULT_CHILDREN_PAGES_BLOCK,
 } from "./ChildrenPages"
->>>>>>> 1f8f26bb
 export {
   ContactInformationSchema,
   type ContactInformationProps,
