--- conflicted
+++ resolved
@@ -54,7 +54,6 @@
   type ChildrenPagesProps,
 } from "./ChildrenPages"
 export {
-<<<<<<< HEAD
   CONTACT_INFORMATION_TYPE,
   ContactInformationSchema,
   type ContactInformationProps,
@@ -67,11 +66,10 @@
   DynamicComponentListSchema,
   type DynamicComponentListProps,
 } from "./DynamicComponentList"
-=======
+export {
   SearchableTableSchema,
   type SearchableTableProps,
   type SearchableTableClientProps,
   type NativeSearchableTableProps,
   type DGSSearchableTableProps,
-} from "./SearchableTable"
->>>>>>> 428a87bf
+} from "./SearchableTable"