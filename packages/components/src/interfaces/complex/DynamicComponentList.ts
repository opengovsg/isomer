--- conflicted
+++ resolved
@@ -6,33 +6,19 @@
   IsomerSiteProps,
   LinkComponentType,
 } from "~/types"
-import { COMPONENT_TYPES_MAP } from "~/constants"
 import { DgsDataSourceFieldsSchema } from "../integration"
-<<<<<<< HEAD
-import { DgsContactInformationSchema } from "./ContactInformation"
-
-const ContactInformationComponentSchema = Type.Intersect([
-  Type.Object({
-    type: Type.Literal(COMPONENT_TYPES_MAP.ContactInformation),
-=======
 import { DgsContactInformationSchema } from "./ContactInformation/ContactInformation"
 
 const ContactInformationComponentSchema = Type.Intersect([
   Type.Object({
     type: Type.Literal("contactinformation"),
->>>>>>> 1f8f26bb
   }),
   Omit(DgsContactInformationSchema, ["dataSource"]),
 ])
 
 export const DynamicComponentListSchema = Type.Object({
-<<<<<<< HEAD
-  type: Type.Literal(COMPONENT_TYPES_MAP.DynamicComponentList, {
-    default: COMPONENT_TYPES_MAP.DynamicComponentList,
-=======
   type: Type.Literal("dynamiccomponentlist", {
     default: "dynamiccomponentlist",
->>>>>>> 1f8f26bb
   }),
   dataSource: Type.Union([DgsDataSourceFieldsSchema]),
   component: Type.Union([ContactInformationComponentSchema]),
