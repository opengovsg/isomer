--- conflicted
+++ resolved
@@ -35,17 +35,6 @@
           },
         ),
       ),
-<<<<<<< HEAD
-    ),
-  },
-  {
-    $id: "components-native-prose",
-    title: "Content block",
-    description: "A collection of native content components.",
-    format: "prose",
-  },
-)
-=======
     },
     {
       ...(id && { $id: id }),
@@ -56,7 +45,6 @@
 
 export const ProseSchema = generateProseSchema("components-native-prose")
 export const BaseProseSchema = generateProseSchema()
->>>>>>> 80d51091
 
 export type ProseProps = Static<typeof ProseSchema>
 export type ProseContent = ProseProps["content"]