<<<<<<< HEAD
export { renderComponentPreviewText } from "./render/renderComponentPreviewText"
=======
export {
  renderLayout,
  renderPageContent,
  renderComponentPreviewText,
} from "./render"
>>>>>>> 1f8f26bb
<|MERGE_RESOLUTION|>--- conflicted
+++ resolved
@@ -1,9 +1,5 @@
-<<<<<<< HEAD
-export { renderComponentPreviewText } from "./render/renderComponentPreviewText"
-=======
 export {
   renderLayout,
   renderPageContent,
   renderComponentPreviewText,
-} from "./render"
->>>>>>> 1f8f26bb
+} from "./render"