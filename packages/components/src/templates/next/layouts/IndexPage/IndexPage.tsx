--- conflicted
+++ resolved
@@ -1,43 +1,6 @@
 import type { IndexPageSchemaType } from "~/types"
-<<<<<<< HEAD
-import { DEFAULT_CHILDREN_PAGES_BLOCK } from "~/interfaces/complex/ChildrenPages/constants"
-import { tv } from "~/lib/tv"
-import { getBreadcrumbFromSiteMap } from "~/utils/getBreadcrumbFromSiteMap"
-import { ContentPageHeader } from "../../components/internal/ContentPageHeader"
-import { renderPageContent } from "../../render/renderPageContent"
-import { Skeleton } from "../Skeleton"
-
-const createIndexPageLayoutStyles = tv({
-  slots: {
-    container:
-      "mx-auto grid max-w-screen-xl grid-cols-12 px-6 py-12 md:px-10 md:py-16 lg:gap-10",
-    siderailContainer: "relative col-span-3 hidden lg:block",
-    content: "col-span-12 break-words lg:col-span-8",
-  },
-})
-
-const compoundStyles = createIndexPageLayoutStyles()
-
-export const IndexPageLayout = ({
-  site,
-  page,
-  layout,
-  content,
-  LinkComponent,
-}: IndexPageSchemaType) => {
-  const breadcrumb = getBreadcrumbFromSiteMap(
-    site.siteMap,
-    page.permalink.split("/").slice(1),
-  )
-
-  const hasChildpageBlock = content.some(({ type }) => type === "childrenpages")
-  const pageContent: IndexPageSchemaType["content"] = hasChildpageBlock
-    ? content
-    : [...content, DEFAULT_CHILDREN_PAGES_BLOCK]
-=======
 import { renderPageContent } from "../../render/renderPageContent"
 import { IndexPageLayoutSkeleton } from "../IndexPageSkeleton"
->>>>>>> 7fb56d4e
 
 export const IndexPageLayout = (props: IndexPageSchemaType) => {
   return (
