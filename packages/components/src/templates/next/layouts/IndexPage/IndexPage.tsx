--- conflicted
+++ resolved
@@ -1,9 +1,5 @@
 import type { IndexPageSchemaType } from "~/types"
-<<<<<<< HEAD
-import { DEFAULT_CHILDREN_PAGES_BLOCK } from "~/constants"
-=======
 import { DEFAULT_CHILDREN_PAGES_BLOCK } from "~/interfaces/complex/ChildrenPages/constants"
->>>>>>> 1f8f26bb
 import { tv } from "~/lib/tv"
 import { getBreadcrumbFromSiteMap } from "~/utils"
 import { ContentPageHeader } from "../../components/internal/ContentPageHeader"
