import type { Meta, StoryObj } from "@storybook/react"

import { withChromaticModes } from "@isomer/storybook-config"

import { IMAGE_GALLERY_TYPE } from "~/interfaces"
import Content from "./Content"

const meta: Meta<typeof Content> = {
  title: "Next/Layouts/Content",
  component: Content,
  argTypes: {},
  tags: ["!autodocs"],
  parameters: {
    layout: "fullscreen",
    chromatic: withChromaticModes(["mobile", "tablet", "desktop"]),
    themes: {
      themeOverride: "Isomer Next",
    },
  },
}
export default meta
type Story = StoryObj<typeof Content>

export const Default: Story = {
  args: {
    layout: "content",
    site: {
      siteName: "Isomer Next",
      siteMap: {
        id: "1",
        title: "Isomer Next",
        permalink: "/",
        lastModified: "",
        layout: "homepage",
        summary: "",
        children: [
          {
            id: "2",
            title:
              "Parent page with a very long title that will likely cause an overflow",
            permalink: "/parent",
            lastModified: "",
            layout: "content",
            summary: "",
            children: [
              {
                id: "3",
                title:
                  "Irrationality this should have a long long long long long long long title that wraps to the max width of the content header, and its' breadcrumb truncates, but ideally should not be this long",
                permalink: "/parent/rationality",
                lastModified: "",
                layout: "content",
                summary: "",
                children: [
                  {
                    id: "4",
                    title: "For Individuals",
                    permalink: "/parent/rationality/child-page-2",
                    lastModified: "",
                    layout: "content",
                    summary: "",
                  },
                  {
                    id: "5",
                    title: "Steven Pinker's Rationality",
                    permalink: "/parent/rationality/child-page-2",
                    lastModified: "",
                    layout: "content",
                    summary: "",
                  },
                ],
              },
              {
                id: "6",
                title:
                  "Sibling with a long title that will likely cause an overflow",
                permalink: "/parent/sibling",
                lastModified: "",
                layout: "content",
                summary: "",
                children: [
                  {
                    id: "7",
                    title: "Child that should not appear",
                    permalink: "/parent/sibling/child-page-2",
                    lastModified: "",
                    layout: "content",
                    summary: "",
                  },
                ],
              },
              {
                id: "8",
                title:
                  "IrrationalityIrrationalityIrrationalityIrrationalityIrrationalityIrrationalityIrrationalityIrrationalityIrrationalityIrrationalityIrrationalityIrrationality",
                permalink: "/parent/rationality2",
                lastModified: "",
                layout: "content",
                summary: "",
                children: [
                  {
                    id: "9",
                    title: "For Individuals",
                    permalink: "/parent/rationality/child-page-2",
                    lastModified: "",
                    layout: "content",
                    summary: "",
                  },
                  {
                    id: "10",
                    title: "Steven Pinker's Rationality",
                    permalink: "/parent/rationality/child-page-2",
                    lastModified: "",
                    layout: "content",
                    summary: "",
                  },
                ],
              },
              {
                id: "11",
                title: "Sibling",
                permalink: "/parent/sibling",
                lastModified: "",
                layout: "content",
                summary: "",
                children: [
                  {
                    id: "12",
                    title: "Child that should not appear",
                    permalink: "/parent/sibling/child-page-2",
                    lastModified: "",
                    layout: "content",
                    summary: "",
                  },
                ],
              },
              {
                id: "13",
                title: "Irrationality3",
                permalink: "/parent/rationality3",
                lastModified: "",
                layout: "content",
                summary: "",
                children: [
                  {
                    id: "14",
                    title: "For Individuals",
                    permalink: "/parent/rationality/child-page-2",
                    lastModified: "",
                    layout: "content",
                    summary: "",
                  },
                  {
                    id: "15",
                    title: "Steven Pinker's Rationality",
                    permalink: "/parent/rationality/child-page-2",
                    lastModified: "",
                    layout: "content",
                    summary: "",
                  },
                ],
              },
              {
                id: "16",
                title: "Sibling",
                permalink: "/parent/sibling",
                lastModified: "",
                layout: "content",
                summary: "",
                children: [
                  {
                    id: "17",
                    title: "Child that should not appear",
                    permalink: "/parent/sibling/child-page-2",
                    lastModified: "",
                    layout: "content",
                    summary: "",
                  },
                ],
              },
              {
                id: "18",
                title: "Irrationality4",
                permalink: "/parent/rationality4",
                lastModified: "",
                layout: "content",
                summary: "",
                children: [
                  {
                    id: "19",
                    title: "For Individuals",
                    permalink: "/parent/rationality/child-page-2",
                    lastModified: "",
                    layout: "content",
                    summary: "",
                  },
                  {
                    id: "20",
                    title: "Steven Pinker's Rationality",
                    permalink: "/parent/rationality/child-page-2",
                    lastModified: "",
                    layout: "content",
                    summary: "",
                  },
                ],
              },
              {
                id: "21",
                title: "Sibling",
                permalink: "/parent/sibling",
                lastModified: "",
                layout: "content",
                summary: "",
                children: [
                  {
                    id: "22",
                    title: "Child that should not appear",
                    permalink: "/parent/sibling/child-page-2",
                    lastModified: "",
                    layout: "content",
                    summary: "",
                  },
                ],
              },
              {
                id: "23",
                title: "Irrationality5",
                permalink: "/parent/rationality5",
                lastModified: "",
                layout: "content",
                summary: "",
                children: [
                  {
                    id: "24",
                    title: "For Individuals",
                    permalink: "/parent/rationality/child-page-2",
                    lastModified: "",
                    layout: "content",
                    summary: "",
                  },
                  {
                    id: "25",
                    title: "Steven Pinker's Rationality",
                    permalink: "/parent/rationality/child-page-2",
                    lastModified: "",
                    layout: "content",
                    summary: "",
                  },
                ],
              },
              {
                id: "26",
                title: "Sibling",
                permalink: "/parent/sibling",
                lastModified: "",
                layout: "content",
                summary: "",
                children: [
                  {
                    id: "27",
                    title: "Child that should not appear",
                    permalink: "/parent/sibling/child-page-2",
                    lastModified: "",
                    layout: "content",
                    summary: "",
                  },
                ],
              },
              {
                id: "28",
                title: "Irrationality6",
                permalink: "/parent/rationality6",
                lastModified: "",
                layout: "content",
                summary: "",
                children: [
                  {
                    id: "29",
                    title: "For Individuals",
                    permalink: "/parent/rationality/child-page-2",
                    lastModified: "",
                    layout: "content",
                    summary: "",
                  },
                  {
                    id: "30",
                    title: "Steven Pinker's Rationality",
                    permalink: "/parent/rationality/child-page-2",
                    lastModified: "",
                    layout: "content",
                    summary: "",
                  },
                ],
              },
              {
                id: "31",
                title: "Sibling",
                permalink: "/parent/sibling",
                lastModified: "",
                layout: "content",
                summary: "",
                children: [
                  {
                    id: "32",
                    title: "Child that should not appear",
                    permalink: "/parent/sibling/child-page-2",
                    lastModified: "",
                    layout: "content",
                    summary: "",
                  },
                ],
              },
            ],
          },
          {
            id: "33",
            title: "Aunt/Uncle that should not appear",
            permalink: "/aunt-uncle",
            lastModified: "",
            layout: "content",
            summary: "",
          },
        ],
      },
      theme: "isomer-next",
      isGovernment: true,
      logoUrl: "/isomer-logo.svg",
      navBarItems: [],
      footerItems: {
        privacyStatementLink: "https://www.isomer.gov.sg/privacy",
        termsOfUseLink: "https://www.isomer.gov.sg/terms",
        siteNavItems: [],
      },
      lastUpdated: "1 Jan 2021",
      search: {
        type: "localSearch",
        searchUrl: "/search",
      },
      notification: {
        content: [{ type: "text", text: "This is a short notification" }],
      },
    },
    meta: {
      description: "A Next.js starter for Isomer",
    },
    page: {
      permalink: "/parent/rationality",
      lastModified: "2024-05-02T14:12:57.160Z",
      title:
        "Irrationality this should have a long long long long long long long title that wraps to the max width of the content header, and its' breadcrumb truncates, but ideally should not be this long",
      contentPageHeader: {
        showThumbnail: false,
        summary:
          "Steven Pinker's exploration of rationality delves into the intricacies of human cognition, shedding light on the mechanisms behind our decision-making processes. Through empirical research and insightful analysis, Pinker illuminates the rationality that underpins human behavior, challenging conventional wisdom and offering new perspectives on the rational mind.",
        buttonLabel: "Submit a proposal",
        buttonUrl: "/submit-proposal",
      },
    },
    content: [
      {
        type: "prose",
        content: [
          {
            type: "heading",
            attrs: {
              id: "section1",
              level: 2,
            },
            content: [
              {
                type: "text",
                text: "What does the Irrationality Principle support?",
              },
            ],
          },
        ],
      },
      {
        type: "callout",
        content: {
          type: "prose",
          content: [
            {
              type: "paragraph",
              content: [
                {
                  type: "text",
                  text: `As of December 1, 2024, the scheme is being reviewed for new criteria in 2025. To view the new criteria please refer to <a href="/faq">New Idea Scheme Proposal</a> while it is being updated.`,
                },
              ],
            },
          ],
        },
      },
      {
        type: "prose",
        content: [
          {
            type: "paragraph",
            content: [
              {
                type: "text",
                text: "Our choices become a tangled web of contradictions, driven by instinct rather than careful deliberation. We cling to superstitions and fallacies, seeking comfort in the irrationality that offers solace amidst life's uncertainties. It is a paradoxical dance, where the irrational often masquerades as wisdom, leading us down paths fraught with confusion and folly. Yet, in embracing our irrationality, we find a peculiar sort of freedom, liberated from the constraints of logic and reason. We navigate the world with a blend of intuition and irrationality, embracing the chaos that defines the human experience. And so, in the tapestry of existence, irrationality weaves its intricate threads, adding depth and complexity to the fabric of our lives.",
              },
            ],
          },
          {
            type: "unorderedList",
            content: [
              {
                type: "listItem",
                content: [
                  {
                    type: "paragraph",
                    content: [
                      {
                        type: "text",
                        text: "Steven Pinker's Rationality: An Overview Steven Pinker's Rationality: An OverviewSteven Pinker's Rationality: An OverviewSteven Pinker's Rationality: An OverviewSteven Pinker's Rationality: An OverviewSteven Pinker's Rationality: An Overview",
                      },
                    ],
                  },
                ],
              },
              {
                type: "listItem",
                content: [
                  {
                    type: "paragraph",
                    content: [
                      {
                        type: "text",
                        text: "Steven Pinker's Rationality: An Overview Steven Pinker's Rationality: An OverviewSteven Pinker's Rationality: An OverviewSteven Pinker's Rationality: An OverviewSteven Pinker's Rationality: An OverviewSteven Pinker's Rationality: An Overview",
                      },
                    ],
                  },
                  {
                    type: "unorderedList",
                    content: [
                      {
                        type: "listItem",
                        content: [
                          {
                            type: "paragraph",
                            content: [
                              {
                                type: "text",
                                text: "Like this, you might have a list of equipments to bring to the luncheon",
                              },
                            ],
                          },
                          {
                            type: "unorderedList",
                            content: [
                              {
                                type: "listItem",
                                content: [
                                  {
                                    type: "paragraph",
                                    content: [
                                      { type: "text", text: "Luncheon meat" },
                                    ],
                                  },
                                ],
                              },
                              {
                                type: "listItem",
                                content: [
                                  {
                                    type: "paragraph",
                                    content: [{ type: "text", text: "Spam" }],
                                  },
                                  {
                                    type: "unorderedList",
                                    content: [
                                      {
                                        type: "listItem",
                                        content: [
                                          {
                                            type: "paragraph",
                                            content: [
                                              {
                                                type: "text",
                                                text: "Another level below",
                                              },
                                            ],
                                          },
                                        ],
                                      },
                                      {
                                        type: "listItem",
                                        content: [
                                          {
                                            type: "paragraph",
                                            content: [
                                              {
                                                type: "text",
                                                text: "This is very deep",
                                              },
                                            ],
                                          },
                                        ],
                                      },
                                    ],
                                  },
                                ],
                              },
                              {
                                type: "listItem",
                                content: [
                                  {
                                    type: "paragraph",
                                    content: [{ type: "text", text: "hello" }],
                                  },
                                ],
                              },
                            ],
                          },
                        ],
                      },
                      {
                        type: "listItem",
                        content: [
                          {
                            type: "paragraph",
                            content: [{ type: "text", text: "Back out again" }],
                          },
                        ],
                      },
                    ],
                  },
                ],
              },
              {
                type: "listItem",
                content: [
                  {
                    type: "paragraph",
                    content: [
                      {
                        type: "text",
                        text: "Through Pinker's exploration, readers gain a deeper appreciation for the complexities and nuances of human rationality. (Engaging for individuals curious about the intricacies of human behavior and decision-making processes.)",
                      },
                    ],
                  },
                ],
              },
            ],
          },
          {
            type: "heading",
            attrs: {
              id: "section2",
              level: 2,
            },
            content: [
              { type: "text", text: "Checklist for sheer irrationality" },
            ],
          },
          {
            type: "heading",
            attrs: {
              id: "section1",
              level: 3,
            },
            content: [{ type: "text", text: "If you are a small business" }],
          },
          {
            type: "paragraph",
            content: [{ type: "text", text: "Your business must have:" }],
          },
          {
            type: "unorderedList",
            content: [
              {
                type: "listItem",
                content: [
                  {
                    type: "paragraph",
                    content: [
                      {
                        type: "text",
                        text: "Through Pinker's exploration, readers gain a deeper appreciation for the complexities and nuances of human rationality. (Engaging for individuals curious about the intricacies of human behavior and decision-making processes.)",
                      },
                    ],
                  },
                ],
              },
              {
                type: "listItem",
                content: [
                  {
                    type: "paragraph",
                    content: [
                      {
                        type: "text",
                        text: "(Suitable for those interested in the interdisciplinary study of cognitive science and psychology.)",
                      },
                    ],
                  },
                ],
              },
              {
                type: "listItem",
                content: [
                  {
                    type: "paragraph",
                    content: [
                      {
                        type: "text",
                        text: "Practical applications of rationality in daily life are elucidated by Pinker, offering actionable insights for better decision-making. (Beneficial for individuals seeking practical strategies to improve their decision-making processes.)",
                      },
                    ],
                  },
                ],
              },
            ],
          },
          {
            type: "table",
            attrs: {
              caption: "A table of IIA countries (2024)",
            },
            content: [
              {
                type: "tableRow",
                content: [
                  {
                    type: "tableHeader",
                    content: [
                      {
                        type: "paragraph",
                        content: [{ type: "text", text: "Countries" }],
                      },
                    ],
                  },
                  {
                    type: "tableHeader",
                    content: [
                      {
                        type: "paragraph",
                        content: [
                          { type: "text", text: "Date of Entry into Force" },
                        ],
                      },
                    ],
                  },
                  {
                    type: "tableHeader",
                    content: [
                      {
                        type: "paragraph",
                        content: [{ type: "text", text: "IIA Text" }],
                      },
                    ],
                  },
                  {
                    type: "tableHeader",
                    content: [
                      {
                        type: "paragraph",
                        content: [{ type: "text", text: "Some numbers" }],
                      },
                    ],
                  },
                  {
                    type: "tableHeader",
                    content: [
                      {
                        type: "paragraph",
                        content: [{ type: "text", text: "Remarks" }],
                      },
                    ],
                  },
                ],
              },
              {
                type: "tableRow",
                content: [
                  {
                    type: "tableCell",
                    content: [
                      {
                        type: "paragraph",
                        content: [{ type: "text", text: "ASEAN" }],
                      },
                    ],
                  },
                  {
                    type: "tableCell",
                    content: [
                      {
                        type: "paragraph",
                        content: [{ type: "text", text: "2 Aug 1998" }],
                      },
                    ],
                  },
                  {
                    type: "tableCell",
                    content: [
                      {
                        type: "paragraph",
                        content: [
                          {
                            type: "text",
                            text: "<a href='https://www.asean.org/asean/asean-agreements-on-investment/'>EN download (3.2 MB)</a>",
                          },
                        ],
                      },
                    ],
                  },
                  {
                    type: "tableCell",
                    content: [
                      {
                        type: "paragraph",
                        content: [{ type: "text", text: "123,456" }],
                      },
                    ],
                  },
                  {
                    type: "tableCell",
                    content: [
                      {
                        type: "paragraph",
                        content: [
                          {
                            type: "text",
                            text: "The ASEAN IGA was terminated when <a href='https://www.asean.org/asean/asean-agreements-on-investment/'>ACIA</a> entered into force on 29 Mar 2012.",
                          },
                        ],
                      },
                      {
                        type: "paragraph",
                        content: [
                          {
                            type: "text",
                            text: "The ASEAN Member States are parties to the following FTAs with Investment chapters (which also contain provisions on investment promotion):",
                          },
                        ],
                      },
                      {
                        type: "unorderedList",
                        content: [
                          {
                            type: "listItem",
                            content: [
                              {
                                type: "paragraph",
                                content: [
                                  {
                                    type: "text",
                                    text: "<a href='https://google.com'>AANZFTA</a>",
                                  },
                                ],
                              },
                            ],
                          },
                          {
                            type: "listItem",
                            content: [
                              {
                                type: "paragraph",
                                content: [
                                  {
                                    type: "text",
                                    text: "<a href='https://google.com'>ACFTA</a>",
                                  },
                                ],
                              },
                            ],
                          },
                          {
                            type: "listItem",
                            content: [
                              {
                                type: "paragraph",
                                content: [
                                  {
                                    type: "text",
                                    text: "<a href='https://google.com'>AKFTA</a>",
                                  },
                                ],
                              },
                            ],
                          },
                          {
                            type: "listItem",
                            content: [
                              {
                                type: "paragraph",
                                content: [
                                  {
                                    type: "text",
                                    text: "<a href='https://google.com'>AIFTA</a>",
                                  },
                                ],
                              },
                            ],
                          },
                        ],
                      },
                    ],
                  },
                ],
              },
              {
                type: "tableRow",
                content: [
                  {
                    type: "tableCell",
                    content: [
                      {
                        type: "paragraph",
                        content: [{ type: "text", text: "Bahrain" }],
                      },
                    ],
                  },
                  {
                    type: "tableCell",
                    content: [
                      {
                        type: "paragraph",
                        content: [{ type: "text", text: "8 Dec 2004" }],
                      },
                    ],
                  },
                  {
                    type: "tableCell",
                    content: [
                      {
                        type: "paragraph",
                        content: [
                          {
                            type: "text",
                            text: "<a href='https://google.com/'>EN download (2.4 MB)</a>",
                          },
                        ],
                      },
                    ],
                  },
                  {
                    type: "tableCell",
                    content: [
                      {
                        type: "paragraph",
                        content: [{ type: "text", text: "123,456" }],
                      },
                    ],
                  },
                  {
                    type: "tableCell",
                    content: [
                      {
                        type: "paragraph",
                        content: [
                          {
                            type: "text",
                            text: "The ASEAN IGA was terminated when <a href='https://www.asean.org/asean/asean-agreements-on-investment/'>ACIA</a> entered into force on 29 Mar 2012.",
                          },
                        ],
                      },
                      {
                        type: "paragraph",
                        content: [
                          {
                            type: "text",
                            text: "The ASEAN Member States are parties to the following FTAs with Investment chapters (which also contain provisions on investment promotion):",
                          },
                        ],
                      },
                      {
                        type: "orderedList",
                        content: [
                          {
                            type: "listItem",
                            content: [
                              {
                                type: "paragraph",
                                content: [
                                  {
                                    type: "text",
                                    text: "<a href='https://google.com'>AANZFTA</a>",
                                  },
                                ],
                              },
                            ],
                          },
                          {
                            type: "listItem",
                            content: [
                              {
                                type: "paragraph",
                                content: [
                                  {
                                    type: "text",
                                    text: "<a href='https://google.com'>ACFTA</a>",
                                  },
                                ],
                              },
                            ],
                          },
                          {
                            type: "listItem",
                            content: [
                              {
                                type: "paragraph",
                                content: [
                                  {
                                    type: "text",
                                    text: "<a href='https://google.com'>AKFTA</a>",
                                  },
                                ],
                              },
                            ],
                          },
                          {
                            type: "listItem",
                            content: [
                              {
                                type: "paragraph",
                                content: [
                                  {
                                    type: "text",
                                    text: "<a href='https://google.com'>AIFTA</a>",
                                  },
                                ],
                              },
                            ],
                          },
                        ],
                      },
                    ],
                  },
                ],
              },
              {
                type: "tableRow",
                content: [
                  {
                    type: "tableCell",
                    content: [
                      {
                        type: "paragraph",
                        content: [{ type: "text", text: "Bangladesh" }],
                      },
                    ],
                  },
                  {
                    type: "tableCell",
                    content: [
                      {
                        type: "paragraph",
                        content: [{ type: "text", text: "19 Nov 2004" }],
                      },
                    ],
                  },
                  {
                    type: "tableCell",
                    content: [
                      {
                        type: "paragraph",
                        content: [
                          {
                            type: "text",
                            text: "<a href='https://google.com/'>EN download (2.4 MB)</a>",
                          },
                        ],
                      },
                    ],
                  },
                  {
                    type: "tableCell",
                    content: [
                      {
                        type: "paragraph",
                        content: [{ type: "text", text: "123,456" }],
                      },
                    ],
                  },
                  {
                    type: "tableCell",
                    content: [
                      {
                        type: "paragraph",
                        content: [{ type: "text", text: "Some text" }],
                      },
                    ],
                  },
                ],
              },
              {
                type: "tableRow",
                content: [
                  {
                    type: "tableCell",
                    content: [
                      {
                        type: "paragraph",
                        content: [{ type: "text", text: "Belarus" }],
                      },
                    ],
                  },
                  {
                    type: "tableCell",
                    content: [
                      {
                        type: "paragraph",
                        content: [{ type: "text", text: "13 Jan 2001" }],
                      },
                    ],
                  },
                  {
                    type: "tableCell",
                    content: [
                      {
                        type: "paragraph",
                        content: [
                          {
                            type: "text",
                            text: "<a href='https://google.com/'>EN download (2.4 MB)</a>",
                          },
                        ],
                      },
                    ],
                  },
                  {
                    type: "tableCell",
                    content: [
                      {
                        type: "paragraph",
                        content: [{ type: "text", text: "123,456" }],
                      },
                    ],
                  },
                  {
                    type: "tableCell",
                    content: [
                      {
                        type: "paragraph",
                        content: [{ type: "text", text: "" }],
                      },
                    ],
                  },
                ],
              },
              {
                type: "tableRow",
                content: [
                  {
                    type: "tableCell",
                    content: [
                      {
                        type: "paragraph",
                        content: [
                          { type: "text", text: "Belgium and Luxembourg" },
                        ],
                      },
                    ],
                  },
                  {
                    type: "tableCell",
                    content: [
                      {
                        type: "paragraph",
                        content: [{ type: "text", text: "27 Nov 1980" }],
                      },
                    ],
                  },
                  {
                    type: "tableCell",
                    content: [
                      {
                        type: "paragraph",
                        content: [
                          {
                            type: "text",
                            text: "<a href='https://google.com/'>EN download (2.4 MB)</a>",
                          },
                        ],
                      },
                    ],
                  },
                  {
                    type: "tableCell",
                    content: [
                      {
                        type: "paragraph",
                        content: [{ type: "text", text: "123,456" }],
                      },
                    ],
                  },
                  {
                    type: "tableCell",
                    content: [
                      {
                        type: "paragraph",
                        content: [{ type: "text", text: "" }],
                      },
                    ],
                  },
                ],
              },
            ],
          },
          {
            type: "paragraph",
            content: [{ type: "text", text: "This is yet another paragraph" }],
          },
          {
            type: "heading",
            attrs: {
              id: "section3",
              level: 4,
            },
            content: [{ type: "text", text: "But then, if you are listed" }],
          },
          {
            type: "paragraph",
            content: [
              {
                type: "text",
                text: "In the realm of human cognition, irrationality often reigns supreme, defying the logic that ostensibly governs our decisions and actions. It manifests in myriad ways, from the subtle biases that influence our perceptions to the outright contradictions that confound our rational minds. We find ourselves ensnared in cognitive dissonance, grappling with conflicting beliefs and emotions that lead us astray from the path of reason. Despite our best intentions, we succumb to the allure of irrationality, surrendering to the whims of impulse and emotion. Our choices become a tangled web of contradictions, driven by instinct rather than careful deliberation. We cling to superstitions and fallacies, seeking comfort in the irrationality that offers solace amidst life's uncertainties. It is a paradoxical dance, where the irrational often masquerades as wisdom, leading us down paths fraught with confusion and folly. Yet, in embracing our irrationality, we find a peculiar sort of freedom, liberated from the constraints of logic and reason. We navigate the world with a blend of intuition and irrationality, embracing the chaos that defines the human experience. And so, in the tapestry of existence, irrationality weaves its intricate threads, adding depth and complexity to the fabric of our lives.",
              },
            ],
          },
        ],
      },
      {
        type: "accordion",
        details: {
          type: "prose",
          content: [
            {
              type: "paragraph",
              content: [{ text: "this is the first item", type: "text" }],
            },
          ],
        },
        summary: "First title for an accordion item",
      },
      {
        type: "accordion",
        details: {
          type: "prose",
          content: [
            {
              type: "paragraph",
              content: [{ text: "this is the second item", type: "text" }],
            },
          ],
        },
        summary: "Second title for the accordion item",
      },
      {
        type: "contentpic",
        imageAlt:
          "Two rhinos. A rhino is peacefully grazing on grass in a field in front of the other rhino.",
        imageSrc:
          "https://images.unsplash.com/photo-1527436826045-8805c615a6df?w=1280",

        content: {
          type: "prose",
          content: [
            {
              type: "paragraph",
              content: [
                {
                  type: "text",
                  marks: [
                    {
                      type: "bold",
                    },
                  ],
                  text: "Professor Rhino Bean",
                },
                { type: "hardBreak" },
                {
                  type: "text",
                  marks: [
                    {
                      type: "bold",
                    },
                  ],
                  text: "Executive Bean",
                },
              ],
            },
            {
              type: "paragraph",
              content: [
                {
                  type: "text",
                  marks: [],
                  text: "Rhinos are large, sturdy mammals known for their thick, protective skin and one or two horns on their snouts. They inhabit parts of Africa and Asia and are primarily herbivores, feeding on grasses, leaves, and shoots. Despite their imposing size and strength, rhinos are endangered due to habitat loss and poaching. Conservation efforts are crucial to ensuring their survival.",
                },
              ],
            },
            {
              type: "unorderedList",
              content: [
                {
                  type: "listItem",
                  content: [
                    {
                      type: "paragraph",
                      content: [
                        {
                          type: "text",
                          marks: [
                            {
                              type: "bold",
                            },
                          ],
                          text: "Impressive Size and Strength: ",
                        },
                        {
                          type: "text",
                          text: "Rhinos are among the largest land mammals, with powerful builds that make them formidable in the wild.",
                        },
                      ],
                    },
                  ],
                },
                {
                  type: "listItem",
                  content: [
                    {
                      type: "paragraph",
                      content: [
                        {
                          type: "text",
                          marks: [
                            {
                              type: "bold",
                            },
                          ],
                          text: "Unique Horns: ",
                        },
                        {
                          type: "text",
                          text: "Their distinctive horns are not only a symbol of their strength but also serve important roles in defense and foraging.",
                        },
                      ],
                    },
                  ],
                },
                {
                  type: "listItem",
                  content: [
                    {
                      type: "paragraph",
                      content: [
                        {
                          type: "text",
                          marks: [
                            {
                              type: "bold",
                            },
                          ],
                          text: "Ancient Survivors: ",
                        },
                        {
                          type: "text",
                          text: "Rhinos have been around for millions of years, representing a living link to prehistoric times.",
                        },
                      ],
                    },
                  ],
                },
                {
                  type: "listItem",
                  content: [
                    {
                      type: "paragraph",
                      content: [
                        {
                          type: "text",
                          marks: [
                            {
                              type: "bold",
                            },
                          ],
                          text: "Ecological Impact: ",
                        },
                        {
                          type: "text",
                          text: "Rhinos play a key role in their ecosystems by helping to maintain the balance of vegetation and supporting other wildlife.",
                        },
                      ],
                    },
                  ],
                },
              ],
            },
            {
              type: "paragraph",
              content: [
                {
                  type: "text",
                  marks: [],
                  text: "<a href='https://www.traffic.org/news/singapore-rhino-horn-smuggler-24/'>Singapore court gets tough on rhino horn smuggler</a>",
                },
              ],
            },
          ],
        },
      },
      {
        type: "infobar",
        title: "This is a place where you can put nice content",
        description: "About a sentence worth of description here",
        buttonLabel: "Primary CTA",
        buttonUrl: "/",
        secondaryButtonLabel: "Secondary CTA",
        secondaryButtonUrl: "/",
      },
      {
        type: "infocards",
        maxColumns: "3",
        title:
          "Explore your great neighbourhood with us can’t stretch all the way so this needs a max width",
        subtitle:
          "They will try to close the door on you, just open it. Lion! The other day the grass was brown, now it’s green because I ain’t give up. Never surrender.",
        variant: "cardsWithImages",
        cards: [
          {
            title: "A yummy, tipsy evening at Duxton",
            url: "https://www.google.com",
            description:
              "Explore Duxton with us and leave with a full belly, tipsy mind, and a happy smile.",
            imageUrl: "https://placehold.co/200x300",
            imageAlt: "alt text",
          },
          {
            title: "A yummy, tipsy evening at Duxton",
            url: "https://www.google.com",
            description:
              "Explore Duxton with us and leave with a full belly, tipsy mind, and a happy smile. Explore Duxton with us and leave with a full belly, tipsy mind, and a happy smile. Explore Duxton with us and leave with a full belly, tipsy mind, and a happy smile.",
            imageUrl: "https://placehold.co/200x300",
            imageAlt: "alt text",
          },
          {
            title: "A yummy, tipsy evening at Duxton",
            url: "https://www.google.com",
            imageUrl: "https://placehold.co/200x300",
            imageAlt: "alt text",
          },
          {
            title: "A yummy, tipsy evening at Duxton",
            url: "https://www.google.com",
            imageUrl: "https://placehold.co/200x300",
            imageAlt: "alt text",
          },
        ],
      },
      {
        type: "infocols",
        title: "Highlights",
        subtitle: "Some of the things that we are working on",
        infoBoxes: [
          {
            title: "Committee of Supply (COS) 2023",
            description: "Building a Vibrant Economy, Nurturing Enterprises",
            buttonLabel: "Read article",
            buttonUrl: "/faq",
            icon: "bar-chart",
          },
          {
            title: "Committee of Supply (COS) 2023",
            description: "Building a Vibrant Economy, Nurturing Enterprises",
            buttonLabel: "Read article",
            buttonUrl: "https://google.com",
            icon: "bar-chart",
          },
          {
            title: "Committee of Supply (COS) 2023",
            description: "Building a Vibrant Economy, Nurturing Enterprises",
            buttonLabel: "Read article",
            buttonUrl: "/faq",
            icon: "bar-chart",
          },
          {
            title: "Committee of Supply (COS) 2023",
            description: "Building a Vibrant Economy, Nurturing Enterprises",
            buttonLabel: "Read article",
            buttonUrl: "https://google.com",
            icon: "bar-chart",
          },
          {
            title: "Committee of Supply (COS) 2023",
            description: "Building a Vibrant Economy, Nurturing Enterprises",
            buttonLabel: "Read article",
            buttonUrl: "/faq",
            icon: "bar-chart",
          },
          {
            title: "Committee of Supply (COS) 2023",
            description: "Building a Vibrant Economy, Nurturing Enterprises",
            buttonLabel: "Read article",
            buttonUrl: "https://google.com",
            icon: "bar-chart",
          },
        ],
      },
      {
        type: "keystatistics",
        title: "Key economic indicators",
        statistics: [
          {
            label: "Advance GDP Estimates, 4Q 2023 (YoY)",
            value: "+2.8%",
          },
          { label: "Total Merchandise Trade, Dec 2023 (YoY)", value: "-6.8%" },
          { label: "Industrial Production, Dec 2023 (YoY)", value: "-2.5%" },
        ],
      },
      {
<<<<<<< HEAD
        type: IMAGE_GALLERY_TYPE,
        images: [
          {
            src: "https://images.unsplash.com/photo-1688420622107-9e7c9aefd30c?q=80&w=3870&auto=format&fit=crop&ixlib=rb-4.1.0&ixid=M3wxMjA3fDB8MHxwaG90by1wYWdlfHx8fGVufDB8fHx8fA%3D%3D",
            alt: "Image 1",
            caption: "You're so cute, I want to boop your little nose.",
          },
          {
            src: "https://images.unsplash.com/photo-1621961095257-eb44404a4dd0?q=80&w=2267&auto=format&fit=crop&ixlib=rb-4.1.0&ixid=M3wxMjA3fDB8MHxwaG90by1wYWdlfHx8fGVufDB8fHx8fA%3D%3D",
            alt: "Image 2",
            caption: "I hate hairballs, but you're my favorite furball.",
          },
          {
            src: "https://images.unsplash.com/photo-1496285138399-b5d7d20d1e16?q=80&w=3870&auto=format&fit=crop&ixlib=rb-4.1.0&ixid=M3wxMjA3fDB8MHxwaG90by1wYWdlfHx8fGVufDB8fHx8fA%3D%3D",
            alt: "Image 3",
            caption: "Let's curl up to shoegaze until we fall asleep.",
          },
          {
            src: "https://plus.unsplash.com/premium_photo-1736437252009-634e1b2a41a0?q=80&w=3870&auto=format&fit=crop&ixlib=rb-4.1.0&ixid=M3wxMjA3fDB8MHxwaG90by1wYWdlfHx8fGVufDB8fHx8fA%3D%3D",
            alt: "Image 4",
            caption: "You asked if I love you? I said 1 2 3 4ever... meow.",
          },
          {
            src: "https://images.unsplash.com/photo-1628406639294-5b87bae55f7c?q=80&w=3730&auto=format&fit=crop&ixlib=rb-4.1.0&ixid=M3wxMjA3fDB8MHxwaG90by1wYWdlfHx8fGVufDB8fHx8fA%3D%3D",
            alt: "Image 5",
            caption: "If curiosity were water, I'd be the entire fish tank.",
          },
        ],
      },
      {
        type: IMAGE_GALLERY_TYPE,
        images: [
          {
            src: "https://images.unsplash.com/photo-1577199732177-90d51f8e8601?q=80&w=3687&auto=format&fit=crop&ixlib=rb-4.1.0&ixid=M3wxMjA3fDB8MHxwaG90by1wYWdlfHx8fGVufDB8fHx8fA%3D%3D",
            alt: "Image 6",
            caption: "I can't do anything now that the laser pointer's gone.",
          },
          {
            src: "https://images.unsplash.com/photo-1632748635837-b0ff1acf5596?q=80&w=3136&auto=format&fit=crop&ixlib=rb-4.1.0&ixid=M3wxMjA3fDB8MHxwaG90by1wYWdlfHx8fGVufDB8fHx8fA%3D%3D",
            alt: "Image 7",
            caption: "You're a bird I can't catch.",
          },
          {
            src: "https://images.unsplash.com/photo-1694375073673-fc3f0b706d8c?q=80&w=3870&auto=format&fit=crop&ixlib=rb-4.1.0&ixid=M3wxMjA3fDB8MHxwaG90by1wYWdlfHx8fGVufDB8fHx8fA%3D%3D",
            alt: "Image 8",
            caption: "You nap on my keyboard rent-free.",
          },
          {
            src: "https://images.unsplash.com/photo-1742459396394-4bad6dcf0e0e?q=80&w=3870&auto=format&fit=crop&ixlib=rb-4.1.0&ixid=M3wxMjA3fDB8MHxwaG90by1wYWdlfHx8fGVufDB8fHx8fA%3D%3D",
            alt: "Image 9",
            caption: "This house needs more catnip.",
          },
          {
            src: "https://images.unsplash.com/photo-1549141022-6b68900e53af?q=80&w=3870&auto=format&fit=crop&ixlib=rb-4.1.0&ixid=M3wxMjA3fDB8MHxwaG90by1wYWdlfHx8fGVufDB8fHx8fA%3D%3D",
            alt: "Image 10",
            caption: "Climbing curtains like we did when we were kittens.",
          },
=======
        type: "blockquote",
        quote:
          "When I was a rookie, I had trouble overcoming the low rope at first. But when it came to my turn, my buddies knew being there would help spur me to prevail.",
        source:
          "ME2 Jenny Teng, Recipient of SAF Polytechnic Sponsorship, Army Medical Services",
        imageSrc: "https://placehold.co/600x600",
        imageAlt: "This is the alt text",
      },
    ],
  },
}

export const Image: Story = {
  args: {
    layout: "content",
    site: {
      siteName: "Isomer Next",
      siteMap: {
        id: "1",
        title: "Isomer Next",
        permalink: "/",
        lastModified: "",
        layout: "homepage",
        summary: "",
        children: [
          {
            id: "2",
            title:
              "Parent page with a very long title that will likely cause an overflow",
            permalink: "/parent",
            lastModified: "",
            layout: "content",
            summary: "",
            children: [
              {
                id: "3",
                title:
                  "Irrationality this should have a long long long long long long long title that wraps to the max width of the content header, and its' breadcrumb truncates, but ideally should not be this long",
                permalink: "/parent/rationality",
                lastModified: "",
                layout: "content",
                summary: "",
                children: [
                  {
                    id: "4",
                    title: "For Individuals",
                    permalink: "/parent/rationality/child-page-2",
                    lastModified: "",
                    layout: "content",
                    summary: "",
                  },
                  {
                    id: "5",
                    title: "Steven Pinker's Rationality",
                    permalink: "/parent/rationality/child-page-2",
                    lastModified: "",
                    layout: "content",
                    summary: "",
                  },
                ],
              },
              {
                id: "6",
                title:
                  "Sibling with a long title that will likely cause an overflow",
                permalink: "/parent/sibling",
                lastModified: "",
                layout: "content",
                summary: "",
                children: [
                  {
                    id: "7",
                    title: "Child that should not appear",
                    permalink: "/parent/sibling/child-page-2",
                    lastModified: "",
                    layout: "content",
                    summary: "",
                  },
                ],
              },
              {
                id: "8",
                title:
                  "IrrationalityIrrationalityIrrationalityIrrationalityIrrationalityIrrationalityIrrationalityIrrationalityIrrationalityIrrationalityIrrationalityIrrationality",
                permalink: "/parent/rationality2",
                lastModified: "",
                layout: "content",
                summary: "",
                children: [
                  {
                    id: "9",
                    title: "For Individuals",
                    permalink: "/parent/rationality/child-page-2",
                    lastModified: "",
                    layout: "content",
                    summary: "",
                  },
                  {
                    id: "10",
                    title: "Steven Pinker's Rationality",
                    permalink: "/parent/rationality/child-page-2",
                    lastModified: "",
                    layout: "content",
                    summary: "",
                  },
                ],
              },
              {
                id: "11",
                title: "Sibling",
                permalink: "/parent/sibling",
                lastModified: "",
                layout: "content",
                summary: "",
                children: [
                  {
                    id: "12",
                    title: "Child that should not appear",
                    permalink: "/parent/sibling/child-page-2",
                    lastModified: "",
                    layout: "content",
                    summary: "",
                  },
                ],
              },
              {
                id: "13",
                title: "Irrationality3",
                permalink: "/parent/rationality3",
                lastModified: "",
                layout: "content",
                summary: "",
                children: [
                  {
                    id: "14",
                    title: "For Individuals",
                    permalink: "/parent/rationality/child-page-2",
                    lastModified: "",
                    layout: "content",
                    summary: "",
                  },
                  {
                    id: "15",
                    title: "Steven Pinker's Rationality",
                    permalink: "/parent/rationality/child-page-2",
                    lastModified: "",
                    layout: "content",
                    summary: "",
                  },
                ],
              },
              {
                id: "16",
                title: "Sibling",
                permalink: "/parent/sibling",
                lastModified: "",
                layout: "content",
                summary: "",
                children: [
                  {
                    id: "17",
                    title: "Child that should not appear",
                    permalink: "/parent/sibling/child-page-2",
                    lastModified: "",
                    layout: "content",
                    summary: "",
                  },
                ],
              },
              {
                id: "18",
                title: "Irrationality4",
                permalink: "/parent/rationality4",
                lastModified: "",
                layout: "content",
                summary: "",
                children: [
                  {
                    id: "19",
                    title: "For Individuals",
                    permalink: "/parent/rationality/child-page-2",
                    lastModified: "",
                    layout: "content",
                    summary: "",
                  },
                  {
                    id: "20",
                    title: "Steven Pinker's Rationality",
                    permalink: "/parent/rationality/child-page-2",
                    lastModified: "",
                    layout: "content",
                    summary: "",
                  },
                ],
              },
              {
                id: "21",
                title: "Sibling",
                permalink: "/parent/sibling",
                lastModified: "",
                layout: "content",
                summary: "",
                children: [
                  {
                    id: "22",
                    title: "Child that should not appear",
                    permalink: "/parent/sibling/child-page-2",
                    lastModified: "",
                    layout: "content",
                    summary: "",
                  },
                ],
              },
              {
                id: "23",
                title: "Irrationality5",
                permalink: "/parent/rationality5",
                lastModified: "",
                layout: "content",
                summary: "",
                children: [
                  {
                    id: "24",
                    title: "For Individuals",
                    permalink: "/parent/rationality/child-page-2",
                    lastModified: "",
                    layout: "content",
                    summary: "",
                  },
                  {
                    id: "25",
                    title: "Steven Pinker's Rationality",
                    permalink: "/parent/rationality/child-page-2",
                    lastModified: "",
                    layout: "content",
                    summary: "",
                  },
                ],
              },
              {
                id: "26",
                title: "Sibling",
                permalink: "/parent/sibling",
                lastModified: "",
                layout: "content",
                summary: "",
                children: [
                  {
                    id: "27",
                    title: "Child that should not appear",
                    permalink: "/parent/sibling/child-page-2",
                    lastModified: "",
                    layout: "content",
                    summary: "",
                  },
                ],
              },
              {
                id: "28",
                title: "Irrationality6",
                permalink: "/parent/rationality6",
                lastModified: "",
                layout: "content",
                summary: "",
                children: [
                  {
                    id: "29",
                    title: "For Individuals",
                    permalink: "/parent/rationality/child-page-2",
                    lastModified: "",
                    layout: "content",
                    summary: "",
                  },
                  {
                    id: "30",
                    title: "Steven Pinker's Rationality",
                    permalink: "/parent/rationality/child-page-2",
                    lastModified: "",
                    layout: "content",
                    summary: "",
                  },
                ],
              },
              {
                id: "31",
                title: "Sibling",
                permalink: "/parent/sibling",
                lastModified: "",
                layout: "content",
                summary: "",
                children: [
                  {
                    id: "32",
                    title: "Child that should not appear",
                    permalink: "/parent/sibling/child-page-2",
                    lastModified: "",
                    layout: "content",
                    summary: "",
                  },
                ],
              },
            ],
          },
          {
            id: "33",
            title: "Aunt/Uncle that should not appear",
            permalink: "/aunt-uncle",
            lastModified: "",
            layout: "content",
            summary: "",
          },
        ],
      },
      theme: "isomer-next",
      isGovernment: true,
      logoUrl: "/isomer-logo.svg",
      navBarItems: [],
      footerItems: {
        privacyStatementLink: "https://www.isomer.gov.sg/privacy",
        termsOfUseLink: "https://www.isomer.gov.sg/terms",
        siteNavItems: [],
      },
      lastUpdated: "1 Jan 2021",
      search: {
        type: "localSearch",
        searchUrl: "/search",
      },
      notification: {
        content: [{ type: "text", text: "This is a short notification" }],
      },
    },
    meta: {
      description: "A Next.js starter for Isomer",
    },
    page: {
      permalink: "/parent/rationality",
      lastModified: "2024-05-02T14:12:57.160Z",
      title:
        "Irrationality this should have a long long long long long long long title that wraps to the max width of the content header, and its' breadcrumb truncates, but ideally should not be this long",
      contentPageHeader: {
        showThumbnail: true,
        summary:
          "Steven Pinker's exploration of rationality delves into the intricacies of human cognition, shedding light on the mechanisms behind our decision-making processes. Through empirical research and insightful analysis, Pinker illuminates the rationality that underpins human behavior, challenging conventional wisdom and offering new perspectives on the rational mind.",
        buttonLabel: "Submit a proposal",
        buttonUrl: "/submit-proposal",
      },
      image: {
        src: "https://plus.unsplash.com/premium_photo-1677545183884-421157b2da02?q=80&w=3272&auto=format&fit=crop&ixlib=rb-4.0.3&ixid=M3wxMjA3fDB8MHxwaG90by1wYWdlfHx8fGVufDB8fHx8fA%3D%3D",
        alt: "Sunflower ket ",
      },
    },
    content: [
      {
        type: "prose",
        content: [
          {
            type: "heading",
            attrs: {
              id: "section1",
              level: 2,
            },
            content: [
              {
                type: "text",
                text: "What does the Irrationality Principle support?",
              },
            ],
          },
        ],
      },
      {
        type: "callout",
        content: {
          type: "prose",
          content: [
            {
              type: "paragraph",
              content: [
                {
                  type: "text",
                  text: `As of December 1, 2024, the scheme is being reviewed for new criteria in 2025. To view the new criteria please refer to <a href="/faq">New Idea Scheme Proposal</a> while it is being updated.`,
                },
              ],
            },
          ],
        },
      },
      {
        type: "prose",
        content: [
          {
            type: "paragraph",
            content: [
              {
                type: "text",
                text: "Our choices become a tangled web of contradictions, driven by instinct rather than careful deliberation. We cling to superstitions and fallacies, seeking comfort in the irrationality that offers solace amidst life's uncertainties. It is a paradoxical dance, where the irrational often masquerades as wisdom, leading us down paths fraught with confusion and folly. Yet, in embracing our irrationality, we find a peculiar sort of freedom, liberated from the constraints of logic and reason. We navigate the world with a blend of intuition and irrationality, embracing the chaos that defines the human experience. And so, in the tapestry of existence, irrationality weaves its intricate threads, adding depth and complexity to the fabric of our lives.",
              },
            ],
          },
          {
            type: "unorderedList",
            content: [
              {
                type: "listItem",
                content: [
                  {
                    type: "paragraph",
                    content: [
                      {
                        type: "text",
                        text: "Steven Pinker's Rationality: An Overview Steven Pinker's Rationality: An OverviewSteven Pinker's Rationality: An OverviewSteven Pinker's Rationality: An OverviewSteven Pinker's Rationality: An OverviewSteven Pinker's Rationality: An Overview",
                      },
                    ],
                  },
                ],
              },
              {
                type: "listItem",
                content: [
                  {
                    type: "paragraph",
                    content: [
                      {
                        type: "text",
                        text: "Steven Pinker's Rationality: An Overview Steven Pinker's Rationality: An OverviewSteven Pinker's Rationality: An OverviewSteven Pinker's Rationality: An OverviewSteven Pinker's Rationality: An OverviewSteven Pinker's Rationality: An Overview",
                      },
                    ],
                  },
                  {
                    type: "unorderedList",
                    content: [
                      {
                        type: "listItem",
                        content: [
                          {
                            type: "paragraph",
                            content: [
                              {
                                type: "text",
                                text: "Like this, you might have a list of equipments to bring to the luncheon",
                              },
                            ],
                          },
                          {
                            type: "unorderedList",
                            content: [
                              {
                                type: "listItem",
                                content: [
                                  {
                                    type: "paragraph",
                                    content: [
                                      { type: "text", text: "Luncheon meat" },
                                    ],
                                  },
                                ],
                              },
                              {
                                type: "listItem",
                                content: [
                                  {
                                    type: "paragraph",
                                    content: [{ type: "text", text: "Spam" }],
                                  },
                                  {
                                    type: "unorderedList",
                                    content: [
                                      {
                                        type: "listItem",
                                        content: [
                                          {
                                            type: "paragraph",
                                            content: [
                                              {
                                                type: "text",
                                                text: "Another level below",
                                              },
                                            ],
                                          },
                                        ],
                                      },
                                      {
                                        type: "listItem",
                                        content: [
                                          {
                                            type: "paragraph",
                                            content: [
                                              {
                                                type: "text",
                                                text: "This is very deep",
                                              },
                                            ],
                                          },
                                        ],
                                      },
                                    ],
                                  },
                                ],
                              },
                              {
                                type: "listItem",
                                content: [
                                  {
                                    type: "paragraph",
                                    content: [{ type: "text", text: "hello" }],
                                  },
                                ],
                              },
                            ],
                          },
                        ],
                      },
                      {
                        type: "listItem",
                        content: [
                          {
                            type: "paragraph",
                            content: [{ type: "text", text: "Back out again" }],
                          },
                        ],
                      },
                    ],
                  },
                ],
              },
              {
                type: "listItem",
                content: [
                  {
                    type: "paragraph",
                    content: [
                      {
                        type: "text",
                        text: "Through Pinker's exploration, readers gain a deeper appreciation for the complexities and nuances of human rationality. (Engaging for individuals curious about the intricacies of human behavior and decision-making processes.)",
                      },
                    ],
                  },
                ],
              },
            ],
          },
          {
            type: "heading",
            attrs: {
              id: "section2",
              level: 2,
            },
            content: [
              { type: "text", text: "Checklist for sheer irrationality" },
            ],
          },
          {
            type: "heading",
            attrs: {
              id: "section1",
              level: 3,
            },
            content: [{ type: "text", text: "If you are a small business" }],
          },
          {
            type: "paragraph",
            content: [{ type: "text", text: "Your business must have:" }],
          },
          {
            type: "unorderedList",
            content: [
              {
                type: "listItem",
                content: [
                  {
                    type: "paragraph",
                    content: [
                      {
                        type: "text",
                        text: "Through Pinker's exploration, readers gain a deeper appreciation for the complexities and nuances of human rationality. (Engaging for individuals curious about the intricacies of human behavior and decision-making processes.)",
                      },
                    ],
                  },
                ],
              },
              {
                type: "listItem",
                content: [
                  {
                    type: "paragraph",
                    content: [
                      {
                        type: "text",
                        text: "(Suitable for those interested in the interdisciplinary study of cognitive science and psychology.)",
                      },
                    ],
                  },
                ],
              },
              {
                type: "listItem",
                content: [
                  {
                    type: "paragraph",
                    content: [
                      {
                        type: "text",
                        text: "Practical applications of rationality in daily life are elucidated by Pinker, offering actionable insights for better decision-making. (Beneficial for individuals seeking practical strategies to improve their decision-making processes.)",
                      },
                    ],
                  },
                ],
              },
            ],
          },
          {
            type: "table",
            attrs: {
              caption: "A table of IIA countries (2024)",
            },
            content: [
              {
                type: "tableRow",
                content: [
                  {
                    type: "tableHeader",
                    content: [
                      {
                        type: "paragraph",
                        content: [{ type: "text", text: "Countries" }],
                      },
                    ],
                  },
                  {
                    type: "tableHeader",
                    content: [
                      {
                        type: "paragraph",
                        content: [
                          { type: "text", text: "Date of Entry into Force" },
                        ],
                      },
                    ],
                  },
                  {
                    type: "tableHeader",
                    content: [
                      {
                        type: "paragraph",
                        content: [{ type: "text", text: "IIA Text" }],
                      },
                    ],
                  },
                  {
                    type: "tableHeader",
                    content: [
                      {
                        type: "paragraph",
                        content: [{ type: "text", text: "Some numbers" }],
                      },
                    ],
                  },
                  {
                    type: "tableHeader",
                    content: [
                      {
                        type: "paragraph",
                        content: [{ type: "text", text: "Remarks" }],
                      },
                    ],
                  },
                ],
              },
              {
                type: "tableRow",
                content: [
                  {
                    type: "tableCell",
                    content: [
                      {
                        type: "paragraph",
                        content: [{ type: "text", text: "ASEAN" }],
                      },
                    ],
                  },
                  {
                    type: "tableCell",
                    content: [
                      {
                        type: "paragraph",
                        content: [{ type: "text", text: "2 Aug 1998" }],
                      },
                    ],
                  },
                  {
                    type: "tableCell",
                    content: [
                      {
                        type: "paragraph",
                        content: [
                          {
                            type: "text",
                            text: "<a href='https://www.asean.org/asean/asean-agreements-on-investment/'>EN download (3.2 MB)</a>",
                          },
                        ],
                      },
                    ],
                  },
                  {
                    type: "tableCell",
                    content: [
                      {
                        type: "paragraph",
                        content: [{ type: "text", text: "123,456" }],
                      },
                    ],
                  },
                  {
                    type: "tableCell",
                    content: [
                      {
                        type: "paragraph",
                        content: [
                          {
                            type: "text",
                            text: "The ASEAN IGA was terminated when <a href='https://www.asean.org/asean/asean-agreements-on-investment/'>ACIA</a> entered into force on 29 Mar 2012.",
                          },
                        ],
                      },
                      {
                        type: "paragraph",
                        content: [
                          {
                            type: "text",
                            text: "The ASEAN Member States are parties to the following FTAs with Investment chapters (which also contain provisions on investment promotion):",
                          },
                        ],
                      },
                      {
                        type: "unorderedList",
                        content: [
                          {
                            type: "listItem",
                            content: [
                              {
                                type: "paragraph",
                                content: [
                                  {
                                    type: "text",
                                    text: "<a href='https://google.com'>AANZFTA</a>",
                                  },
                                ],
                              },
                            ],
                          },
                          {
                            type: "listItem",
                            content: [
                              {
                                type: "paragraph",
                                content: [
                                  {
                                    type: "text",
                                    text: "<a href='https://google.com'>ACFTA</a>",
                                  },
                                ],
                              },
                            ],
                          },
                          {
                            type: "listItem",
                            content: [
                              {
                                type: "paragraph",
                                content: [
                                  {
                                    type: "text",
                                    text: "<a href='https://google.com'>AKFTA</a>",
                                  },
                                ],
                              },
                            ],
                          },
                          {
                            type: "listItem",
                            content: [
                              {
                                type: "paragraph",
                                content: [
                                  {
                                    type: "text",
                                    text: "<a href='https://google.com'>AIFTA</a>",
                                  },
                                ],
                              },
                            ],
                          },
                        ],
                      },
                    ],
                  },
                ],
              },
              {
                type: "tableRow",
                content: [
                  {
                    type: "tableCell",
                    content: [
                      {
                        type: "paragraph",
                        content: [{ type: "text", text: "Bahrain" }],
                      },
                    ],
                  },
                  {
                    type: "tableCell",
                    content: [
                      {
                        type: "paragraph",
                        content: [{ type: "text", text: "8 Dec 2004" }],
                      },
                    ],
                  },
                  {
                    type: "tableCell",
                    content: [
                      {
                        type: "paragraph",
                        content: [
                          {
                            type: "text",
                            text: "<a href='https://google.com/'>EN download (2.4 MB)</a>",
                          },
                        ],
                      },
                    ],
                  },
                  {
                    type: "tableCell",
                    content: [
                      {
                        type: "paragraph",
                        content: [{ type: "text", text: "123,456" }],
                      },
                    ],
                  },
                  {
                    type: "tableCell",
                    content: [
                      {
                        type: "paragraph",
                        content: [
                          {
                            type: "text",
                            text: "The ASEAN IGA was terminated when <a href='https://www.asean.org/asean/asean-agreements-on-investment/'>ACIA</a> entered into force on 29 Mar 2012.",
                          },
                        ],
                      },
                      {
                        type: "paragraph",
                        content: [
                          {
                            type: "text",
                            text: "The ASEAN Member States are parties to the following FTAs with Investment chapters (which also contain provisions on investment promotion):",
                          },
                        ],
                      },
                      {
                        type: "orderedList",
                        content: [
                          {
                            type: "listItem",
                            content: [
                              {
                                type: "paragraph",
                                content: [
                                  {
                                    type: "text",
                                    text: "<a href='https://google.com'>AANZFTA</a>",
                                  },
                                ],
                              },
                            ],
                          },
                          {
                            type: "listItem",
                            content: [
                              {
                                type: "paragraph",
                                content: [
                                  {
                                    type: "text",
                                    text: "<a href='https://google.com'>ACFTA</a>",
                                  },
                                ],
                              },
                            ],
                          },
                          {
                            type: "listItem",
                            content: [
                              {
                                type: "paragraph",
                                content: [
                                  {
                                    type: "text",
                                    text: "<a href='https://google.com'>AKFTA</a>",
                                  },
                                ],
                              },
                            ],
                          },
                          {
                            type: "listItem",
                            content: [
                              {
                                type: "paragraph",
                                content: [
                                  {
                                    type: "text",
                                    text: "<a href='https://google.com'>AIFTA</a>",
                                  },
                                ],
                              },
                            ],
                          },
                        ],
                      },
                    ],
                  },
                ],
              },
              {
                type: "tableRow",
                content: [
                  {
                    type: "tableCell",
                    content: [
                      {
                        type: "paragraph",
                        content: [{ type: "text", text: "Bangladesh" }],
                      },
                    ],
                  },
                  {
                    type: "tableCell",
                    content: [
                      {
                        type: "paragraph",
                        content: [{ type: "text", text: "19 Nov 2004" }],
                      },
                    ],
                  },
                  {
                    type: "tableCell",
                    content: [
                      {
                        type: "paragraph",
                        content: [
                          {
                            type: "text",
                            text: "<a href='https://google.com/'>EN download (2.4 MB)</a>",
                          },
                        ],
                      },
                    ],
                  },
                  {
                    type: "tableCell",
                    content: [
                      {
                        type: "paragraph",
                        content: [{ type: "text", text: "123,456" }],
                      },
                    ],
                  },
                  {
                    type: "tableCell",
                    content: [
                      {
                        type: "paragraph",
                        content: [{ type: "text", text: "Some text" }],
                      },
                    ],
                  },
                ],
              },
              {
                type: "tableRow",
                content: [
                  {
                    type: "tableCell",
                    content: [
                      {
                        type: "paragraph",
                        content: [{ type: "text", text: "Belarus" }],
                      },
                    ],
                  },
                  {
                    type: "tableCell",
                    content: [
                      {
                        type: "paragraph",
                        content: [{ type: "text", text: "13 Jan 2001" }],
                      },
                    ],
                  },
                  {
                    type: "tableCell",
                    content: [
                      {
                        type: "paragraph",
                        content: [
                          {
                            type: "text",
                            text: "<a href='https://google.com/'>EN download (2.4 MB)</a>",
                          },
                        ],
                      },
                    ],
                  },
                  {
                    type: "tableCell",
                    content: [
                      {
                        type: "paragraph",
                        content: [{ type: "text", text: "123,456" }],
                      },
                    ],
                  },
                  {
                    type: "tableCell",
                    content: [
                      {
                        type: "paragraph",
                        content: [{ type: "text", text: "" }],
                      },
                    ],
                  },
                ],
              },
              {
                type: "tableRow",
                content: [
                  {
                    type: "tableCell",
                    content: [
                      {
                        type: "paragraph",
                        content: [
                          { type: "text", text: "Belgium and Luxembourg" },
                        ],
                      },
                    ],
                  },
                  {
                    type: "tableCell",
                    content: [
                      {
                        type: "paragraph",
                        content: [{ type: "text", text: "27 Nov 1980" }],
                      },
                    ],
                  },
                  {
                    type: "tableCell",
                    content: [
                      {
                        type: "paragraph",
                        content: [
                          {
                            type: "text",
                            text: "<a href='https://google.com/'>EN download (2.4 MB)</a>",
                          },
                        ],
                      },
                    ],
                  },
                  {
                    type: "tableCell",
                    content: [
                      {
                        type: "paragraph",
                        content: [{ type: "text", text: "123,456" }],
                      },
                    ],
                  },
                  {
                    type: "tableCell",
                    content: [
                      {
                        type: "paragraph",
                        content: [{ type: "text", text: "" }],
                      },
                    ],
                  },
                ],
              },
            ],
          },
          {
            type: "paragraph",
            content: [{ type: "text", text: "This is yet another paragraph" }],
          },
          {
            type: "heading",
            attrs: {
              id: "section3",
              level: 4,
            },
            content: [{ type: "text", text: "But then, if you are listed" }],
          },
          {
            type: "paragraph",
            content: [
              {
                type: "text",
                text: "In the realm of human cognition, irrationality often reigns supreme, defying the logic that ostensibly governs our decisions and actions. It manifests in myriad ways, from the subtle biases that influence our perceptions to the outright contradictions that confound our rational minds. We find ourselves ensnared in cognitive dissonance, grappling with conflicting beliefs and emotions that lead us astray from the path of reason. Despite our best intentions, we succumb to the allure of irrationality, surrendering to the whims of impulse and emotion. Our choices become a tangled web of contradictions, driven by instinct rather than careful deliberation. We cling to superstitions and fallacies, seeking comfort in the irrationality that offers solace amidst life's uncertainties. It is a paradoxical dance, where the irrational often masquerades as wisdom, leading us down paths fraught with confusion and folly. Yet, in embracing our irrationality, we find a peculiar sort of freedom, liberated from the constraints of logic and reason. We navigate the world with a blend of intuition and irrationality, embracing the chaos that defines the human experience. And so, in the tapestry of existence, irrationality weaves its intricate threads, adding depth and complexity to the fabric of our lives.",
              },
            ],
          },
        ],
      },
      {
        type: "accordion",
        details: {
          type: "prose",
          content: [
            {
              type: "paragraph",
              content: [{ text: "this is the first item", type: "text" }],
            },
          ],
        },
        summary: "First title for an accordion item",
      },
      {
        type: "accordion",
        details: {
          type: "prose",
          content: [
            {
              type: "paragraph",
              content: [{ text: "this is the second item", type: "text" }],
            },
          ],
        },
        summary: "Second title for the accordion item",
      },
      {
        type: "contentpic",
        imageAlt:
          "Two rhinos. A rhino is peacefully grazing on grass in a field in front of the other rhino.",
        imageSrc:
          "https://images.unsplash.com/photo-1527436826045-8805c615a6df?w=1280",

        content: {
          type: "prose",
          content: [
            {
              type: "paragraph",
              content: [
                {
                  type: "text",
                  marks: [
                    {
                      type: "bold",
                    },
                  ],
                  text: "Professor Rhino Bean",
                },
                { type: "hardBreak" },
                {
                  type: "text",
                  marks: [
                    {
                      type: "bold",
                    },
                  ],
                  text: "Executive Bean",
                },
              ],
            },
            {
              type: "paragraph",
              content: [
                {
                  type: "text",
                  marks: [],
                  text: "Rhinos are large, sturdy mammals known for their thick, protective skin and one or two horns on their snouts. They inhabit parts of Africa and Asia and are primarily herbivores, feeding on grasses, leaves, and shoots. Despite their imposing size and strength, rhinos are endangered due to habitat loss and poaching. Conservation efforts are crucial to ensuring their survival.",
                },
              ],
            },
            {
              type: "unorderedList",
              content: [
                {
                  type: "listItem",
                  content: [
                    {
                      type: "paragraph",
                      content: [
                        {
                          type: "text",
                          marks: [
                            {
                              type: "bold",
                            },
                          ],
                          text: "Impressive Size and Strength: ",
                        },
                        {
                          type: "text",
                          text: "Rhinos are among the largest land mammals, with powerful builds that make them formidable in the wild.",
                        },
                      ],
                    },
                  ],
                },
                {
                  type: "listItem",
                  content: [
                    {
                      type: "paragraph",
                      content: [
                        {
                          type: "text",
                          marks: [
                            {
                              type: "bold",
                            },
                          ],
                          text: "Unique Horns: ",
                        },
                        {
                          type: "text",
                          text: "Their distinctive horns are not only a symbol of their strength but also serve important roles in defense and foraging.",
                        },
                      ],
                    },
                  ],
                },
                {
                  type: "listItem",
                  content: [
                    {
                      type: "paragraph",
                      content: [
                        {
                          type: "text",
                          marks: [
                            {
                              type: "bold",
                            },
                          ],
                          text: "Ancient Survivors: ",
                        },
                        {
                          type: "text",
                          text: "Rhinos have been around for millions of years, representing a living link to prehistoric times.",
                        },
                      ],
                    },
                  ],
                },
                {
                  type: "listItem",
                  content: [
                    {
                      type: "paragraph",
                      content: [
                        {
                          type: "text",
                          marks: [
                            {
                              type: "bold",
                            },
                          ],
                          text: "Ecological Impact: ",
                        },
                        {
                          type: "text",
                          text: "Rhinos play a key role in their ecosystems by helping to maintain the balance of vegetation and supporting other wildlife.",
                        },
                      ],
                    },
                  ],
                },
              ],
            },
            {
              type: "paragraph",
              content: [
                {
                  type: "text",
                  marks: [],
                  text: "<a href='https://www.traffic.org/news/singapore-rhino-horn-smuggler-24/'>Singapore court gets tough on rhino horn smuggler</a>",
                },
              ],
            },
          ],
        },
      },
      {
        type: "infobar",
        title: "This is a place where you can put nice content",
        description: "About a sentence worth of description here",
        buttonLabel: "Primary CTA",
        buttonUrl: "/",
        secondaryButtonLabel: "Secondary CTA",
        secondaryButtonUrl: "/",
      },
      {
        type: "infocards",
        maxColumns: "3",
        title:
          "Explore your great neighbourhood with us can’t stretch all the way so this needs a max width",
        subtitle:
          "They will try to close the door on you, just open it. Lion! The other day the grass was brown, now it’s green because I ain’t give up. Never surrender.",
        variant: "cardsWithImages",
        cards: [
          {
            title: "A yummy, tipsy evening at Duxton",
            url: "https://www.google.com",
            description:
              "Explore Duxton with us and leave with a full belly, tipsy mind, and a happy smile.",
            imageUrl: "https://placehold.co/200x300",
            imageAlt: "alt text",
          },
          {
            title: "A yummy, tipsy evening at Duxton",
            url: "https://www.google.com",
            description:
              "Explore Duxton with us and leave with a full belly, tipsy mind, and a happy smile. Explore Duxton with us and leave with a full belly, tipsy mind, and a happy smile. Explore Duxton with us and leave with a full belly, tipsy mind, and a happy smile.",
            imageUrl: "https://placehold.co/200x300",
            imageAlt: "alt text",
          },
          {
            title: "A yummy, tipsy evening at Duxton",
            url: "https://www.google.com",
            imageUrl: "https://placehold.co/200x300",
            imageAlt: "alt text",
          },
          {
            title: "A yummy, tipsy evening at Duxton",
            url: "https://www.google.com",
            imageUrl: "https://placehold.co/200x300",
            imageAlt: "alt text",
          },
        ],
      },
      {
        type: "infocols",
        title: "Highlights",
        subtitle: "Some of the things that we are working on",
        infoBoxes: [
          {
            title: "Committee of Supply (COS) 2023",
            description: "Building a Vibrant Economy, Nurturing Enterprises",
            buttonLabel: "Read article",
            buttonUrl: "/faq",
            icon: "bar-chart",
          },
          {
            title: "Committee of Supply (COS) 2023",
            description: "Building a Vibrant Economy, Nurturing Enterprises",
            buttonLabel: "Read article",
            buttonUrl: "https://google.com",
            icon: "bar-chart",
          },
          {
            title: "Committee of Supply (COS) 2023",
            description: "Building a Vibrant Economy, Nurturing Enterprises",
            buttonLabel: "Read article",
            buttonUrl: "/faq",
            icon: "bar-chart",
          },
          {
            title: "Committee of Supply (COS) 2023",
            description: "Building a Vibrant Economy, Nurturing Enterprises",
            buttonLabel: "Read article",
            buttonUrl: "https://google.com",
            icon: "bar-chart",
          },
          {
            title: "Committee of Supply (COS) 2023",
            description: "Building a Vibrant Economy, Nurturing Enterprises",
            buttonLabel: "Read article",
            buttonUrl: "/faq",
            icon: "bar-chart",
          },
          {
            title: "Committee of Supply (COS) 2023",
            description: "Building a Vibrant Economy, Nurturing Enterprises",
            buttonLabel: "Read article",
            buttonUrl: "https://google.com",
            icon: "bar-chart",
          },
        ],
      },
      {
        type: "keystatistics",
        title: "Key economic indicators",
        statistics: [
          {
            label: "Advance GDP Estimates, 4Q 2023 (YoY)",
            value: "+2.8%",
          },
          { label: "Total Merchandise Trade, Dec 2023 (YoY)", value: "-6.8%" },
          { label: "Industrial Production, Dec 2023 (YoY)", value: "-2.5%" },
>>>>>>> 21a3c213
        ],
      },
    ],
  },
}

export const NoTable: Story = {
  args: {
    layout: "content",
    site: {
      siteName: "Isomer Next",
      siteMap: {
        id: "1",
        title: "Isomer Next",
        permalink: "/",
        lastModified: "",
        layout: "homepage",
        summary: "",
        children: [
          {
            id: "2",
            title: "Parent page",
            permalink: "/parent",
            lastModified: "",
            layout: "content",
            summary: "",
            children: [
              {
                id: "3",
                title: "Irrationality",
                permalink: "/parent/rationality",
                lastModified: "",
                layout: "content",
                summary: "",
                children: [
                  {
                    id: "4",
                    title: "For Individuals",
                    permalink: "/parent/rationality/child-page-2",
                    lastModified: "",
                    layout: "content",
                    summary: "",
                  },
                  {
                    id: "5",
                    title: "Steven Pinker's Rationality",
                    permalink: "/parent/rationality/child-page-2",
                    lastModified: "",
                    layout: "content",
                    summary: "",
                  },
                ],
              },
              {
                id: "6",
                title: "Sibling",
                permalink: "/parent/sibling",
                lastModified: "",
                layout: "content",
                summary: "",
                children: [
                  {
                    id: "7",
                    title: "Child that should not appear",
                    permalink: "/parent/sibling/child-page-2",
                    lastModified: "",
                    layout: "content",
                    summary: "",
                  },
                ],
              },
            ],
          },
          {
            id: "8",
            title: "Aunt/Uncle that should not appear",
            permalink: "/aunt-uncle",
            lastModified: "",
            layout: "content",
            summary: "",
          },
        ],
      },
      theme: "isomer-next",
      isGovernment: true,
      logoUrl: "/isomer-logo.svg",
      navBarItems: [],
      footerItems: {
        privacyStatementLink: "https://www.isomer.gov.sg/privacy",
        termsOfUseLink: "https://www.isomer.gov.sg/terms",
        siteNavItems: [],
      },
      lastUpdated: "1 Jan 2021",
      search: {
        type: "localSearch",
        searchUrl: "/search",
      },
    },
    meta: {
      description: "A Next.js starter for Isomer",
    },
    page: {
      permalink: "/parent/rationality",
      title: "Irrationality",
      lastModified: "2024-05-02T14:12:57.160Z",
      contentPageHeader: {
        showThumbnail: false,
        summary:
          "Steven Pinker's exploration of rationality delves into the intricacies of human cognition, shedding light on the mechanisms behind our decision-making processes. Through empirical research and insightful analysis, Pinker illuminates the rationality that underpins human behavior, challenging conventional wisdom and offering new perspectives on the rational mind.",
        buttonLabel: "Submit a proposal",
        buttonUrl: "/submit-proposal",
      },
    },
    content: [
      {
        type: "prose",
        content: [
          {
            type: "heading",
            attrs: {
              id: "section1",
              level: 2,
            },
            content: [
              {
                type: "text",
                text: "What does the Irrationality Principle support?",
              },
            ],
          },
        ],
      },
      {
        type: "callout",
        content: {
          type: "prose",
          content: [
            {
              type: "paragraph",
              content: [
                {
                  type: "text",
                  text: `As of December 1, 2024, the scheme is being reviewed for new criteria in 2025. To view the new criteria please refer to <a href="/faq">New Idea Scheme Proposal</a> while it is being updated.`,
                },
              ],
            },
          ],
        },
      },
      {
        type: "prose",
        content: [
          {
            type: "paragraph",
            content: [
              {
                type: "text",
                text: "Our choices become a tangled web of contradictions, driven by instinct rather than careful deliberation. We cling to superstitions and fallacies, seeking comfort in the irrationality that offers solace amidst life's uncertainties. It is a paradoxical dance, where the irrational often masquerades as wisdom, leading us down paths fraught with confusion and folly. Yet, in embracing our irrationality, we find a peculiar sort of freedom, liberated from the constraints of logic and reason. We navigate the world with a blend of intuition and irrationality, embracing the chaos that defines the human experience. And so, in the tapestry of existence, irrationality weaves its intricate threads, adding depth and complexity to the fabric of our lives.",
              },
            ],
          },
          {
            type: "unorderedList",
            content: [
              {
                type: "listItem",
                content: [
                  {
                    type: "paragraph",
                    content: [
                      {
                        type: "text",
                        text: "Steven Pinker's Rationality: An Overview Steven Pinker's Rationality: An OverviewSteven Pinker's Rationality: An OverviewSteven Pinker's Rationality: An OverviewSteven Pinker's Rationality: An OverviewSteven Pinker's Rationality: An Overview",
                      },
                    ],
                  },
                ],
              },
              {
                type: "listItem",
                content: [
                  {
                    type: "paragraph",
                    content: [
                      {
                        type: "text",
                        text: "Steven Pinker's Rationality: An Overview Steven Pinker's Rationality: An OverviewSteven Pinker's Rationality: An OverviewSteven Pinker's Rationality: An OverviewSteven Pinker's Rationality: An OverviewSteven Pinker's Rationality: An Overview",
                      },
                    ],
                  },
                  {
                    type: "unorderedList",
                    content: [
                      {
                        type: "listItem",
                        content: [
                          {
                            type: "paragraph",
                            content: [
                              {
                                type: "text",
                                text: "Like this, you might have a list of equipments to bring to the luncheon",
                              },
                            ],
                          },
                          {
                            type: "unorderedList",
                            content: [
                              {
                                type: "listItem",
                                content: [
                                  {
                                    type: "paragraph",
                                    content: [
                                      { type: "text", text: "Luncheon meat" },
                                    ],
                                  },
                                ],
                              },
                              {
                                type: "listItem",
                                content: [
                                  {
                                    type: "paragraph",
                                    content: [{ type: "text", text: "Spam" }],
                                  },
                                  {
                                    type: "unorderedList",
                                    content: [
                                      {
                                        type: "listItem",
                                        content: [
                                          {
                                            type: "paragraph",
                                            content: [
                                              {
                                                type: "text",
                                                text: "Another level below",
                                              },
                                            ],
                                          },
                                        ],
                                      },
                                      {
                                        type: "listItem",
                                        content: [
                                          {
                                            type: "paragraph",
                                            content: [
                                              {
                                                type: "text",
                                                text: "This is very deep",
                                              },
                                            ],
                                          },
                                        ],
                                      },
                                    ],
                                  },
                                ],
                              },
                              {
                                type: "listItem",
                                content: [
                                  {
                                    type: "paragraph",
                                    content: [{ type: "text", text: "hello" }],
                                  },
                                ],
                              },
                            ],
                          },
                        ],
                      },
                      {
                        type: "listItem",
                        content: [
                          {
                            type: "paragraph",
                            content: [{ type: "text", text: "Back out again" }],
                          },
                        ],
                      },
                    ],
                  },
                ],
              },
              {
                type: "listItem",
                content: [
                  {
                    type: "paragraph",
                    content: [
                      {
                        type: "text",
                        text: "Through Pinker's exploration, readers gain a deeper appreciation for the complexities and nuances of human rationality. (Engaging for individuals curious about the intricacies of human behavior and decision-making processes.)",
                      },
                    ],
                  },
                ],
              },
            ],
          },
          {
            type: "heading",
            attrs: {
              id: "section2",
              level: 2,
            },
            content: [
              { type: "text", text: "Checklist for sheer irrationality" },
            ],
          },
          {
            type: "heading",
            attrs: {
              id: "section1",
              level: 3,
            },
            content: [{ type: "text", text: "If you are a small business" }],
          },
          {
            type: "paragraph",
            content: [{ type: "text", text: "Your business must have:" }],
          },
          {
            type: "unorderedList",
            content: [
              {
                type: "listItem",
                content: [
                  {
                    type: "paragraph",
                    content: [
                      {
                        type: "text",
                        text: "Through Pinker's exploration, readers gain a deeper appreciation for the complexities and nuances of human rationality. (Engaging for individuals curious about the intricacies of human behavior and decision-making processes.)",
                      },
                    ],
                  },
                ],
              },
              {
                type: "listItem",
                content: [
                  {
                    type: "paragraph",
                    content: [
                      {
                        type: "text",
                        text: "(Suitable for those interested in the interdisciplinary study of cognitive science and psychology.)",
                      },
                    ],
                  },
                ],
              },
              {
                type: "listItem",
                content: [
                  {
                    type: "paragraph",
                    content: [
                      {
                        type: "text",
                        text: "Practical applications of rationality in daily life are elucidated by Pinker, offering actionable insights for better decision-making. (Beneficial for individuals seeking practical strategies to improve their decision-making processes.)",
                      },
                    ],
                  },
                ],
              },
            ],
          },
          {
            type: "paragraph",
            content: [
              {
                type: "text",
                marks: [
                  {
                    type: "link",
                    attrs: {
                      href: "[resource:1:8]",
                    },
                  },
                ],
                text: "This is yet another paragraph",
              },
            ],
          },
          {
            type: "heading",
            attrs: {
              id: "section3",
              level: 4,
            },
            content: [{ type: "text", text: "But then, if you are listed" }],
          },
          {
            type: "paragraph",
            content: [
              {
                type: "text",
                text: "In the realm of human cognition, irrationality often reigns supreme, defying the logic that ostensibly governs our decisions and actions. It manifests in myriad ways, from the subtle biases that influence our perceptions to the outright contradictions that confound our rational minds. We find ourselves ensnared in cognitive dissonance, grappling with conflicting beliefs and emotions that lead us astray from the path of reason. Despite our best intentions, we succumb to the allure of irrationality, surrendering to the whims of impulse and emotion. Our choices become a tangled web of contradictions, driven by instinct rather than careful deliberation. We cling to superstitions and fallacies, seeking comfort in the irrationality that offers solace amidst life's uncertainties. It is a paradoxical dance, where the irrational often masquerades as wisdom, leading us down paths fraught with confusion and folly. Yet, in embracing our irrationality, we find a peculiar sort of freedom, liberated from the constraints of logic and reason. We navigate the world with a blend of intuition and irrationality, embracing the chaos that defines the human experience. And so, in the tapestry of existence, irrationality weaves its intricate threads, adding depth and complexity to the fabric of our lives.",
              },
            ],
          },
        ],
      },
      {
        type: "image",
        src: "/placeholder_no_image.png",
        size: "smaller",
        alt: "alt",
        caption: "A caption",
      },
    ],
  },
}

export const SmallTable: Story = {
  args: {
    layout: "content",
    site: {
      siteName: "Isomer Next",
      siteMap: {
        id: "1",
        title: "Isomer Next",
        permalink: "/",
        lastModified: "",
        layout: "homepage",
        summary: "",
        children: [
          {
            id: "2",
            title: "Parent page",
            permalink: "/parent",
            lastModified: "",
            layout: "content",
            summary: "",
            children: [
              {
                id: "3",
                title: "Irrationality",
                permalink: "/parent/rationality",
                lastModified: "",
                layout: "content",
                summary: "",
                children: [
                  {
                    id: "4",
                    title: "For Individuals",
                    permalink: "/parent/rationality/child-page-2",
                    lastModified: "",
                    layout: "content",
                    summary: "",
                  },
                  {
                    id: "5",
                    title: "Steven Pinker's Rationality",
                    permalink: "/parent/rationality/child-page-2",
                    lastModified: "",
                    layout: "content",
                    summary: "",
                  },
                ],
              },
              {
                id: "6",
                title: "Sibling",
                permalink: "/parent/sibling",
                lastModified: "",
                layout: "content",
                summary: "",
                children: [
                  {
                    id: "7",
                    title: "Child that should not appear",
                    permalink: "/parent/sibling/child-page-2",
                    lastModified: "",
                    layout: "content",
                    summary: "",
                  },
                ],
              },
            ],
          },
          {
            id: "8",
            title: "Aunt/Uncle that should not appear",
            permalink: "/aunt-uncle",
            lastModified: "",
            layout: "content",
            summary: "",
          },
        ],
      },
      theme: "isomer-next",
      isGovernment: true,
      logoUrl: "/isomer-logo.svg",
      navBarItems: [],
      footerItems: {
        privacyStatementLink: "https://www.isomer.gov.sg/privacy",
        termsOfUseLink: "https://www.isomer.gov.sg/terms",
        siteNavItems: [],
      },
      lastUpdated: "1 Jan 2021",
      search: {
        type: "localSearch",
        searchUrl: "/search",
      },
    },
    meta: {
      description: "A Next.js starter for Isomer",
    },
    page: {
      permalink: "/parent/rationality",
      title: "Irrationality",
      lastModified: "2024-05-02T14:12:57.160Z",
      contentPageHeader: {
        showThumbnail: false,
        summary:
          "Steven Pinker's exploration of rationality delves into the intricacies of human cognition, shedding light on the mechanisms behind our decision-making processes. Through empirical research and insightful analysis, Pinker illuminates the rationality that underpins human behavior, challenging conventional wisdom and offering new perspectives on the rational mind.",
        buttonLabel: "Submit a proposal",
        buttonUrl: "/submit-proposal",
      },
    },
    content: [
      {
        type: "prose",
        content: [
          {
            type: "heading",
            attrs: {
              id: "section1",
              level: 2,
            },
            content: [
              {
                type: "text",
                text: "What does the Irrationality Principle support?",
              },
            ],
          },
        ],
      },
      {
        type: "callout",
        content: {
          type: "prose",
          content: [
            {
              type: "paragraph",
              content: [
                {
                  type: "text",
                  text: `As of December 1, 2024, the scheme is being reviewed for new criteria in 2025. To view the new criteria please refer to <a href="/faq">New Idea Scheme Proposal</a> while it is being updated.`,
                },
              ],
            },
          ],
        },
      },
      {
        type: "prose",
        content: [
          {
            type: "paragraph",
            content: [
              {
                type: "text",
                text: "Our choices become a tangled web of contradictions, driven by instinct rather than careful deliberation. We cling to superstitions and fallacies, seeking comfort in the irrationality that offers solace amidst life's uncertainties. It is a paradoxical dance, where the irrational often masquerades as wisdom, leading us down paths fraught with confusion and folly. Yet, in embracing our irrationality, we find a peculiar sort of freedom, liberated from the constraints of logic and reason. We navigate the world with a blend of intuition and irrationality, embracing the chaos that defines the human experience. And so, in the tapestry of existence, irrationality weaves its intricate threads, adding depth and complexity to the fabric of our lives.",
              },
            ],
          },
          {
            type: "unorderedList",
            content: [
              {
                type: "listItem",
                content: [
                  {
                    type: "paragraph",
                    content: [
                      {
                        type: "text",
                        text: "Steven Pinker's Rationality: An Overview Steven Pinker's Rationality: An OverviewSteven Pinker's Rationality: An OverviewSteven Pinker's Rationality: An OverviewSteven Pinker's Rationality: An OverviewSteven Pinker's Rationality: An Overview",
                      },
                    ],
                  },
                ],
              },
              {
                type: "listItem",
                content: [
                  {
                    type: "paragraph",
                    content: [
                      {
                        type: "text",
                        text: "Steven Pinker's Rationality: An Overview Steven Pinker's Rationality: An OverviewSteven Pinker's Rationality: An OverviewSteven Pinker's Rationality: An OverviewSteven Pinker's Rationality: An OverviewSteven Pinker's Rationality: An Overview",
                      },
                    ],
                  },
                  {
                    type: "unorderedList",
                    content: [
                      {
                        type: "listItem",
                        content: [
                          {
                            type: "paragraph",
                            content: [
                              {
                                type: "text",
                                text: "Like this, you might have a list of equipments to bring to the luncheon",
                              },
                            ],
                          },
                          {
                            type: "unorderedList",
                            content: [
                              {
                                type: "listItem",
                                content: [
                                  {
                                    type: "paragraph",
                                    content: [
                                      { type: "text", text: "Luncheon meat" },
                                    ],
                                  },
                                ],
                              },
                              {
                                type: "listItem",
                                content: [
                                  {
                                    type: "paragraph",
                                    content: [{ type: "text", text: "Spam" }],
                                  },
                                  {
                                    type: "unorderedList",
                                    content: [
                                      {
                                        type: "listItem",
                                        content: [
                                          {
                                            type: "paragraph",
                                            content: [
                                              {
                                                type: "text",
                                                text: "Another level below",
                                              },
                                            ],
                                          },
                                        ],
                                      },
                                      {
                                        type: "listItem",
                                        content: [
                                          {
                                            type: "paragraph",
                                            content: [
                                              {
                                                type: "text",
                                                text: "This is very deep",
                                              },
                                            ],
                                          },
                                        ],
                                      },
                                    ],
                                  },
                                ],
                              },
                              {
                                type: "listItem",
                                content: [
                                  {
                                    type: "paragraph",
                                    content: [{ type: "text", text: "hello" }],
                                  },
                                ],
                              },
                            ],
                          },
                        ],
                      },
                      {
                        type: "listItem",
                        content: [
                          {
                            type: "paragraph",
                            content: [{ type: "text", text: "Back out again" }],
                          },
                        ],
                      },
                    ],
                  },
                ],
              },
              {
                type: "listItem",
                content: [
                  {
                    type: "paragraph",
                    content: [
                      {
                        type: "text",
                        text: "Through Pinker's exploration, readers gain a deeper appreciation for the complexities and nuances of human rationality. (Engaging for individuals curious about the intricacies of human behavior and decision-making processes.)",
                      },
                    ],
                  },
                ],
              },
            ],
          },
          {
            type: "heading",
            attrs: {
              id: "section2",
              level: 2,
            },
            content: [
              { type: "text", text: "Checklist for sheer irrationality" },
            ],
          },
          {
            type: "paragraph",
            content: [
              {
                type: "text",
                text: "In the realm of human cognition, irrationality often reigns supreme, defying the logic that ostensibly governs our decisions and actions.",
              },
            ],
          },
          {
            type: "heading",
            attrs: {
              id: "section1",
              level: 3,
            },
            content: [{ type: "text", text: "If you are a small business" }],
          },
          {
            type: "paragraph",
            content: [{ type: "text", text: "Your business must have:" }],
          },
          {
            type: "unorderedList",
            content: [
              {
                type: "listItem",
                content: [
                  {
                    type: "paragraph",
                    content: [
                      {
                        type: "text",
                        text: "Through Pinker's exploration, readers gain a deeper appreciation for the complexities and nuances of human rationality. (Engaging for individuals curious about the intricacies of human behavior and decision-making processes.)",
                      },
                    ],
                  },
                ],
              },
              {
                type: "listItem",
                content: [
                  {
                    type: "paragraph",
                    content: [
                      {
                        type: "text",
                        text: "(Suitable for those interested in the interdisciplinary study of cognitive science and psychology.)",
                      },
                    ],
                  },
                ],
              },
              {
                type: "listItem",
                content: [
                  {
                    type: "paragraph",
                    content: [
                      {
                        type: "text",
                        text: "Practical applications of rationality in daily life are elucidated by Pinker, offering actionable insights for better decision-making. (Beneficial for individuals seeking practical strategies to improve their decision-making processes.)",
                      },
                    ],
                  },
                ],
              },
            ],
          },
          {
            type: "table",
            attrs: {
              caption: "A table of IIA countries (2024)",
            },
            content: [
              {
                type: "tableRow",
                content: [
                  {
                    type: "tableHeader",
                    content: [
                      {
                        type: "paragraph",
                        content: [{ type: "text", text: "Countries" }],
                      },
                    ],
                  },
                  {
                    type: "tableHeader",
                    content: [
                      {
                        type: "paragraph",
                        content: [{ type: "text", text: "Some text" }],
                      },
                    ],
                  },
                ],
              },
              {
                type: "tableRow",
                content: [
                  {
                    type: "tableCell",
                    content: [
                      {
                        type: "paragraph",
                        content: [{ type: "text", text: "ASEAN" }],
                      },
                    ],
                  },
                  {
                    type: "tableCell",
                    content: [
                      {
                        type: "paragraph",
                        content: [{ type: "text", text: "Some text here" }],
                      },
                    ],
                  },
                ],
              },
              {
                type: "tableRow",
                content: [
                  {
                    type: "tableCell",
                    content: [
                      {
                        type: "paragraph",
                        content: [{ type: "text", text: "Bahrain" }],
                      },
                    ],
                  },
                  {
                    type: "tableCell",
                    content: [
                      {
                        type: "paragraph",
                        content: [{ type: "text", text: "Some text here" }],
                      },
                    ],
                  },
                ],
              },
              {
                type: "tableRow",
                content: [
                  {
                    type: "tableCell",
                    content: [
                      {
                        type: "paragraph",
                        content: [{ type: "text", text: "Bangladesh" }],
                      },
                    ],
                  },
                  {
                    type: "tableCell",
                    content: [
                      {
                        type: "paragraph",
                        content: [{ type: "text", text: "Some text here" }],
                      },
                    ],
                  },
                ],
              },
              {
                type: "tableRow",
                content: [
                  {
                    type: "tableCell",
                    content: [
                      {
                        type: "paragraph",
                        content: [{ type: "text", text: "Belarus" }],
                      },
                    ],
                  },
                  {
                    type: "tableCell",
                    content: [
                      {
                        type: "paragraph",
                        content: [{ type: "text", text: "Some text here" }],
                      },
                    ],
                  },
                ],
              },
              {
                type: "tableRow",
                content: [
                  {
                    type: "tableCell",
                    content: [
                      {
                        type: "paragraph",
                        content: [
                          { type: "text", text: "Belgium and Luxembourg" },
                        ],
                      },
                    ],
                  },
                  {
                    type: "tableCell",
                    content: [
                      {
                        type: "paragraph",
                        content: [{ type: "text", text: "Some text here" }],
                      },
                    ],
                  },
                ],
              },
            ],
          },
          {
            type: "paragraph",
            content: [{ type: "text", text: "This is yet another paragraph" }],
          },
          {
            type: "heading",
            attrs: {
              id: "section3",
              level: 3,
            },
            content: [
              {
                type: "text",
                text: "Test this is a long heading that comes right before a h4",
              },
            ],
          },
          {
            type: "paragraph",
            content: [
              {
                type: "text",
                text: "What if got some small text here like the section below this is going to explain blah blah",
              },
            ],
          },
          {
            type: "heading",
            attrs: {
              id: "section3",
              level: 4,
            },
            content: [{ type: "text", text: "But then, if you are listed" }],
          },
          {
            type: "paragraph",
            content: [
              {
                type: "text",
                text: "In the realm of human cognition, irrationality often reigns supreme, defying the logic that ostensibly governs our decisions and actions. It manifests in myriad ways, from the subtle biases that influence our perceptions to the outright contradictions that confound our rational minds. We find ourselves ensnared in cognitive dissonance, grappling with conflicting beliefs and emotions that lead us astray from the path of reason.",
              },
            ],
          },
          {
            type: "paragraph",
            content: [
              {
                type: "text",
                text: "Despite our best intentions, we succumb to the allure of irrationality, surrendering to the whims of impulse and emotion. Our choices become a tangled web of contradictions, driven by instinct rather than careful deliberation. We cling to superstitions and fallacies, seeking comfort in the irrationality that offers solace amidst life's uncertainties. It is a paradoxical dance, where the irrational often masquerades as wisdom, leading us down paths fraught with confusion and folly. Yet, in embracing our irrationality, we find a peculiar sort of freedom, liberated from the constraints of logic and reason. We navigate the world with a blend of intuition and irrationality, embracing the chaos that defines the human experience. And so, in the tapestry of existence, irrationality weaves its intricate threads, adding depth and complexity to the fabric of our lives.",
              },
            ],
          },
        ],
      },
    ],
  },
}

export const FirstLevelPage: Story = {
  args: {
    layout: "content",
    site: {
      siteName: "Isomer Next",
      siteMap: {
        id: "1",
        title: "Isomer Next",
        permalink: "/",
        lastModified: "",
        layout: "homepage",
        summary: "",
        children: [
          {
            id: "2",
            title: "Content page",
            permalink: "/content",
            lastModified: "",
            layout: "content",
            summary: "",
            children: [
              {
                id: "3",
                title: "Irrationality",
                permalink: "/parent/rationality",
                lastModified: "",
                layout: "content",
                summary: "",
                children: [
                  {
                    id: "4",
                    title: "For Individuals",
                    permalink: "/parent/rationality/child-page-2",
                    lastModified: "",
                    layout: "content",
                    summary: "",
                  },
                  {
                    id: "5",
                    title: "Steven Pinker's Rationality",
                    permalink: "/parent/rationality/child-page-2",
                    lastModified: "",
                    layout: "content",
                    summary: "",
                  },
                ],
              },
              {
                id: "6",
                title: "Sibling",
                permalink: "/parent/sibling",
                lastModified: "",
                layout: "content",
                summary: "",
                children: [
                  {
                    id: "7",
                    title: "Child that should not appear",
                    permalink: "/parent/sibling/child-page-2",
                    lastModified: "",
                    layout: "content",
                    summary: "",
                  },
                ],
              },
            ],
          },
          {
            id: "8",
            title: "Aunt/Uncle that should not appear",
            permalink: "/aunt-uncle",
            lastModified: "",
            layout: "content",
            summary: "",
          },
        ],
      },
      theme: "isomer-next",
      isGovernment: true,
      logoUrl: "/isomer-logo.svg",
      navBarItems: [],
      footerItems: {
        privacyStatementLink: "https://www.isomer.gov.sg/privacy",
        termsOfUseLink: "https://www.isomer.gov.sg/terms",
        siteNavItems: [],
      },
      lastUpdated: "1 Jan 2021",
      search: {
        type: "localSearch",
        searchUrl: "/search",
      },
    },
    meta: {
      description: "A Next.js starter for Isomer",
    },
    page: {
      permalink: "/content",
      title: "Content page",
      lastModified: "2024-05-02T14:12:57.160Z",
      contentPageHeader: {
        showThumbnail: false,
        summary:
          "Steven Pinker's exploration of rationality delves into the intricacies of human cognition, shedding light on the mechanisms behind our decision-making processes. Through empirical research and insightful analysis, Pinker illuminates the rationality that underpins human behavior, challenging conventional wisdom and offering new perspectives on the rational mind.",
        buttonLabel: "Submit a proposal",
        buttonUrl: "/submit-proposal",
      },
    },
    content: [
      {
        type: "prose",
        content: [
          {
            type: "heading",
            attrs: {
              id: "section1",
              level: 2,
            },
            content: [
              {
                type: "text",
                text: "What does the Irrationality Principle support?",
              },
            ],
          },
        ],
      },
      {
        type: "callout",
        content: {
          type: "prose",
          content: [
            {
              type: "paragraph",
              content: [
                {
                  type: "text",
                  text: `As of December 1, 2024, the scheme is being reviewed for new criteria in 2025. To view the new criteria please refer to <a href="/faq">New Idea Scheme Proposal</a> while it is being updated.`,
                },
              ],
            },
          ],
        },
      },
      {
        type: "prose",
        content: [
          {
            type: "paragraph",
            content: [
              {
                type: "text",
                text: "Our choices become a tangled web of contradictions, driven by instinct rather than careful deliberation. We cling to superstitions and fallacies, seeking comfort in the irrationality that offers solace amidst life's uncertainties. It is a paradoxical dance, where the irrational often masquerades as wisdom, leading us down paths fraught with confusion and folly. Yet, in embracing our irrationality, we find a peculiar sort of freedom, liberated from the constraints of logic and reason. We navigate the world with a blend of intuition and irrationality, embracing the chaos that defines the human experience. And so, in the tapestry of existence, irrationality weaves its intricate threads, adding depth and complexity to the fabric of our lives.",
              },
            ],
          },
          {
            type: "unorderedList",
            content: [
              {
                type: "listItem",
                content: [
                  {
                    type: "paragraph",
                    content: [
                      {
                        type: "text",
                        text: "Steven Pinker's Rationality: An Overview Steven Pinker's Rationality: An OverviewSteven Pinker's Rationality: An OverviewSteven Pinker's Rationality: An OverviewSteven Pinker's Rationality: An OverviewSteven Pinker's Rationality: An Overview",
                      },
                    ],
                  },
                ],
              },
              {
                type: "listItem",
                content: [
                  {
                    type: "paragraph",
                    content: [
                      {
                        type: "text",
                        text: "Steven Pinker's Rationality: An Overview Steven Pinker's Rationality: An OverviewSteven Pinker's Rationality: An OverviewSteven Pinker's Rationality: An OverviewSteven Pinker's Rationality: An OverviewSteven Pinker's Rationality: An Overview",
                      },
                    ],
                  },
                  {
                    type: "unorderedList",
                    content: [
                      {
                        type: "listItem",
                        content: [
                          {
                            type: "paragraph",
                            content: [
                              {
                                type: "text",
                                text: "Like this, you might have a list of equipments to bring to the luncheon",
                              },
                            ],
                          },
                          {
                            type: "unorderedList",
                            content: [
                              {
                                type: "listItem",
                                content: [
                                  {
                                    type: "paragraph",
                                    content: [
                                      { type: "text", text: "Luncheon meat" },
                                    ],
                                  },
                                ],
                              },
                              {
                                type: "listItem",
                                content: [
                                  {
                                    type: "paragraph",
                                    content: [{ type: "text", text: "Spam" }],
                                  },
                                  {
                                    type: "unorderedList",
                                    content: [
                                      {
                                        type: "listItem",
                                        content: [
                                          {
                                            type: "paragraph",
                                            content: [
                                              {
                                                type: "text",
                                                text: "Another level below",
                                              },
                                            ],
                                          },
                                        ],
                                      },
                                      {
                                        type: "listItem",
                                        content: [
                                          {
                                            type: "paragraph",
                                            content: [
                                              {
                                                type: "text",
                                                text: "This is very deep",
                                              },
                                            ],
                                          },
                                        ],
                                      },
                                    ],
                                  },
                                ],
                              },
                              {
                                type: "listItem",
                                content: [
                                  {
                                    type: "paragraph",
                                    content: [{ type: "text", text: "hello" }],
                                  },
                                ],
                              },
                            ],
                          },
                        ],
                      },
                      {
                        type: "listItem",
                        content: [
                          {
                            type: "paragraph",
                            content: [{ type: "text", text: "Back out again" }],
                          },
                        ],
                      },
                    ],
                  },
                ],
              },
              {
                type: "listItem",
                content: [
                  {
                    type: "paragraph",
                    content: [
                      {
                        type: "text",
                        text: "Through Pinker's exploration, readers gain a deeper appreciation for the complexities and nuances of human rationality. (Engaging for individuals curious about the intricacies of human behavior and decision-making processes.)",
                      },
                    ],
                  },
                ],
              },
            ],
          },
          {
            type: "heading",
            attrs: {
              id: "section2",
              level: 2,
            },
            content: [
              { type: "text", text: "Checklist for sheer irrationality" },
            ],
          },
          {
            type: "heading",
            attrs: {
              id: "section1",
              level: 3,
            },
            content: [{ type: "text", text: "If you are a small business" }],
          },
          {
            type: "paragraph",
            content: [{ type: "text", text: "Your business must have:" }],
          },
          {
            type: "unorderedList",
            content: [
              {
                type: "listItem",
                content: [
                  {
                    type: "paragraph",
                    content: [
                      {
                        type: "text",
                        text: "Through Pinker's exploration, readers gain a deeper appreciation for the complexities and nuances of human rationality. (Engaging for individuals curious about the intricacies of human behavior and decision-making processes.)",
                      },
                    ],
                  },
                ],
              },
              {
                type: "listItem",
                content: [
                  {
                    type: "paragraph",
                    content: [
                      {
                        type: "text",
                        text: "(Suitable for those interested in the interdisciplinary study of cognitive science and psychology.)",
                      },
                    ],
                  },
                ],
              },
              {
                type: "listItem",
                content: [
                  {
                    type: "paragraph",
                    content: [
                      {
                        type: "text",
                        text: "Practical applications of rationality in daily life are elucidated by Pinker, offering actionable insights for better decision-making. (Beneficial for individuals seeking practical strategies to improve their decision-making processes.)",
                      },
                    ],
                  },
                ],
              },
            ],
          },
          {
            type: "paragraph",
            content: [{ type: "text", text: "This is yet another paragraph" }],
          },
          {
            type: "heading",
            attrs: {
              id: "section3",
              level: 4,
            },
            content: [{ type: "text", text: "But then, if you are listed" }],
          },
          {
            type: "paragraph",
            content: [
              {
                type: "text",
                text: "In the realm of human cognition, irrationality often reigns supreme, defying the logic that ostensibly governs our decisions and actions. It manifests in myriad ways, from the subtle biases that influence our perceptions to the outright contradictions that confound our rational minds. We find ourselves ensnared in cognitive dissonance, grappling with conflicting beliefs and emotions that lead us astray from the path of reason. Despite our best intentions, we succumb to the allure of irrationality, surrendering to the whims of impulse and emotion. Our choices become a tangled web of contradictions, driven by instinct rather than careful deliberation. We cling to superstitions and fallacies, seeking comfort in the irrationality that offers solace amidst life's uncertainties. It is a paradoxical dance, where the irrational often masquerades as wisdom, leading us down paths fraught with confusion and folly. Yet, in embracing our irrationality, we find a peculiar sort of freedom, liberated from the constraints of logic and reason. We navigate the world with a blend of intuition and irrationality, embracing the chaos that defines the human experience. And so, in the tapestry of existence, irrationality weaves its intricate threads, adding depth and complexity to the fabric of our lives.",
              },
            ],
          },
        ],
      },
    ],
  },
}

export const MultipleAccordions: Story = {
  args: {
    layout: "content",
    site: {
      siteName: "Isomer Next",
      siteMap: {
        id: "1",
        title: "Isomer Next",
        permalink: "/",
        lastModified: "",
        layout: "homepage",
        summary: "",
        children: [
          {
            id: "2",
            title: "Content page",
            permalink: "/content",
            lastModified: "",
            layout: "content",
            summary: "",
            children: [
              {
                id: "3",
                title: "Irrationality",
                permalink: "/parent/rationality",
                lastModified: "",
                layout: "content",
                summary: "",
                children: [
                  {
                    id: "4",
                    title: "For Individuals",
                    permalink: "/parent/rationality/child-page-2",
                    lastModified: "",
                    layout: "content",
                    summary: "",
                  },
                  {
                    id: "5",
                    title: "Steven Pinker's Rationality",
                    permalink: "/parent/rationality/child-page-2",
                    lastModified: "",
                    layout: "content",
                    summary: "",
                  },
                ],
              },
              {
                id: "6",
                title: "Sibling",
                permalink: "/parent/sibling",
                lastModified: "",
                layout: "content",
                summary: "",
                children: [
                  {
                    id: "7",
                    title: "Child that should not appear",
                    permalink: "/parent/sibling/child-page-2",
                    lastModified: "",
                    layout: "content",
                    summary: "",
                  },
                ],
              },
            ],
          },
          {
            id: "8",
            title: "Aunt/Uncle that should not appear",
            permalink: "/aunt-uncle",
            lastModified: "",
            layout: "content",
            summary: "",
          },
        ],
      },
      theme: "isomer-next",
      isGovernment: true,
      logoUrl: "/isomer-logo.svg",
      navBarItems: [],
      footerItems: {
        privacyStatementLink: "https://www.isomer.gov.sg/privacy",
        termsOfUseLink: "https://www.isomer.gov.sg/terms",
        siteNavItems: [],
      },
      lastUpdated: "1 Jan 2021",
      search: {
        type: "localSearch",
        searchUrl: "/search",
      },
    },
    meta: {
      description: "A Next.js starter for Isomer",
    },
    page: {
      permalink: "/content",
      title: "Content page",
      lastModified: "2024-05-02T14:12:57.160Z",
      contentPageHeader: {
        showThumbnail: false,
        summary:
          "Steven Pinker's exploration of rationality delves into the intricacies of human cognition, shedding light on the mechanisms behind our decision-making processes. Through empirical research and insightful analysis, Pinker illuminates the rationality that underpins human behavior, challenging conventional wisdom and offering new perspectives on the rational mind.",
        buttonLabel: "Submit a proposal",
        buttonUrl: "/submit-proposal",
      },
    },
    content: [
      {
        type: "accordion",
        summary: "This accordion should not have a margin above",
        details: {
          type: "prose",
          content: [],
        },
      },
      {
        type: "prose",
        content: [
          {
            type: "heading",
            attrs: {
              level: 3,
            },
            content: [
              {
                type: "text",
                text: "Some heading",
              },
            ],
          },
        ],
      },
      {
        type: "accordion",
        summary: "Some accordion",
        details: {
          type: "prose",
          content: [],
        },
      },
      {
        type: "accordion",
        summary: "More accordion",
        details: {
          type: "prose",
          content: [],
        },
      },
      {
        type: "accordion",
        summary: "Last accordion in this section",
        details: {
          type: "prose",
          content: [],
        },
      },
      {
        type: "prose",
        content: [
          {
            type: "heading",
            attrs: {
              level: 3,
            },
            content: [
              {
                type: "text",
                text: "More heading",
              },
            ],
          },
        ],
      },
      {
        type: "accordion",
        summary: "Should have a spacing above",
        details: {
          type: "prose",
          content: [],
        },
      },
    ],
  },
}

export const MultipleInfobars: Story = {
  args: {
    layout: "content",
    site: {
      siteName: "Isomer Next",
      siteMap: {
        id: "1",
        title: "Isomer Next",
        permalink: "/",
        lastModified: "",
        layout: "homepage",
        summary: "",
        children: [
          {
            id: "2",
            title: "Content page",
            permalink: "/content",
            lastModified: "",
            layout: "content",
            summary: "",
            children: [
              {
                id: "3",
                title: "Irrationality",
                permalink: "/parent/rationality",
                lastModified: "",
                layout: "content",
                summary: "",
                children: [
                  {
                    id: "4",
                    title: "For Individuals",
                    permalink: "/parent/rationality/child-page-2",
                    lastModified: "",
                    layout: "content",
                    summary: "",
                  },
                  {
                    id: "5",
                    title: "Steven Pinker's Rationality",
                    permalink: "/parent/rationality/child-page-2",
                    lastModified: "",
                    layout: "content",
                    summary: "",
                  },
                ],
              },
              {
                id: "6",
                title: "Sibling",
                permalink: "/parent/sibling",
                lastModified: "",
                layout: "content",
                summary: "",
                children: [
                  {
                    id: "7",
                    title: "Child that should not appear",
                    permalink: "/parent/sibling/child-page-2",
                    lastModified: "",
                    layout: "content",
                    summary: "",
                  },
                ],
              },
            ],
          },
          {
            id: "8",
            title: "Aunt/Uncle that should not appear",
            permalink: "/aunt-uncle",
            lastModified: "",
            layout: "content",
            summary: "",
          },
        ],
      },
      theme: "isomer-next",
      isGovernment: true,
      logoUrl: "/isomer-logo.svg",
      navBarItems: [],
      footerItems: {
        privacyStatementLink: "https://www.isomer.gov.sg/privacy",
        termsOfUseLink: "https://www.isomer.gov.sg/terms",
        siteNavItems: [],
      },
      lastUpdated: "1 Jan 2021",
      search: {
        type: "localSearch",
        searchUrl: "/search",
      },
    },
    meta: {
      description: "A Next.js starter for Isomer",
    },
    page: {
      permalink: "/content",
      title: "Content page",
      lastModified: "2024-05-02T14:12:57.160Z",
      contentPageHeader: {
        showThumbnail: false,
        summary:
          "Steven Pinker's exploration of rationality delves into the intricacies of human cognition, shedding light on the mechanisms behind our decision-making processes. Through empirical research and insightful analysis, Pinker illuminates the rationality that underpins human behavior, challenging conventional wisdom and offering new perspectives on the rational mind.",
        buttonLabel: "Submit a proposal",
        buttonUrl: "/submit-proposal",
      },
    },
    content: [
      {
        type: "infobar",
        title: "First item in the page - should not have a gap above",
        description: "About a sentence worth of description here",
      },
      {
        type: "prose",
        content: [
          {
            type: "paragraph",
            content: [
              {
                type: "text",
                text: "should have a gap below",
              },
            ],
          },
        ],
      },
      {
        type: "infobar",
        title: "This is a place where you can put nice content",
        description: "About a sentence worth of description here",
      },
      {
        type: "infobar",
        title: "Should have a gap above",
        description: "About a sentence worth of description here",
      },
    ],
  },
}<|MERGE_RESOLUTION|>--- conflicted
+++ resolved
@@ -1415,65 +1415,6 @@
         ],
       },
       {
-<<<<<<< HEAD
-        type: IMAGE_GALLERY_TYPE,
-        images: [
-          {
-            src: "https://images.unsplash.com/photo-1688420622107-9e7c9aefd30c?q=80&w=3870&auto=format&fit=crop&ixlib=rb-4.1.0&ixid=M3wxMjA3fDB8MHxwaG90by1wYWdlfHx8fGVufDB8fHx8fA%3D%3D",
-            alt: "Image 1",
-            caption: "You're so cute, I want to boop your little nose.",
-          },
-          {
-            src: "https://images.unsplash.com/photo-1621961095257-eb44404a4dd0?q=80&w=2267&auto=format&fit=crop&ixlib=rb-4.1.0&ixid=M3wxMjA3fDB8MHxwaG90by1wYWdlfHx8fGVufDB8fHx8fA%3D%3D",
-            alt: "Image 2",
-            caption: "I hate hairballs, but you're my favorite furball.",
-          },
-          {
-            src: "https://images.unsplash.com/photo-1496285138399-b5d7d20d1e16?q=80&w=3870&auto=format&fit=crop&ixlib=rb-4.1.0&ixid=M3wxMjA3fDB8MHxwaG90by1wYWdlfHx8fGVufDB8fHx8fA%3D%3D",
-            alt: "Image 3",
-            caption: "Let's curl up to shoegaze until we fall asleep.",
-          },
-          {
-            src: "https://plus.unsplash.com/premium_photo-1736437252009-634e1b2a41a0?q=80&w=3870&auto=format&fit=crop&ixlib=rb-4.1.0&ixid=M3wxMjA3fDB8MHxwaG90by1wYWdlfHx8fGVufDB8fHx8fA%3D%3D",
-            alt: "Image 4",
-            caption: "You asked if I love you? I said 1 2 3 4ever... meow.",
-          },
-          {
-            src: "https://images.unsplash.com/photo-1628406639294-5b87bae55f7c?q=80&w=3730&auto=format&fit=crop&ixlib=rb-4.1.0&ixid=M3wxMjA3fDB8MHxwaG90by1wYWdlfHx8fGVufDB8fHx8fA%3D%3D",
-            alt: "Image 5",
-            caption: "If curiosity were water, I'd be the entire fish tank.",
-          },
-        ],
-      },
-      {
-        type: IMAGE_GALLERY_TYPE,
-        images: [
-          {
-            src: "https://images.unsplash.com/photo-1577199732177-90d51f8e8601?q=80&w=3687&auto=format&fit=crop&ixlib=rb-4.1.0&ixid=M3wxMjA3fDB8MHxwaG90by1wYWdlfHx8fGVufDB8fHx8fA%3D%3D",
-            alt: "Image 6",
-            caption: "I can't do anything now that the laser pointer's gone.",
-          },
-          {
-            src: "https://images.unsplash.com/photo-1632748635837-b0ff1acf5596?q=80&w=3136&auto=format&fit=crop&ixlib=rb-4.1.0&ixid=M3wxMjA3fDB8MHxwaG90by1wYWdlfHx8fGVufDB8fHx8fA%3D%3D",
-            alt: "Image 7",
-            caption: "You're a bird I can't catch.",
-          },
-          {
-            src: "https://images.unsplash.com/photo-1694375073673-fc3f0b706d8c?q=80&w=3870&auto=format&fit=crop&ixlib=rb-4.1.0&ixid=M3wxMjA3fDB8MHxwaG90by1wYWdlfHx8fGVufDB8fHx8fA%3D%3D",
-            alt: "Image 8",
-            caption: "You nap on my keyboard rent-free.",
-          },
-          {
-            src: "https://images.unsplash.com/photo-1742459396394-4bad6dcf0e0e?q=80&w=3870&auto=format&fit=crop&ixlib=rb-4.1.0&ixid=M3wxMjA3fDB8MHxwaG90by1wYWdlfHx8fGVufDB8fHx8fA%3D%3D",
-            alt: "Image 9",
-            caption: "This house needs more catnip.",
-          },
-          {
-            src: "https://images.unsplash.com/photo-1549141022-6b68900e53af?q=80&w=3870&auto=format&fit=crop&ixlib=rb-4.1.0&ixid=M3wxMjA3fDB8MHxwaG90by1wYWdlfHx8fGVufDB8fHx8fA%3D%3D",
-            alt: "Image 10",
-            caption: "Climbing curtains like we did when we were kittens.",
-          },
-=======
         type: "blockquote",
         quote:
           "When I was a rookie, I had trouble overcoming the low rope at first. But when it came to my turn, my buddies knew being there would help spur me to prevail.",
@@ -1481,6 +1422,61 @@
           "ME2 Jenny Teng, Recipient of SAF Polytechnic Sponsorship, Army Medical Services",
         imageSrc: "https://placehold.co/600x600",
         imageAlt: "This is the alt text",
+      },
+      {
+        type: "imagegallery",
+        images: [
+          {
+            src: "https://images.unsplash.com/photo-1688420622107-9e7c9aefd30c?q=80&w=3870&auto=format&fit=crop&ixlib=rb-4.1.0&ixid=M3wxMjA3fDB8MHxwaG90by1wYWdlfHx8fGVufDB8fHx8fA%3D%3D",
+            alt: "Image 1",
+            caption: "You're so cute, I want to boop your little nose.",
+          },
+          {
+            src: "https://images.unsplash.com/photo-1621961095257-eb44404a4dd0?q=80&w=2267&auto=format&fit=crop&ixlib=rb-4.1.0&ixid=M3wxMjA3fDB8MHxwaG90by1wYWdlfHx8fGVufDB8fHx8fA%3D%3D",
+            alt: "Image 2",
+            caption: "I hate hairballs, but you're my favorite furball.",
+          },
+          {
+            src: "https://images.unsplash.com/photo-1496285138399-b5d7d20d1e16?q=80&w=3870&auto=format&fit=crop&ixlib=rb-4.1.0&ixid=M3wxMjA3fDB8MHxwaG90by1wYWdlfHx8fGVufDB8fHx8fA%3D%3D",
+            alt: "Image 3",
+            caption: "Let's curl up to shoegaze until we fall asleep.",
+          },
+          {
+            src: "https://plus.unsplash.com/premium_photo-1736437252009-634e1b2a41a0?q=80&w=3870&auto=format&fit=crop&ixlib=rb-4.1.0&ixid=M3wxMjA3fDB8MHxwaG90by1wYWdlfHx8fGVufDB8fHx8fA%3D%3D",
+            alt: "Image 4",
+            caption: "You asked if I love you? I said 1 2 3 4ever... meow.",
+          },
+          {
+            src: "https://images.unsplash.com/photo-1628406639294-5b87bae55f7c?q=80&w=3730&auto=format&fit=crop&ixlib=rb-4.1.0&ixid=M3wxMjA3fDB8MHxwaG90by1wYWdlfHx8fGVufDB8fHx8fA%3D%3D",
+            alt: "Image 5",
+            caption: "If curiosity were water, I'd be the entire fish tank.",
+          },
+          {
+            src: "https://images.unsplash.com/photo-1577199732177-90d51f8e8601?q=80&w=3687&auto=format&fit=crop&ixlib=rb-4.1.0&ixid=M3wxMjA3fDB8MHxwaG90by1wYWdlfHx8fGVufDB8fHx8fA%3D%3D",
+            alt: "Image 6",
+            caption: "I can't do anything now that the laser pointer's gone.",
+          },
+          {
+            src: "https://images.unsplash.com/photo-1632748635837-b0ff1acf5596?q=80&w=3136&auto=format&fit=crop&ixlib=rb-4.1.0&ixid=M3wxMjA3fDB8MHxwaG90by1wYWdlfHx8fGVufDB8fHx8fA%3D%3D",
+            alt: "Image 7",
+            caption: "You're a bird I can't catch.",
+          },
+          {
+            src: "https://images.unsplash.com/photo-1694375073673-fc3f0b706d8c?q=80&w=3870&auto=format&fit=crop&ixlib=rb-4.1.0&ixid=M3wxMjA3fDB8MHxwaG90by1wYWdlfHx8fGVufDB8fHx8fA%3D%3D",
+            alt: "Image 8",
+            caption: "You nap on my keyboard rent-free.",
+          },
+          {
+            src: "https://images.unsplash.com/photo-1742459396394-4bad6dcf0e0e?q=80&w=3870&auto=format&fit=crop&ixlib=rb-4.1.0&ixid=M3wxMjA3fDB8MHxwaG90by1wYWdlfHx8fGVufDB8fHx8fA%3D%3D",
+            alt: "Image 9",
+            caption: "This house needs more catnip.",
+          },
+          {
+            src: "https://images.unsplash.com/photo-1549141022-6b68900e53af?q=80&w=3870&auto=format&fit=crop&ixlib=rb-4.1.0&ixid=M3wxMjA3fDB8MHxwaG90by1wYWdlfHx8fGVufDB8fHx8fA%3D%3D",
+            alt: "Image 10",
+            caption: "Climbing curtains like we did when we were kittens.",
+          },
+        ],
       },
     ],
   },
@@ -2881,7 +2877,6 @@
           },
           { label: "Total Merchandise Trade, Dec 2023 (YoY)", value: "-6.8%" },
           { label: "Industrial Production, Dec 2023 (YoY)", value: "-2.5%" },
->>>>>>> 21a3c213
         ],
       },
     ],
