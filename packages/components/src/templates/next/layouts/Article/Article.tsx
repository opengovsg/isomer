--- conflicted
+++ resolved
@@ -1,39 +1,6 @@
 import type { ArticlePageSchemaType } from "~/types"
-<<<<<<< HEAD
-import { getBreadcrumbFromSiteMap } from "~/utils/getBreadcrumbFromSiteMap"
-import { getIndexByPermalink } from "~/utils/getIndexByPermalink"
-import { ArticlePageHeader } from "../../components/internal/ArticlePageHeader"
-import { BackToTopLink } from "../../components/internal/BackToTopLink"
-import { renderPageContent } from "../../render/renderPageContent"
-import { getTagsFromTagged } from "../Collection/utils/getTagsFromTagged"
-import { Skeleton } from "../Skeleton"
-
-export const ArticleLayout = ({
-  site,
-  page,
-  layout,
-  content,
-  LinkComponent,
-}: ArticlePageSchemaType) => {
-  const breadcrumb = getBreadcrumbFromSiteMap(
-    site.siteMap,
-    page.permalink.split("/").slice(1),
-  )
-
-  const parent = getIndexByPermalink(page.permalink, site.siteMap)
-  const tagged = page.tagged
-  const tags = page.tags
-
-  const resolvedTags =
-    tagged &&
-    parent?.layout === "collection" &&
-    parent.collectionPagePageProps?.tagCategories
-      ? getTagsFromTagged(tagged, parent.collectionPagePageProps?.tagCategories)
-      : tags
-=======
 import { renderPageContent } from "../../render/renderPageContent"
 import { ArticleLayoutSkeleton } from "../ArticleSkeleton"
->>>>>>> 7fb56d4e
 
 export const ArticleLayout = (props: ArticlePageSchemaType) => {
   return (
