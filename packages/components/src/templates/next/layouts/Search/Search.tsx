<<<<<<< HEAD
import { type SearchPageSchemaType } from "~/types"
=======
import type { SearchPageSchemaType } from "~/engine"
>>>>>>> d3d80dcd
import { Skeleton } from "../Skeleton"
import { SearchSG } from "./SearchSG"

export const SearchLayout = ({
  site,
  page,
  layout,
  LinkComponent,
}: SearchPageSchemaType) => {
  const clientId =
    (site.search?.type === "searchSG" && site.search.clientId) || ""

  return (
    <Skeleton
      site={site}
      page={page}
      layout={layout}
      LinkComponent={LinkComponent}
    >
      {/* SearchSG-powered search */}
      {site.search?.type === "searchSG" && clientId && (
        <SearchSG clientId={clientId} />
      )}
    </Skeleton>
  )
}<|MERGE_RESOLUTION|>--- conflicted
+++ resolved
@@ -1,8 +1,4 @@
-<<<<<<< HEAD
 import { type SearchPageSchemaType } from "~/types"
-=======
-import type { SearchPageSchemaType } from "~/engine"
->>>>>>> d3d80dcd
 import { Skeleton } from "../Skeleton"
 import { SearchSG } from "./SearchSG"
 
