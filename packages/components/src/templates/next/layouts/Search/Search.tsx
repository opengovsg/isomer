--- conflicted
+++ resolved
@@ -1,8 +1,4 @@
-<<<<<<< HEAD
-import type { SearchPageSchemaType } from "~/types/schema"
-=======
 import { type SearchPageSchemaType } from "~/types"
->>>>>>> 1f8f26bb
 import { Skeleton } from "../Skeleton"
 import { SearchSG } from "./SearchSG"
 
