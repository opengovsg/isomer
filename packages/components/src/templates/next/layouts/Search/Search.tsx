<<<<<<< HEAD
import type { SearchPageSchemaType } from "~/types/schema"
=======
import { type SearchPageSchemaType } from "~/types"
>>>>>>> fa53861e
import { Skeleton } from "../Skeleton"
import { SearchSG } from "./SearchSG"

export const SearchLayout = ({
  site,
  page,
  layout,
  LinkComponent,
}: SearchPageSchemaType) => {
  const clientId =
    (site.search?.type === "searchSG" && site.search.clientId) || ""

  return (
    <Skeleton
      site={site}
      page={page}
      layout={layout}
      LinkComponent={LinkComponent}
    >
      {/* SearchSG-powered search */}
      {site.search?.type === "searchSG" && clientId && (
        <SearchSG clientId={clientId} />
      )}
    </Skeleton>
  )
}<|MERGE_RESOLUTION|>--- conflicted
+++ resolved
@@ -1,8 +1,4 @@
-<<<<<<< HEAD
-import type { SearchPageSchemaType } from "~/types/schema"
-=======
 import { type SearchPageSchemaType } from "~/types"
->>>>>>> fa53861e
 import { Skeleton } from "../Skeleton"
 import { SearchSG } from "./SearchSG"
 
