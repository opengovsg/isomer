import type { IsomerPageSchemaType } from "~/engine"
import {
  Footer,
  Masthead,
  MicrosoftClarity,
  Navbar,
  Notification,
  ScrollToTop,
  SkipToContent,
  UnsupportedBrowserBanner,
} from "../../components/internal"
import { SKIP_TO_CONTENT_ANCHOR_ID } from "../../constants"

export const Skeleton = ({
  site,
  layout,
  LinkComponent,
  children,
}: React.PropsWithChildren<
  Pick<IsomerPageSchemaType, "site" | "page" | "layout" | "LinkComponent">
>) => {
  const isStaging = site.environment === "staging"

<<<<<<< HEAD
  const shouldIncludeGTM = !!site.siteGtmId || !!site.isomerGtmId

  return (
    <>
      <FontPreload />

      {shouldIncludeGTM && (
        <>
          <GoogleTagManagerPreload />
          <GoogleTagManagerHeader
            siteGtmId={site.siteGtmId}
            isomerGtmId={site.isomerGtmId}
            usePartytown={site.usePartytown}
            ScriptComponent={ScriptComponent}
          />
        </>
      )}

      {!!site.isomerMsClarityId && (
        <MicrosoftClarity
          ScriptComponent={ScriptComponent}
          msClarityId={site.isomerMsClarityId}
        />
      )}

      {site.isGovernment && <Wogaa ScriptComponent={ScriptComponent} />}

      {site.vica && <VicaStylesheet environment={site.environment} />}

=======
  return (
    <>
>>>>>>> 294af056
      <ScrollToTop />

      <header>
        <SkipToContent LinkComponent={LinkComponent} />

        {site.isGovernment && <Masthead isStaging={isStaging} />}

        {site.notification && (
          <Notification
            {...site.notification}
            LinkComponent={LinkComponent}
            site={site}
          />
        )}

        <UnsupportedBrowserBanner />

        <Navbar
          logoUrl={site.logoUrl}
          logoAlt={site.siteName}
          layout={layout}
          search={site.search}
          {...site.navbar}
          site={site}
          LinkComponent={LinkComponent}
        />
      </header>

      <main
        id={SKIP_TO_CONTENT_ANCHOR_ID}
        tabIndex={-1}
        className="focus-visible:outline-none"
      >
        {children}
      </main>

      <Footer
        isGovernment={site.isGovernment}
        siteName={site.siteName}
        agencyName={site.agencyName || site.siteName}
        lastUpdated={site.lastUpdated}
        site={site}
        LinkComponent={LinkComponent}
        {...site.footerItems}
      />
    </>
  )
}<|MERGE_RESOLUTION|>--- conflicted
+++ resolved
@@ -2,7 +2,6 @@
 import {
   Footer,
   Masthead,
-  MicrosoftClarity,
   Navbar,
   Notification,
   ScrollToTop,
@@ -21,40 +20,8 @@
 >) => {
   const isStaging = site.environment === "staging"
 
-<<<<<<< HEAD
-  const shouldIncludeGTM = !!site.siteGtmId || !!site.isomerGtmId
-
   return (
     <>
-      <FontPreload />
-
-      {shouldIncludeGTM && (
-        <>
-          <GoogleTagManagerPreload />
-          <GoogleTagManagerHeader
-            siteGtmId={site.siteGtmId}
-            isomerGtmId={site.isomerGtmId}
-            usePartytown={site.usePartytown}
-            ScriptComponent={ScriptComponent}
-          />
-        </>
-      )}
-
-      {!!site.isomerMsClarityId && (
-        <MicrosoftClarity
-          ScriptComponent={ScriptComponent}
-          msClarityId={site.isomerMsClarityId}
-        />
-      )}
-
-      {site.isGovernment && <Wogaa ScriptComponent={ScriptComponent} />}
-
-      {site.vica && <VicaStylesheet environment={site.environment} />}
-
-=======
-  return (
-    <>
->>>>>>> 294af056
       <ScrollToTop />
 
       <header>
