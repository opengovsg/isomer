import type { Meta, StoryObj } from "@storybook/react"
import { useEffect } from "react"
import { http, HttpResponse } from "msw"

import { withChromaticModes } from "@isomer/storybook-config"

import type { HomePageSchemaType } from "~/engine"
import { getSingaporeDateYYYYMMDD } from "../../components/complex/DynamicDataBanner/utils"
import Homepage from "./Homepage"

// Template for stories
const Template = (props: HomePageSchemaType) => {
  // Note: This is needed because the script tag is not rendered in the storybook
  useEffect(() => {
    const scriptTag = document.createElement("script")
    scriptTag.src = `https://api.search.gov.sg/v1/searchconfig.js?clientId=${TEST_CLIENT_ID}`
    scriptTag.setAttribute("defer", "")
    document.body.appendChild(scriptTag)
  }, [])
  return <Homepage {...props} />
}

const meta: Meta<typeof Homepage> = {
  title: "Next/Layouts/Homepage",
  component: Homepage,
  render: Template,
  argTypes: {},
  tags: ["!autodocs"],
  parameters: {
    layout: "fullscreen",
    chromatic: withChromaticModes([
      "mobileSmall",
      "mobile",
      "tablet",
      "desktop",
    ]),
    themes: {
      themeOverride: "Isomer Next",
    },
    msw: {
      handlers: [
        http.get("https://jsonplaceholder.com/muis_prayers_time", () => {
          return HttpResponse.json({
            [getSingaporeDateYYYYMMDD()]: {
              hijriDate: "17 Jamadilawal 1442H",
              subuh: "5:44am",
              syuruk: "7:08am",
              zohor: "1:10pm",
              asar: "4:34pm",
              maghrib: "7:11pm",
              isyak: "8:25pm",
            },
          })
        }),
      ],
    },
  },
}
export default meta
type Story = StoryObj<typeof Homepage>

const TEST_CLIENT_ID = "5485bb61-2d5d-440a-bc37-91c48fc0c9d4"

export const Default: Story = {
  name: "Homepage",
  args: {
    layout: "homepage",
    site: {
      siteName: "Isomer Next",
      siteMap: {
        id: "1",
        title: "Home",
        permalink: "/",
        lastModified: "",
        layout: "homepage",
        summary: "",
        children: [
          {
            id: "2",
            title: "Corrections and Clarifications",
            permalink: "/collection",
            layout: "collection",
            summary:
              "Clarifying widespread or common misperceptions of Government policy, or inaccurate assertions on matters of public concern that can harm Singapore's social fabric.",
            lastModified: "2021-01-01",
            children: [
              {
                id: "3",
                title:
                  "Date of Government Gazette Notification on Dissolution of Parliament",
                category: "yes i am a category",
                permalink: "/collection-1/item-1",
                layout: "article",
                summary: "",
                date: "2021-01-03",
                lastModified: "2021-01-03",
                children: [],
                image: {
                  src: "https://images.unsplash.com/photo-1573865526739-10659fec78a5?q=80&w=3715&auto=format&fit=crop&ixlib=rb-4.0.3&ixid=M3wxMjA3fDB8MHxwaG90by1wYWdlfHx8fGVufDB8fHx8fA%3D%3D",
                  alt: "Image 1",
                },
              },
              {
                id: "4",
                title:
                  "Impact of Foreign Professionals on our Economy and Society",
                category: "yes i am a category",
                permalink: "/collection-1/item-2",
                layout: "article",
                summary: "",
                date: "2021-01-02",
                lastModified: "2021-01-02",
                children: [],
                image: {
                  src: "https://images.unsplash.com/photo-1533738363-b7f9aef128ce?q=80&w=3024&auto=format&fit=crop&ixlib=rb-4.0.3&ixid=M3wxMjA3fDB8MHxwaG90by1wYWdlfHx8fGVufDB8fHx8fA%3D%3D",
                  alt: "Image 2",
                },
              },
              {
                id: "5",
                title: "Where does Government revenue come from?",
                category: "yes i am a category",
                permalink: "/collection-1/item-3",
                layout: "article",
                summary: "",
                date: "2021-01-01",
                lastModified: "2021-01-01",
                children: [],
                image: {
                  src: "https://images.unsplash.com/photo-1511044568932-338cba0ad803?q=80&w=3870&auto=format&fit=crop&ixlib=rb-4.0.3&ixid=M3wxMjA3fDB8MHxwaG90by1wYWdlfHx8fGVufDB8fHx8fA%3D%3D",
                  alt: "Image 3",
                },
              },
            ],
          },
        ],
      },
      theme: "isomer-next",
      isGovernment: true,
      logoUrl: "/isomer-logo.svg",
      navBarItems: [
        {
          name: "About us",
          url: "/item-one",
          items: [
            {
              name: "PA's network one",
              url: "/item-one/pa-network-one",
              description:
                "Click here and brace yourself for mild disappointment.",
            },
            {
              name: "PA's network two",
              url: "/item-one/pa-network-two",
              description:
                "Click here and brace yourself for mild disappointment.",
            },
            {
              name: "PA's network three",
              url: "/item-one/pa-network-three",
            },
            {
              name: "PA's network four",
              url: "/item-one/pa-network-four",
              description:
                "Click here and brace yourself for mild disappointment. This one has a pretty long one",
            },
            {
              name: "PA's network five",
              url: "/item-one/pa-network-five",
              description:
                "Click here and brace yourself for mild disappointment. This one has a pretty long one",
            },
            {
              name: "PA's network six",
              url: "/item-one/pa-network-six",
              description:
                "Click here and brace yourself for mild disappointment.",
            },
          ],
        },
        {
          name: "Industries",
          url: "/item-two",
          description: "This is a description of the item.",
          items: [
            {
              name: "A sub item",
              url: "/item-two/sub-item",
              description:
                "Click here and brace yourself for mild disappointment.",
            },
            {
              name: "Another sub item",
              url: "/item-two/another-sub-item",
            },
          ],
        },
        {
          name: "Media",
          url: "/item-three",
          items: [
            {
              name: "A sub item",
              url: "/item-three/sub-item",
            },
            {
              name: "Another sub item",
              url: "/item-three/another-sub-item",
              description:
                "Click here and brace yourself for mild disappointment.",
            },
          ],
        },
        {
          name: "Careers",
          url: "/item-four",
          items: [
            {
              name: "A sub item",
              url: "/item-four/sub-item",
            },
            {
              name: "Another sub item",
              url: "/item-four/another-sub-item",
            },
          ],
        },
        {
          name: "Publications",
          url: "/item-five",
          items: [
            {
              name: "A sub item",
              url: "/item-five/sub-item",
            },
            {
              name: "Another sub item",
              url: "/item-five/another-sub-item",
            },
          ],
        },
        {
          name: "Newsroom",
          url: "/item-six",
          items: [
            {
              name: "A sub item",
              url: "/item-six/sub-item",
            },
            {
              name: "Another sub item",
              url: "/item-six/another-sub-item",
            },
          ],
        },
        {
          name: "Contact us",
          url: "/single-item",
        },
      ],
      footerItems: {
        privacyStatementLink: "https://www.isomer.gov.sg/privacy",
        termsOfUseLink: "https://www.isomer.gov.sg/terms",
        siteNavItems: [],
      },
      lastUpdated: "1 Jan 2021",
      search: {
        type: "searchSG",
        clientId: TEST_CLIENT_ID,
      },
    },
    meta: {
      description: "A Next.js starter for Isomer",
    },
    page: {
      permalink: "/",
      lastModified: "2024-05-02T14:12:57.160Z",
      title: "Home page",
    },
    content: [
      {
        type: "dynamicdatabanner",
        apiEndpoint: "https://jsonplaceholder.com/muis_prayers_time",
        title: "hijriDate",
        data: [
          {
            label: "Subuh",
            key: "subuh",
          },
          {
            label: "Syuruk",
            key: "syuruk",
          },
          {
            label: "Zohor",
            key: "zohor",
          },
          {
            label: "Asar",
            key: "asar",
          },
          {
            label: "Maghrib",
            key: "maghrib",
          },
          {
            label: "Ishak",
            key: "isyak",
          },
        ],
        url: "https://www.youtube.com/watch?v=dQw4w9WgXcQ",
        label: "View all dates",
        errorMessage: [
          {
            text: "Couldn’t load prayer times. Try refreshing the page.",
            type: "text",
          },
        ],
      },
      {
        type: "hero",
        variant: "gradient",
        backgroundUrl: "https://ohno.isomer.gov.sg/images/hero-banner.png",
        title: "Ministry of Trade and Industry",
        subtitle:
          "A leading global city of enterprise and talent, a vibrant nation of innovation and opportunity",
        buttonLabel: "Main CTA",
        buttonUrl: "/",
        secondaryButtonLabel: "Sub CTA",
        secondaryButtonUrl: "/",
      },
      {
        type: "infobar",
        title: "This is a place where you can put nice content",
        description: "About a sentence worth of description here",
        buttonLabel: "Primary CTA",
        buttonUrl: "/",
        secondaryButtonLabel: "Secondary CTA",
        secondaryButtonUrl: "/",
      },
      {
        type: "infopic",
        title:
          "Explore your great neighbourhood with us can’t stretch all the way so this needs a max width",
        description:
          "They will try to close the door on you, just open it. Lion! The other day the grass was brown, now it’s green because I ain’t give up. Never surrender.",
        imageAlt: "alt",
        imageSrc: "https://placehold.co/200x200",
        buttonLabel: "Primary CTA",
        buttonUrl: "/",
      },
      {
        type: "infocards",
        maxColumns: "3",
        title: "Section title ministry highlights",
        subtitle:
          "Section subtitle, maximum 150 chars. These are some of the things we are working on. As a ministry, we focus on delivering value to the members of public.",
        variant: "cardsWithImages",
        label: "This is a CTA",
        url: "/",
        cards: [
          {
            title: "Card with short title",
            url: "https://www.google.com",
            description:
              "Card description, 200 chars. In the kingdom of Veridonia, the government operates as a benevolent monarchy, guided by ancient traditions and the wisdom of its sovereign.",
            imageUrl: "https://placehold.co/200x300",
            imageAlt: "alt text",
          },
          {
            title: "Hover on me to see me change colors",
            url: "https://www.google.com",
            description:
              "Card description, 200 chars. In the kingdom of Veridonia, the government operates as a benevolent monarchy, guided by ancient traditions and the wisdom of its sovereign.",
            imageUrl:
              "https://images.unsplash.com/photo-1722260613137-f8f5ac432d69?q=80&w=3570&auto=format&fit=crop&ixlib=rb-4.0.3&ixid=M3wxMjA3fDB8MHxwaG90by1wYWdlfHx8fGVufDB8fHx8fA%3D%3D",
            imageAlt: "alt text",
          },
          {
            title: "A yummy, tipsy evening at Duxton",
            url: "https://www.google.com",
            imageUrl: "https://placehold.co/200x300",
            imageAlt: "alt text",
          },
          {
            title: "Testing a card with a larger image and no description",
            imageUrl: "https://placehold.co/500x500",
            imageAlt: "alt text",
          },
        ],
      },
      {
        type: "infopic",
        title:
          "Explore your great neighbourhood with us can’t stretch all the way so this needs a max width",
        description:
          "They will try to close the door on you, just open it. Lion! The other day the grass was brown, now it’s green because I ain’t give up. Never surrender.",
        imageAlt: "alt",
        imageSrc: "https://placehold.co/200x200",
        buttonLabel: "Primary CTA",
        buttonUrl: "[resource:1:1]",
      },
      {
        type: "infocols",
        title: "Highlights",
        subtitle: "Some of the things that we are working on",
        infoBoxes: [
          {
            title: "Committee of Supply (COS) 2023",
            description: "Building a Vibrant Economy, Nurturing Enterprises",
            buttonLabel: "Read article",
            buttonUrl: "/faq",
            icon: "bar-chart",
          },
          {
            title: "Committee of Supply (COS) 2023",
            description: "Building a Vibrant Economy, Nurturing Enterprises",
            buttonLabel: "Read article",
            buttonUrl: "https://google.com",
            icon: "bar-chart",
          },
          {
            title: "Committee of Supply (COS) 2023",
            description: "Building a Vibrant Economy, Nurturing Enterprises",
            buttonLabel: "Read article",
            buttonUrl: "/faq",
            icon: "bar-chart",
          },
          {
            title: "Committee of Supply (COS) 2023",
            description: "Building a Vibrant Economy, Nurturing Enterprises",
            buttonLabel: "Read article",
            buttonUrl: "https://google.com",
            icon: "bar-chart",
          },
          {
            title: "Committee of Supply (COS) 2023",
            description: "Building a Vibrant Economy, Nurturing Enterprises",
            buttonLabel: "Read article",
            buttonUrl: "/faq",
            icon: "bar-chart",
          },
          {
            title: "Committee of Supply (COS) 2023",
            description: "Building a Vibrant Economy, Nurturing Enterprises",
            buttonLabel: "Read article",
            buttonUrl: "https://google.com",
            icon: "bar-chart",
          },
        ],
      },
      {
        type: "keystatistics",
        title: "Key economic indicators",
        statistics: [
          {
            label: "Advance GDP Estimates, 4Q 2023 (YoY)",
            value: "+2.8%",
          },
          { label: "Total Merchandise Trade, Dec 2023 (YoY)", value: "-6.8%" },
          { label: "Industrial Production, Dec 2023 (YoY)", value: "-2.5%" },
        ],
      },
      {
<<<<<<< HEAD
        type: "collectionblock",
        collectionReferenceLink: "[resource:1:2]",
        displayThumbnail: true,
        displayCategory: true,
        buttonLabel: "View all corrections",
=======
        type: "blockquote",
        quote:
          "I managed to experience new things: saw a dead fish in a plastic bag for the first time, which was an eye-opener because I never thought I would actually get to see something like this ever.",
        source: "Hannah Teo, Greenies ambassador",
        imageSrc: "https://placehold.co/600x600",
        imageAlt: "This is the alt text",
>>>>>>> 2798552a
      },
    ],
  },
}<|MERGE_RESOLUTION|>--- conflicted
+++ resolved
@@ -463,20 +463,19 @@
         ],
       },
       {
-<<<<<<< HEAD
         type: "collectionblock",
         collectionReferenceLink: "[resource:1:2]",
         displayThumbnail: true,
         displayCategory: true,
         buttonLabel: "View all corrections",
-=======
+      },
+      {
         type: "blockquote",
         quote:
           "I managed to experience new things: saw a dead fish in a plastic bag for the first time, which was an eye-opener because I never thought I would actually get to see something like this ever.",
         source: "Hannah Teo, Greenies ambassador",
         imageSrc: "https://placehold.co/600x600",
         imageAlt: "This is the alt text",
->>>>>>> 2798552a
       },
     ],
   },
