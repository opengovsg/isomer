--- conflicted
+++ resolved
@@ -538,7 +538,6 @@
           { label: "Industrial Production, Dec 2023 (YoY)", value: "-2.5%" },
         ],
       },
-<<<<<<< HEAD
       {
         type: "collectionblock",
         collectionReferenceLink: "[resource:1:2]",
@@ -554,8 +553,6 @@
         imageSrc: "https://placehold.co/600x600",
         imageAlt: "This is the alt text",
       },
-=======
->>>>>>> 83802e1d
     ],
   }
 }
