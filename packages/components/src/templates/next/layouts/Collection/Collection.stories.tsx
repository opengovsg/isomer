--- conflicted
+++ resolved
@@ -1,13 +1,6 @@
-<<<<<<< HEAD
 import type { Meta, StoryObj } from "@storybook/react-vite"
-import flatten from "lodash/flatten"
-import times from "lodash/times"
-import { expect, userEvent, within } from "storybook/test"
-=======
-import type { Meta, StoryObj } from "@storybook/react"
 import { expect, userEvent, within } from "@storybook/test"
 import { flatten, times } from "lodash-es"
->>>>>>> c6a417b3
 
 import { withChromaticModes } from "@isomer/storybook-config"
 
