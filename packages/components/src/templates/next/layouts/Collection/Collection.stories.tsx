--- conflicted
+++ resolved
@@ -4,14 +4,8 @@
 
 import { withChromaticModes } from "@isomer/storybook-config"
 
-<<<<<<< HEAD
-import type { IsomerSitemap } from "~/types"
-import { generateSiteConfig } from "~/stories/helpers"
-import { type CollectionPageSchemaType } from "~/types"
-=======
 import type { CollectionPageSchemaType, IsomerSitemap } from "~/types"
 import { generateSiteConfig } from "~/stories/helpers"
->>>>>>> 1f8f26bb
 import { CollectionLayout } from "./Collection"
 
 const COLLECTION_ITEMS: IsomerSitemap[] = flatten(
