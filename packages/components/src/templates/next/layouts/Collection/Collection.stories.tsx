--- conflicted
+++ resolved
@@ -407,11 +407,7 @@
 }
 
 export const AllResultsSameCategory: Story = {
-<<<<<<< HEAD
-  name: "Should not show category filter if all items have same category",
-=======
   name: "Should show category filter even if all items have same category",
->>>>>>> ec7e344b
   args: generateArgs({
     collectionItems: COLLECTION_ITEMS.map((item) => ({
       ...item,
@@ -421,23 +417,15 @@
   play: async ({ canvasElement }) => {
     const screen = within(canvasElement)
     const categoryFilter = screen.queryByText(/Category/i)
-<<<<<<< HEAD
-    await expect(categoryFilter).not.toBeInTheDocument()
-=======
     await expect(categoryFilter).toBeInTheDocument()
 
     const categoryItems = await screen.findAllByText(/The only categ0ry \(30\)/)
     await expect(categoryItems.length).toBe(1)
->>>>>>> ec7e344b
   },
 }
 
 export const AllResultsSameYear: Story = {
-<<<<<<< HEAD
-  name: "Should not show year filter if all items have same year",
-=======
   name: "Should show year filter if all items have same year",
->>>>>>> ec7e344b
   args: generateArgs({
     collectionItems: COLLECTION_ITEMS.map((item) => ({
       ...item,
@@ -447,11 +435,7 @@
   play: async ({ canvasElement }) => {
     const screen = within(canvasElement)
     const yearFilter = screen.queryByText(/Year/i)
-<<<<<<< HEAD
-    await expect(yearFilter).not.toBeInTheDocument()
-=======
     await expect(yearFilter).toBeInTheDocument()
->>>>>>> ec7e344b
   },
 }
 
