--- conflicted
+++ resolved
@@ -12,11 +12,8 @@
   permalink: string
   sortBy?: CollectionPagePageProps["defaultSortBy"]
   sortDirection?: CollectionPagePageProps["defaultSortDirection"]
-<<<<<<< HEAD
   categories?: AllCardProps["category"][]
-=======
   tagCategories?: CollectionPagePageProps["tagCategories"]
->>>>>>> a6447066
 }
 
 export const getCollectionItems = ({
@@ -24,11 +21,8 @@
   permalink,
   sortBy,
   sortDirection,
-<<<<<<< HEAD
   categories = [],
-=======
   tagCategories,
->>>>>>> a6447066
 }: GetCollectionItemsProps): AllCardProps[] => {
   let currSitemap = site.siteMap
   const permalinkParts = permalink.split("/")
