--- conflicted
+++ resolved
@@ -24,12 +24,9 @@
     case "infocols":
     case "prose":
     case DYNAMIC_DATA_BANNER_TYPE:
-<<<<<<< HEAD
     case SEARCHABLE_TABLE_TYPE:
-=======
     case CONTACT_INFORMATION_TYPE:
     case DYNAMIC_COMPONENT_LIST_TYPE: // The content are fetched, so they eager load has no impact
->>>>>>> 47c7b567
       return false
     case "image":
     case "infopic":
