--- conflicted
+++ resolved
@@ -26,11 +26,8 @@
     case "iframe":
     case "map":
     case "video":
-<<<<<<< HEAD
     case IMAGE_GALLERY_TYPE:
-=======
     case "childrenpages":
->>>>>>> 21a3c213
       return true
     case "infocards":
       return component.cards.some((card) => "imageUrl" in card)
