--- conflicted
+++ resolved
@@ -1,8 +1,4 @@
 import type { IsomerSchema } from "~/types"
-<<<<<<< HEAD
-import { COMPONENT_TYPES_MAP } from "~/constants"
-=======
->>>>>>> 1f8f26bb
 
 export const doesComponentHaveImage = ({
   component,
@@ -19,15 +15,9 @@
     case "infobar":
     case "infocols":
     case "prose":
-<<<<<<< HEAD
-    case COMPONENT_TYPES_MAP.DynamicDataBanner:
-    case COMPONENT_TYPES_MAP.ContactInformation:
-    case COMPONENT_TYPES_MAP.DynamicComponentList: // The content are fetched, so they eager load has no impact
-=======
     case "dynamicdatabanner":
     case "contactinformation":
     case "dynamiccomponentlist": // The content are fetched, so they eager load has no impact
->>>>>>> 1f8f26bb
       return false
     case "image":
     case "infopic":
@@ -38,20 +28,12 @@
     case "iframe":
     case "map":
     case "video":
-<<<<<<< HEAD
-    case COMPONENT_TYPES_MAP.ImageGallery:
-=======
     case "imagegallery":
->>>>>>> 1f8f26bb
     case "childrenpages":
       return true
     case "infocards":
       return component.cards.some((card) => "imageUrl" in card)
-<<<<<<< HEAD
-    case COMPONENT_TYPES_MAP.CollectionBlock:
-=======
     case "collectionblock":
->>>>>>> 1f8f26bb
       return component.displayThumbnail
     case "blockquote":
       return component.imageSrc !== undefined
