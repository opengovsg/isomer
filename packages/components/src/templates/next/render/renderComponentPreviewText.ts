--- conflicted
+++ resolved
@@ -124,15 +124,12 @@
       )
     case IMAGE_GALLERY_TYPE:
       return "Image Gallery"
-<<<<<<< HEAD
     case SEARCHABLE_TABLE_TYPE:
       return component.title || "Database"
-=======
     case CONTACT_INFORMATION_TYPE:
       return component.title || "Contact Information"
     case DYNAMIC_COMPONENT_LIST_TYPE:
       return "Dynamic Component List"
->>>>>>> 47c7b567
     default:
       const _: never = component
       return (component as { type: string }).type || ""
