--- conflicted
+++ resolved
@@ -1,10 +1,10 @@
 import type { OrderedListProps, ProseContent } from "~/interfaces"
 import type { IsomerSchema } from "~/types"
-<<<<<<< HEAD
-import { COLLECTION_BLOCK_TYPE, DYNAMIC_DATA_BANNER_TYPE } from "~/interfaces"
-=======
-import { DYNAMIC_DATA_BANNER_TYPE, IMAGE_GALLERY_TYPE } from "~/interfaces"
->>>>>>> 83802e1d
+import {
+  COLLECTION_BLOCK_TYPE,
+  DYNAMIC_DATA_BANNER_TYPE,
+  IMAGE_GALLERY_TYPE,
+} from "~/interfaces"
 
 function getTextContentOfProse(content: ProseContent): string {
   const values: string[] = []
@@ -111,19 +111,16 @@
       return "Child pages"
     case DYNAMIC_DATA_BANNER_TYPE:
       return component.apiEndpoint
-<<<<<<< HEAD
     case COLLECTION_BLOCK_TYPE:
       return (
         component.customTitle ||
         component.customDescription ||
         `Collection block`
       )
-=======
     case IMAGE_GALLERY_TYPE:
       return "Image Gallery"
->>>>>>> 83802e1d
     default:
       const _: never = component
-      return (component as unknown as { type: string }).type || ""
+      return (component as { type: string }).type || ""
   }
 }