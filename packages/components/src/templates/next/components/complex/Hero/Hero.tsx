--- conflicted
+++ resolved
@@ -7,12 +7,8 @@
 import { HeroSearchbar } from "./HeroSearchbar"
 
 export const Hero = (props: HeroProps) => {
-<<<<<<< HEAD
-  switch (props.variant) {
-=======
   const { variant } = props
   switch (variant) {
->>>>>>> 1f8f26bb
     case HERO_STYLE.gradient:
       return <HeroGradient {...props} />
     case HERO_STYLE.block:
