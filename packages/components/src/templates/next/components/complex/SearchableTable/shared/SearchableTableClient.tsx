"use client"

import { useDeferredValue, useMemo, useState } from "react"

import type { SearchableTableClientProps } from "~/interfaces"
import { MAX_NUMBER_OF_COLUMNS, PAGINATION_MAX_ITEMS } from "./constants"
import { getFilteredItems } from "./getFilteredItems"
import { getPaginatedItems } from "./getPaginatedItems"
import { SearchableTableClientUI } from "./SearchableTableClientUI"

export const SearchableTableClient = ({
  title,
  headers,
  items,
  site,
  LinkComponent,
  isLoading = false,
  isError = false,
}: SearchableTableClientProps) => {
  const [_search, setSearch] = useState("")
  const search = useDeferredValue(_search)

  const [currPage, setCurrPage] = useState(1)

<<<<<<< HEAD
  const maxNoOfColumns = Math.min(
    headers.length,
    ...items.map((row) => row.row.length),
    MAX_NUMBER_OF_COLUMNS,
  )

=======
  const maxNoOfColumns = Math.min(headers.length, MAX_NUMBER_OF_COLUMNS)
>>>>>>> 1ebe6d6a
  const filteredItems = useMemo(
    () =>
      getFilteredItems({
        items,
        searchValue: search,
      }),
    [items, search],
  )

  const paginatedItems = useMemo(
    () =>
      getPaginatedItems({
        items: filteredItems,
        currPage,
        itemsPerPage: PAGINATION_MAX_ITEMS,
      }),
    [currPage, filteredItems],
  )

  const isInitiallyEmpty = items.length === 0 || maxNoOfColumns === 0
  const isFilteredEmpty = items.length !== 0 && filteredItems.length === 0

  return (
    <SearchableTableClientUI
      title={title}
      headers={headers}
      site={site}
      LinkComponent={LinkComponent}
      isLoading={isLoading}
      isError={isError}
      search={{ input: _search, deferred: search, setSearch }}
      page={{ currPage, setCurrPage }}
      isInitiallyEmpty={isInitiallyEmpty}
      isFilteredEmpty={isFilteredEmpty}
      maxNoOfColumns={maxNoOfColumns}
      paginatedItems={paginatedItems}
      filteredItemsLength={filteredItems.length}
      searchMatchType="partialMatch"
    />
  )
}<|MERGE_RESOLUTION|>--- conflicted
+++ resolved
@@ -22,16 +22,8 @@
 
   const [currPage, setCurrPage] = useState(1)
 
-<<<<<<< HEAD
-  const maxNoOfColumns = Math.min(
-    headers.length,
-    ...items.map((row) => row.row.length),
-    MAX_NUMBER_OF_COLUMNS,
-  )
+  const maxNoOfColumns = Math.min(headers.length, MAX_NUMBER_OF_COLUMNS)
 
-=======
-  const maxNoOfColumns = Math.min(headers.length, MAX_NUMBER_OF_COLUMNS)
->>>>>>> 1ebe6d6a
   const filteredItems = useMemo(
     () =>
       getFilteredItems({
