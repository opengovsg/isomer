import type { VariantProps } from "tailwind-variants"

import type { ContentpicProps as BaseContentpicProps } from "~/interfaces"
import { tv } from "~/lib/tv"
import { isExternalUrl } from "~/utils"
<<<<<<< HEAD
import Prose from "../../native/Prose"
=======
import { Prose } from "../../native/Prose"
>>>>>>> 1f8f26bb
import { ImageClient } from "../Image"

const contentpicStyles = tv({
  slots: {
    // margin used for margin collapse
    container:
      "mb-7 flex flex-col gap-7 sm:flex-row [&:not(:first-child)]:mt-7",
    image: "aspect-[5/6] h-auto rounded object-cover sm:h-[240px] sm:w-[200px]",
    content: "flex-1 break-words text-base-content lg:justify-self-start",
  },
})
const compoundStyles = contentpicStyles()

interface ContentpicProps
  extends Omit<BaseContentpicProps, "type">,
    VariantProps<typeof contentpicStyles> {}

export const Contentpic = ({
  imageSrc,
  content,
  imageAlt,
  LinkComponent,
  site,
  shouldLazyLoad = true,
}: ContentpicProps): JSX.Element => {
  const imgSrc =
    isExternalUrl(imageSrc) || site.assetsBaseUrl === undefined
      ? imageSrc
      : `${site.assetsBaseUrl}${imageSrc}`

  return (
    <div className={compoundStyles.container()}>
      <ImageClient
        src={imgSrc}
        alt={imageAlt || ""}
        width="100%"
        className={compoundStyles.image()}
        assetsBaseUrl={site.assetsBaseUrl}
        lazyLoading={shouldLazyLoad}
      />

      <div className={compoundStyles.content()}>
        <Prose {...content} LinkComponent={LinkComponent} site={site} />
      </div>
    </div>
  )
}<|MERGE_RESOLUTION|>--- conflicted
+++ resolved
@@ -3,11 +3,7 @@
 import type { ContentpicProps as BaseContentpicProps } from "~/interfaces"
 import { tv } from "~/lib/tv"
 import { isExternalUrl } from "~/utils"
-<<<<<<< HEAD
-import Prose from "../../native/Prose"
-=======
 import { Prose } from "../../native/Prose"
->>>>>>> 1f8f26bb
 import { ImageClient } from "../Image"
 
 const contentpicStyles = tv({
