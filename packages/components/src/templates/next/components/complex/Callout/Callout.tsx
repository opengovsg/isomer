--- conflicted
+++ resolved
@@ -1,9 +1,5 @@
 import type { CalloutProps } from "~/interfaces"
-<<<<<<< HEAD
-import Prose from "../../native/Prose"
-=======
 import { Prose } from "../../native/Prose"
->>>>>>> 1f8f26bb
 
 export const Callout = ({ content, LinkComponent, site }: CalloutProps) => {
   return (
