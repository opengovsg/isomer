import type { InfobarProps } from "~/interfaces"
<<<<<<< HEAD
import { DEFAULT_INFOBAR_VARIANT } from "~/constants"
=======
import { DEFAULT_INFOBAR_VARIANT } from "~/interfaces/complex/Infobar/constants"
>>>>>>> 1f8f26bb
import { tv } from "~/lib/tv"
import { getReferenceLinkHref, getTailwindVariantLayout } from "~/utils"
import { ComponentContent } from "../../internal/customCssClass"
import { LinkButton } from "../../internal/LinkButton"

export const createInfobarStyles = tv({
  slots: {
    screenWideOuterContainer: "",
    outerContainer: `${ComponentContent}`,
    innerContainer: "mx-auto flex flex-col items-start",
    headingContainer: "flex flex-col gap-6",
    title: "break-words",
    description: "",
    buttonContainer: "flex flex-col gap-x-5 gap-y-4 sm:flex-row",
  },
  variants: {
    layout: {
      homepage: {
        outerContainer: "mx-6 py-16 sm:mx-10 lg:py-24",
        innerContainer: "items-center gap-9 text-center lg:max-w-3xl",
        headingContainer: "gap-6",
        title: "prose-display-lg",
        description: "prose-headline-lg-regular",
        buttonContainer: "items-center",
      },
      default: {
        screenWideOuterContainer: "mt-12 first:mt-0",
        outerContainer: "rounded-lg",
        innerContainer: "items-start gap-7 p-8",
        headingContainer: "gap-4",
        title: "prose-display-sm",
        description: "prose-body-base",
        buttonContainer: "items-start",
      },
    },
    colorScheme: {
      dark: {},
      light: {},
    },
  },
  compoundVariants: [
    {
      colorScheme: "dark",
      layout: "homepage",
      className: {
        screenWideOuterContainer: "bg-base-canvas-inverse",
        outerContainer: "bg-base-canvas-inverse text-base-canvas",
      },
    },
    {
      // NOTE: Should not have dark mode on non-homepage for now
      // Copy the light + default variant
      colorScheme: "dark",
      layout: "default",
      className: {
        screenWideOuterContainer: "bg-base-canvas-backdrop",
        outerContainer: "bg-base-canvas-backdrop",
      },
    },
    {
      colorScheme: "light",
      layout: "homepage",
      className: {
        outerContainer: "text-base-content-strong",
        description: "text-base-content",
      },
    },
    {
      colorScheme: "light",
      layout: "default",
      className: {
        screenWideOuterContainer: "bg-base-canvas-backdrop",
        outerContainer: "bg-base-canvas-backdrop",
      },
    },
  ],
  defaultVariants: {
    layout: "homepage",
    colorScheme: DEFAULT_INFOBAR_VARIANT,
  },
})

export const Infobar = ({
  variant,
  title,
  description,
  buttonLabel,
  buttonUrl,
  secondaryButtonLabel,
  secondaryButtonUrl,
  layout,
  site,
  LinkComponent,
}: InfobarProps) => {
  const simplifiedLayout = getTailwindVariantLayout(layout)
  const hasPrimaryCTA = !!buttonLabel && !!buttonUrl
  const hasSecondaryCTA = !!secondaryButtonLabel && !!secondaryButtonUrl

  const styles = createInfobarStyles({
    layout: simplifiedLayout,
    colorScheme: variant,
  })

  // NOTE: Should not have dark mode on non-homepage for now
  const buttonColorScheme =
    simplifiedLayout === "homepage" && variant === "dark"
      ? "inverse"
      : "default"

  return (
    <section className={styles.screenWideOuterContainer()}>
      <div className={styles.outerContainer()}>
        <div className={styles.innerContainer()}>
          <div className={styles.headingContainer()}>
            <h2 className={styles.title()}>{title}</h2>
            {description && (
              <p className={styles.description()}>{description}</p>
            )}
          </div>

          {(hasPrimaryCTA || hasSecondaryCTA) && (
            <div className={styles.buttonContainer()}>
              {hasPrimaryCTA && (
                <LinkButton
                  href={getReferenceLinkHref(
                    buttonUrl,
                    site.siteMap,
                    site.assetsBaseUrl,
                  )}
                  size={simplifiedLayout === "homepage" ? "lg" : "base"}
                  colorScheme={buttonColorScheme}
                  LinkComponent={LinkComponent}
                  isWithFocusVisibleHighlight
                >
                  {buttonLabel}
                </LinkButton>
              )}

              {hasSecondaryCTA && (
                <LinkButton
                  href={getReferenceLinkHref(
                    secondaryButtonUrl,
                    site.siteMap,
                    site.assetsBaseUrl,
                  )}
                  size={simplifiedLayout === "homepage" ? "lg" : "base"}
                  variant="outline"
                  colorScheme={buttonColorScheme}
                  LinkComponent={LinkComponent}
                  isWithFocusVisibleHighlight
                >
                  {secondaryButtonLabel}
                </LinkButton>
              )}
            </div>
          )}
        </div>
      </div>
    </section>
  )
}<|MERGE_RESOLUTION|>--- conflicted
+++ resolved
@@ -1,9 +1,5 @@
 import type { InfobarProps } from "~/interfaces"
-<<<<<<< HEAD
-import { DEFAULT_INFOBAR_VARIANT } from "~/constants"
-=======
 import { DEFAULT_INFOBAR_VARIANT } from "~/interfaces/complex/Infobar/constants"
->>>>>>> 1f8f26bb
 import { tv } from "~/lib/tv"
 import { getReferenceLinkHref, getTailwindVariantLayout } from "~/utils"
 import { ComponentContent } from "../../internal/customCssClass"
