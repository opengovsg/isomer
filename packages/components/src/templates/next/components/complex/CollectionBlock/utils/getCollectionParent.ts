import type { IsomerSiteProps } from "~/types"
import type { IsomerCollectionPageSitemap } from "~/types/sitemap"
import { getSitemapAsArray } from "~/utils/getSitemapAsArray"

interface GetCollectionParentProps {
  site: IsomerSiteProps
  collectionId: string
  collectionPermalink?: string // only for sites hosted on Github
}

export const getCollectionParent = ({
  site,
  collectionId,
<<<<<<< HEAD
  collectionPermalink,
}: GetCollectionParentProps): IsomerCollectionPageSitemap => {
=======
}: GetCollectionParentProps): IsomerCollectionPageSitemap | null => {
>>>>>>> d725ddee
  const sitemapArray = getSitemapAsArray(site.siteMap)

  const collectionParent = sitemapArray.find(
    (item) =>
      (item.id === collectionId || item.permalink === collectionPermalink) &&
      item.layout === "collection",
  )

  if (collectionParent) {
    return collectionParent as IsomerCollectionPageSitemap
  }

  // NOTE: Signal an error to the caller that no parent could be found
  // so that we can fail gracefully
  return null
}<|MERGE_RESOLUTION|>--- conflicted
+++ resolved
@@ -11,12 +11,8 @@
 export const getCollectionParent = ({
   site,
   collectionId,
-<<<<<<< HEAD
   collectionPermalink,
-}: GetCollectionParentProps): IsomerCollectionPageSitemap => {
-=======
 }: GetCollectionParentProps): IsomerCollectionPageSitemap | null => {
->>>>>>> d725ddee
   const sitemapArray = getSitemapAsArray(site.siteMap)
 
   const collectionParent = sitemapArray.find(
