--- conflicted
+++ resolved
@@ -2,6 +2,7 @@
 import type { ProcessedCollectionCardProps } from "~/interfaces"
 import type { IsomerSiteProps } from "~/types"
 import type { IsomerCollectionPageSitemap } from "~/types/sitemap"
+import { COLLECTION_PAGE_DEFAULT_SORT_DIRECTION } from "~/types"
 import {
   getCollectionItems,
   processCollectionItems,
@@ -25,13 +26,9 @@
     permalink: collectionParent.permalink,
     sortBy: collectionParent.collectionPagePageProps?.defaultSortBy,
     sortDirection:
-<<<<<<< HEAD
       collectionParent.collectionPagePageProps?.defaultSortDirection ??
       COLLECTION_PAGE_DEFAULT_SORT_DIRECTION,
     categories,
-=======
-      collectionParent.collectionPagePageProps?.defaultSortDirection,
->>>>>>> a6447066
   })
 
   if (items.length === 0) {
