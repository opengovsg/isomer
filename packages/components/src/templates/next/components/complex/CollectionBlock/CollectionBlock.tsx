import { BiRightArrowAlt } from "react-icons/bi"

import type { CollectionBlockProps } from "~/interfaces"
import type {
  CollectionBlockNumberOfCards,
  CollectionBlockSingleCardProps,
} from "~/interfaces/complex/CollectionBlock"
import { tv } from "~/lib/tv"
import {
  getReferenceLinkHref,
  getResourceIdFromReferenceLink,
  isExternalUrl,
} from "~/utils"
import { getFormattedDate } from "~/utils/getFormattedDate"
import { ComponentContent } from "../../internal/customCssClass"
import { Link } from "../../internal/Link"
import { LinkButton } from "../../internal/LinkButton"
import { ImageClient } from "../Image"
import {
  getCollectionPages,
  getCollectionParent,
  NUMBER_OF_PAGES_TO_DISPLAY,
} from "./utils"

const createInfoCardsStyles = tv({
  slots: {
    container: `${ComponentContent} flex flex-col gap-8 py-12 first:pt-0 md:gap-12 md:py-16`,
    headingContainer: "flex flex-col gap-2.5 lg:max-w-3xl",
    headingTitle: "prose-display-md break-words text-base-content-strong",
    headingSubtitle: "prose-headline-lg-regular text-base-content",
    grid: "grid grid-cols-1 items-start gap-10 md:gap-7 lg:gap-x-16 lg:gap-y-12",
    cardContainer: "group flex flex-col gap-5 outline-0",
    cardImageContainer:
      "aspect-[3/2] w-full overflow-hidden rounded-lg border border-base-divider-subtle bg-base-canvas drop-shadow-none transition ease-in",
    cardImage: "h-full w-full object-center",
    cardTextContainer: "flex flex-col gap-1.5 sm:gap-2",
    cardDate: "prose-label-sm-medium text-base-content",
    cardTitle:
      "prose-headline-lg-semibold text-base-content-strong group-hover:text-brand-canvas-inverse",
    cardTitleArrow:
      "mb-0.5 ml-1 inline h-auto w-6 transition ease-in group-hover:translate-x-1",
    cardCategory: "prose-label-sm-regular text-base-content-light",
    urlButtonContainer: "mx-auto block",
  },
  variants: {
    isExternalLink: {
      true: {
        cardTitleArrow: "rotate-[-45deg]",
      },
    },
    numberOfCards: {
      1: {
        grid: "",
      },
      2: {
        grid: "md:grid-cols-2",
        cardImageContainer: "aspect-[3/2] lg:aspect-[2/1]",
      },
      3: {
        grid: "md:grid-cols-2 lg:grid-cols-3",
      },
    },
    imageFit: {
      cover: {
        cardImage: "object-cover",
      },
      contain: {
        cardImage: "object-contain",
      },
    },
  },
  defaultVariants: {
    numberOfCards: NUMBER_OF_PAGES_TO_DISPLAY,
    imageFit: "cover",
  },
})

const compoundStyles = createInfoCardsStyles()

const SingleCard = ({
  title,
  image,
  category,
  referenceLinkHref,
  date,
  displayThumbnail,
  displayCategory,
  site,
  LinkComponent,
  shouldLazyLoad,
  numberOfCards,
}: CollectionBlockSingleCardProps): JSX.Element => {
  const isExternalLink = !!referenceLinkHref && isExternalUrl(referenceLinkHref)

  const renderImage = () => {
    const hasImage = image?.src !== undefined

    // Fallback to site logo if user want to display thumbnail but no image is provided
    const imageSrc = hasImage ? image.src : site.logoUrl
    const imageAlt = hasImage ? image.alt : `Site logo for ${site.siteName}`

    return (
      <div className={compoundStyles.cardImageContainer({ numberOfCards })}>
        <ImageClient
          src={
            isExternalUrl(imageSrc) || site.assetsBaseUrl === undefined
              ? imageSrc
              : `${site.assetsBaseUrl}${imageSrc}`
          }
          alt={imageAlt}
          width="100%"
          className={compoundStyles.cardImage({
            imageFit: hasImage ? "cover" : "contain",
          })}
          lazyLoading={shouldLazyLoad}
          assetsBaseUrl={site.assetsBaseUrl}
        />
      </div>
    )
  }

  return (
    <Link
      href={referenceLinkHref}
      className={compoundStyles.cardContainer()}
      LinkComponent={LinkComponent}
      isExternal={isExternalLink}
    >
      {displayThumbnail && renderImage()}
      <div className={compoundStyles.cardTextContainer()}>
        {date && (
          <p className={compoundStyles.cardDate()}>
            {getFormattedDate(date.toISOString())}
          </p>
        )}

        <h3 className={compoundStyles.cardTitle()}>
          {title}
          <BiRightArrowAlt
            aria-hidden
            className={compoundStyles.cardTitleArrow({
              isExternalLink,
            })}
          />
        </h3>

        {displayCategory && category && (
          <p className={compoundStyles.cardCategory()}>{category}</p>
        )}
      </div>
    </Link>
  )
}

interface CollectionBlockSkeletonProps {
  title: string
  description: string
}
const CollectionBlockSkeleton = ({
  title,
  description,
}: CollectionBlockSkeletonProps) => {
  return (
    <section className={compoundStyles.container()}>
      <div className={compoundStyles.headingContainer()}>
        <h2 className={compoundStyles.headingTitle()}>{title}</h2>
        <p>{description}</p>
      </div>
    </section>
  )
}

export const CollectionBlock = ({
  site,
  LinkComponent,
  collectionReferenceLink,
  customTitle,
  customDescription,
  displayThumbnail,
  displayCategory,
  buttonLabel,
  shouldLazyLoad,
}: CollectionBlockProps): JSX.Element => {
  const collectionId = getResourceIdFromReferenceLink(collectionReferenceLink)

  // Checking that it does not start with "/" because github
  const isPermalink = collectionReferenceLink.startsWith("/")

  // This happens when no collection is selected yet on Studio when the user just added the block
<<<<<<< HEAD
  if (collectionId === "" && !isPermalink) {
    return <EmptyCollectionBlockSkeleton />
=======
  if (collectionId === "") {
    return (
      <CollectionBlockSkeleton
        title="No collection selected"
        description="Choose a collection to display its content."
      />
    )
>>>>>>> d725ddee
  }

  const collectionParent = getCollectionParent({
    site,
    collectionId,
    collectionPermalink: isPermalink ? collectionReferenceLink : undefined,
  })

  if (!collectionParent) {
    return <></>
  }

  const collectionPages = getCollectionPages({
    site,
    collectionParent,
  })

  if (collectionPages.length === 0) {
    return <></>
  }

  const numberOfCards =
    collectionPages.length as CollectionBlockNumberOfCards["numberOfCards"]

  return (
    <section className={compoundStyles.container()}>
      <div className={compoundStyles.headingContainer()}>
        <h2 className={compoundStyles.headingTitle()}>
          {customTitle ?? collectionParent.title}
        </h2>
        <p>{customDescription ?? collectionParent.summary}</p>
      </div>

      <div className={compoundStyles.grid({ numberOfCards })}>
        {collectionPages.map((card) => (
          <SingleCard
            key={card.id}
            displayThumbnail={displayThumbnail}
            displayCategory={displayCategory}
            site={site}
            LinkComponent={LinkComponent}
            shouldLazyLoad={shouldLazyLoad}
            numberOfCards={numberOfCards}
            {...card}
          />
        ))}
      </div>

      <div className={compoundStyles.urlButtonContainer()}>
        <LinkButton
          href={getReferenceLinkHref(
            collectionReferenceLink,
            site.siteMap,
            site.assetsBaseUrl,
          )}
          size="base"
          variant="outline"
          isWithFocusVisibleHighlight
          LinkComponent={LinkComponent}
        >
          {buttonLabel}
        </LinkButton>
      </div>
    </section>
  )
}<|MERGE_RESOLUTION|>--- conflicted
+++ resolved
@@ -187,18 +187,13 @@
   const isPermalink = collectionReferenceLink.startsWith("/")
 
   // This happens when no collection is selected yet on Studio when the user just added the block
-<<<<<<< HEAD
   if (collectionId === "" && !isPermalink) {
-    return <EmptyCollectionBlockSkeleton />
-=======
-  if (collectionId === "") {
     return (
       <CollectionBlockSkeleton
         title="No collection selected"
         description="Choose a collection to display its content."
       />
     )
->>>>>>> d725ddee
   }
 
   const collectionParent = getCollectionParent({
