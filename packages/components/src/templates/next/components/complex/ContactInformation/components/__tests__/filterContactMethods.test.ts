--- conflicted
+++ resolved
@@ -1,11 +1,7 @@
 import { describe, expect, it } from "vitest"
 
 import type { ContactInformationUIProps } from "~/interfaces"
-<<<<<<< HEAD
-import { CONTACT_INFORMATION_SUPPORT_METHODS } from "~/constants"
-=======
 import type { CONTACT_INFORMATION_SUPPORT_METHODS } from "~/interfaces/complex/ContactInformation/constants"
->>>>>>> 1f8f26bb
 import { filterContactMethods } from "../filterContactMethods"
 
 // Helper function to create mock contact methods
