import type { ContactInformationUIProps } from "~/interfaces"
import { tv } from "~/lib/tv"
import { BaseParagraph } from "../../../internal"
import { LinkButton } from "../../../internal/LinkButton"
import {
  commonContactInformationStyles,
  commonContactMethodStyles,
} from "./common"
import { ContactMethod, LoadingContactMethod } from "./ContactMethod"
import { filterContactMethods } from "./filterContactMethods"

const createDefaultContactInformationStyles = tv({
  extend: commonContactInformationStyles,
  slots: {
    screenWideOuterContainer: "mt-12 first:mt-0",
    container: "gap-9",
    titleAndDescriptionContainer: "gap-6 lg:max-w-3xl",
    description: "prose-body-base",
    contactMethodsContainer: "md:grid md:grid-cols-2",
    urlButtonContainer: "block",
  },
})

const createDefaultContactMethodStyles = tv({
  extend: commonContactMethodStyles,
})

export const DefaultContactInformationUI = ({
  whitelistedMethods,
  title,
  description,
  methods,
  otherInformation,
  referenceLinkHref,
  label,
  LinkComponent,
  isLoading,
  acceptHtmlTags = false,
}: ContactInformationUIProps) => {
  const compoundStyles = createDefaultContactInformationStyles({
    isLoading,
  })
  const contactMethodStyles = createDefaultContactMethodStyles({
    isLoading,
  })

  const filteredMethods = filterContactMethods({
    methods,
    whitelistedMethods,
  })

  const descriptionText = isLoading ? "" : (description ?? "")

  return (
<<<<<<< HEAD
    <section className={compoundStyles.screenWideOuterContainer()}>
      <div className={compoundStyles.container()}>
        <div className={compoundStyles.titleAndDescriptionContainer()}>
          {(title || isLoading) && (
            <h2 className={compoundStyles.title()}>{isLoading ? "" : title}</h2>
          )}
          {(!!description || isLoading) &&
            (acceptHtmlTags ? (
=======
    <div className={compoundStyles.container()}>
      <div className={compoundStyles.titleAndDescriptionContainer()}>
        {(title || isLoading) && (
          <h2 className={compoundStyles.title()}>{isLoading ? "" : title}</h2>
        )}
        {(!!description || isLoading) &&
          (acceptHtmlTags ? (
            <BaseParagraph
              content={descriptionText}
              allowedTags={["br"]}
              className={compoundStyles.description()}
            />
          ) : (
            <p className={compoundStyles.description()}>{descriptionText}</p>
          ))}
      </div>

      <div className={compoundStyles.contactMethodsContainer()}>
        {isLoading
          ? Array(4)
              .fill(null)
              .map((_, index) => (
                <LoadingContactMethod
                  key={`loading-contact-method-${index}`}
                  styles={contactMethodStyles}
                />
              ))
          : filteredMethods.map((method, index) => {
              return (
                <ContactMethod
                  key={`contact-method-${index}`}
                  {...method}
                  LinkComponent={LinkComponent}
                  styles={contactMethodStyles}
                />
              )
            })}
      </div>

      {!!otherInformation &&
        !!otherInformation.value &&
        otherInformation.value.trim() !== "" && (
          <div className={compoundStyles.otherInformationContainer()}>
            <h3 className={compoundStyles.otherInformationTitle()}>
              {otherInformation.label ?? "Other Information"}
            </h3>
            {acceptHtmlTags ? (
>>>>>>> 54d10af2
              <BaseParagraph
                content={descriptionText}
                allowedTags={["br"]}
                className={compoundStyles.description()}
              />
            ) : (
<<<<<<< HEAD
              <p className={compoundStyles.description()}>{descriptionText}</p>
            ))}
        </div>
=======
              <div>{otherInformation.value}</div>
            )}
          </div>
        )}
>>>>>>> 54d10af2

        <div className={compoundStyles.contactMethodsContainer()}>
          {isLoading
            ? Array(4)
                .fill(null)
                .map((_, index) => (
                  <LoadingContactMethod
                    key={`loading-contact-method-${index}`}
                    styles={contactMethodStyles}
                  />
                ))
            : filteredMethods.map((method, index) => {
                return (
                  <ContactMethod
                    key={`contact-method-${index}`}
                    {...method}
                    LinkComponent={LinkComponent}
                    styles={contactMethodStyles}
                  />
                )
              })}
        </div>

        {!!otherInformation && (
          <div className={compoundStyles.otherInformationContainer()}>
            <h3 className={compoundStyles.otherInformationTitle()}>
              {otherInformation.label ?? "Other Information"}
            </h3>
            {acceptHtmlTags ? (
              <div>
                <BaseParagraph
                  content={otherInformation.value}
                  allowedTags={["b"]}
                />
              </div>
            ) : (
              <div>{otherInformation.value}</div>
            )}
          </div>
        )}

        {!!referenceLinkHref && !!label && !isLoading && (
          <div className={compoundStyles.urlButtonContainer()}>
            <LinkButton
              href={referenceLinkHref}
              size="base"
              variant="outline"
              LinkComponent={LinkComponent}
              isWithFocusVisibleHighlight
            >
              {label}
            </LinkButton>
          </div>
        )}
      </div>
    </section>
  )
}<|MERGE_RESOLUTION|>--- conflicted
+++ resolved
@@ -52,7 +52,6 @@
   const descriptionText = isLoading ? "" : (description ?? "")
 
   return (
-<<<<<<< HEAD
     <section className={compoundStyles.screenWideOuterContainer()}>
       <div className={compoundStyles.container()}>
         <div className={compoundStyles.titleAndDescriptionContainer()}>
@@ -61,71 +60,55 @@
           )}
           {(!!description || isLoading) &&
             (acceptHtmlTags ? (
-=======
-    <div className={compoundStyles.container()}>
-      <div className={compoundStyles.titleAndDescriptionContainer()}>
-        {(title || isLoading) && (
-          <h2 className={compoundStyles.title()}>{isLoading ? "" : title}</h2>
-        )}
-        {(!!description || isLoading) &&
-          (acceptHtmlTags ? (
-            <BaseParagraph
-              content={descriptionText}
-              allowedTags={["br"]}
-              className={compoundStyles.description()}
-            />
-          ) : (
-            <p className={compoundStyles.description()}>{descriptionText}</p>
-          ))}
-      </div>
-
-      <div className={compoundStyles.contactMethodsContainer()}>
-        {isLoading
-          ? Array(4)
-              .fill(null)
-              .map((_, index) => (
-                <LoadingContactMethod
-                  key={`loading-contact-method-${index}`}
-                  styles={contactMethodStyles}
-                />
-              ))
-          : filteredMethods.map((method, index) => {
-              return (
-                <ContactMethod
-                  key={`contact-method-${index}`}
-                  {...method}
-                  LinkComponent={LinkComponent}
-                  styles={contactMethodStyles}
-                />
-              )
-            })}
-      </div>
-
-      {!!otherInformation &&
-        !!otherInformation.value &&
-        otherInformation.value.trim() !== "" && (
-          <div className={compoundStyles.otherInformationContainer()}>
-            <h3 className={compoundStyles.otherInformationTitle()}>
-              {otherInformation.label ?? "Other Information"}
-            </h3>
-            {acceptHtmlTags ? (
->>>>>>> 54d10af2
               <BaseParagraph
                 content={descriptionText}
                 allowedTags={["br"]}
                 className={compoundStyles.description()}
               />
             ) : (
-<<<<<<< HEAD
               <p className={compoundStyles.description()}>{descriptionText}</p>
             ))}
         </div>
-=======
-              <div>{otherInformation.value}</div>
-            )}
-          </div>
-        )}
->>>>>>> 54d10af2
+
+        <div className={compoundStyles.contactMethodsContainer()}>
+          {isLoading
+            ? Array(4)
+                .fill(null)
+                .map((_, index) => (
+                  <LoadingContactMethod
+                    key={`loading-contact-method-${index}`}
+                    styles={contactMethodStyles}
+                  />
+                ))
+            : filteredMethods.map((method, index) => {
+                return (
+                  <ContactMethod
+                    key={`contact-method-${index}`}
+                    {...method}
+                    LinkComponent={LinkComponent}
+                    styles={contactMethodStyles}
+                  />
+                )
+              })}
+        </div>
+
+        {!!otherInformation &&
+          !!otherInformation.value &&
+          otherInformation.value.trim() !== "" && (
+            <div className={compoundStyles.otherInformationContainer()}>
+              <h3 className={compoundStyles.otherInformationTitle()}>
+                {otherInformation.label ?? "Other Information"}
+              </h3>
+              {acceptHtmlTags ? (
+                <BaseParagraph
+                  content={otherInformation.value}
+                  allowedTags={["b"]}
+                />
+              ) : (
+                <div>{otherInformation.value}</div>
+              )}
+            </div>
+          )}
 
         <div className={compoundStyles.contactMethodsContainer()}>
           {isLoading
