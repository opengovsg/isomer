--- conflicted
+++ resolved
@@ -33,8 +33,5 @@
 export { FontPreload } from "./FontPreload"
 export { ScrollToTop } from "./ScrollToTop"
 export { AskgovWidget } from "./Askgov"
-<<<<<<< HEAD
 export { MicrosoftClarity } from "./MicrosoftClarity"
-=======
-export { SearchableTable } from "./SearchableTable"
->>>>>>> afd8675e
+export { SearchableTable } from "./SearchableTable"