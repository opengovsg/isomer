--- conflicted
+++ resolved
@@ -1,32 +1,7 @@
 import type { NavbarProps } from "~/interfaces"
-<<<<<<< HEAD
-import { tv } from "~/lib/tv"
-import { ISOMER_PAGE_LAYOUTS } from "~/types"
-import { isExternalUrl } from "~/utils"
-import { ImageClient } from "../../complex/Image"
-import { LocalSearchInputBox, SearchSGInputBox } from "../../internal"
-import { IconButton } from "../IconButton"
-import { Link } from "../Link"
-import { MobileNavMenu } from "./MobileNavMenu"
-import { NavItem } from "./NavItem"
-
-const navbarStyles = tv({
-  slots: {
-    logo: "max-h-[48px] max-w-[128px] object-contain object-center lg:mr-3",
-    navbarContainer: "flex min-h-16 w-full bg-white lg:min-h-[4.25rem]",
-    navbar:
-      "mx-auto flex w-full max-w-screen-xl items-center justify-between gap-x-2 pl-6 pr-3 md:px-10",
-    navItemContainer:
-      "hidden flex-1 flex-wrap items-center gap-x-4 pl-2 lg:flex",
-  },
-})
-
-const { navItemContainer, navbarContainer, navbar, logo } = navbarStyles()
-=======
 import type { NavbarItem } from "~/interfaces/internal/Navbar"
 import { getReferenceLinkHref, isExternalUrl } from "~/utils"
 import NavbarClient from "./NavbarClient"
->>>>>>> d5c192eb
 
 // This section is server rendered to optimize performance
 // by avoiding the transfer of large sitemaps (under `site`) to the client,
@@ -52,131 +27,6 @@
   })
 
   return (
-<<<<<<< HEAD
-    <div className="relative flex flex-col">
-      {/* Site header */}
-      <div className={navbarContainer()} ref={siteHeaderRef}>
-        <div className={navbar()}>
-          {/* Logo */}
-          <Link
-            LinkComponent={LinkComponent}
-            className="flex rounded focus-visible:bg-utility-highlight"
-            href="/"
-          >
-            <ImageClient
-              src={imgSrc}
-              alt={logoAlt}
-              width="100%"
-              className={logo()}
-              assetsBaseUrl={site.assetsBaseUrl}
-            />
-          </Link>
-
-          {/* Navigation items (for desktop) */}
-          <ul className={navItemContainer()} ref={navDesktopRef}>
-            {items.map((item, index) => (
-              <NavItem
-                key={`${item.name}-${index}`}
-                ref={openNavItemIdx === index ? activeNavRef : null}
-                {...item}
-                onCloseMegamenu={onCloseMenu}
-                onClick={() => {
-                  setIsSearchOpen(false)
-                  setOpenNavItemIdx((currIdx) =>
-                    currIdx === index ? -1 : index,
-                  )
-                }}
-                isOpen={openNavItemIdx === index && !isHamburgerOpen}
-                // eslint-disable-next-line @typescript-eslint/no-unsafe-assignment
-                LinkComponent={LinkComponent}
-                site={site}
-              />
-            ))}
-          </ul>
-
-          <div className="flex flex-row gap-1">
-            {/* Search icon */}
-            {search &&
-              !isHamburgerOpen &&
-              layout !== ISOMER_PAGE_LAYOUTS.Search && (
-                <div className="flex h-[68px] items-center">
-                  {isSearchOpen ? (
-                    <IconButton
-                      onPress={() => {
-                        setIsSearchOpen(!isSearchOpen)
-                      }}
-                      aria-label="Close search bar"
-                      icon={BiX}
-                    />
-                  ) : (
-                    <IconButton
-                      onPress={() => {
-                        setOpenNavItemIdx(-1)
-                        setIsSearchOpen(!isSearchOpen)
-                      }}
-                      aria-label="Open search bar"
-                      icon={BiSearch}
-                    />
-                  )}
-                </div>
-              )}
-
-            {/* Hamburger menu for small screens */}
-            <div className="flex h-[68px] items-center lg:hidden">
-              {isHamburgerOpen ? (
-                <IconButton
-                  onPress={onCloseMenu}
-                  aria-label="Close navigation menu"
-                  icon={BiX}
-                />
-              ) : (
-                <IconButton
-                  onPress={() => {
-                    setIsHamburgerOpen(true)
-                    setIsSearchOpen(false)
-                  }}
-                  aria-label="Open navigation menu"
-                  icon={BiMenu}
-                />
-              )}
-            </div>
-          </div>
-        </div>
-      </div>
-
-      {/* Search bar */}
-      {search && layout !== ISOMER_PAGE_LAYOUTS.Search && (
-        <div
-          className={`${
-            isSearchOpen ? "block" : "hidden"
-          } mx-auto mb-4 w-full max-w-screen-xl px-6 lg:px-10`}
-        >
-          {search.type === "localSearch" && (
-            <LocalSearchInputBox searchUrl={search.searchUrl} />
-          )}
-
-          {search.type === "searchSG" && (
-            <SearchSGInputBox
-              clientId={search.clientId}
-              isOpen={isSearchOpen}
-            />
-          )}
-        </div>
-      )}
-      {isHamburgerOpen && (
-        <MobileNavMenu
-          top={mobileNavbarTopPx}
-          items={items}
-          openNavItemIdx={openNavItemIdx}
-          setOpenNavItemIdx={setOpenNavItemIdx}
-          site={site}
-          // eslint-disable-next-line @typescript-eslint/no-unsafe-assignment
-          LinkComponent={LinkComponent}
-          onCloseMenu={onCloseMenu}
-        />
-      )}
-    </div>
-=======
     <NavbarClient
       layout={layout}
       search={search}
@@ -194,7 +44,6 @@
       }}
       LinkComponent={LinkComponent}
     />
->>>>>>> d5c192eb
   )
 }
 
