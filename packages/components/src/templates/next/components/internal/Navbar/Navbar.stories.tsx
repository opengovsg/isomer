import type { Meta, StoryObj } from "@storybook/react"
import { expect, userEvent, within } from "@storybook/test"

import { getViewportByMode, withChromaticModes } from "@isomer/storybook-config"

import type { NavbarProps } from "~/interfaces"
import { Button } from "../Button"
import Masthead from "../Masthead"
import Navbar from "./Navbar"

const Renderer = (props: NavbarProps) => {
  return (
    <div className="flex min-h-dvh flex-col">
      <Masthead />
      <Navbar {...props} />
      <div className="h-[calc(100vh+300px)] bg-red-500">
        This mimics content that may overflow in a real preview
        <div>
          <Button>Focusable button</Button>
        </div>
      </div>
    </div>
  )
}

const meta: Meta<NavbarProps> = {
  title: "Next/Internal Components/Navbar",
  component: Renderer,
  parameters: {
    layout: "fullscreen",
    themes: {
      themeOverride: "Isomer Next",
    },
    chromatic: {
      prefersReducedMotion: "reduce",
    },
  },
}
export default meta
type Story = StoryObj<typeof Navbar>

const generateNavbarArgs = ({
  callToAction = undefined,
}: {
  callToAction?: {
    label: string
    url: string
  }
}): Partial<NavbarProps> => {
  return {
    logoUrl: "/isomer-logo.svg",
    logoAlt: "Isomer logo",
    search: {
      type: "localSearch",
      searchUrl: "/search",
    },
    items: [
      {
        name: "Max 70 chars",
        description: "This is a description of the item.",
        url: "",
        items: [
          {
            name: "Join us",
            url: "/item-one/pa-network-one",
            description:
              "Join us on our journey to improve community engagement in Singapore",
          },
          {
            name: "External Link",
            url: "https://open.gov.sg",
            description: "OGP Website",
          },
          {
            name: "Our team",
            url: "/item-one/pa-network-two",
            description: "This is our leadership and senior management team",
          },
          {
            name: "PA's network three",
            url: "/item-one/pa-network-three",
          },
          {
            name: "PA's network four",
            url: "/item-one/pa-network-four",
            description:
              "This one has a pretty long one. If the description gets very very long, it might be worth truncating the description at some point.",
          },
          {
            name: "PA's network five",
            url: "/item-one/pa-network-five",
            description:
              "This one has a pretty long one. If the description gets very very long, it might be worth truncating the description at some point.",
          },
          {
            name: "PA's network six",
            url: "/item-one/pa-network-six",
          },
        ],
      },
      {
        name: "Longer item with 30 characters",
        url: "/item-two",
        description: "This navbar item has a reference link",
        items: [
          {
            name: "A sub item",
            url: "/item-two/sub-item",
            description:
              "Click here and brace yourself for mild disappointment.",
          },
          {
            name: "Another sub item",
            url: "/item-two/another-sub-item",
          },
        ],
      },
      {
        name: "Please",
        url: "/item-three",
        items: [
          {
            name: "A sub item",
            url: "/item-three/sub-item",
          },
          {
            name: "Another sub item",
            url: "/item-three/another-sub-item",
            description:
              "Click here and brace yourself for mild disappointment.",
          },
        ],
      },
      {
        name: "Test item",
        url: "/item-four",
        items: [
          {
            name: "A sub item",
            url: "/item-four/sub-item",
          },
          {
            name: "Another sub item",
            url: "/item-four/another-sub-item",
          },
        ],
      },
      {
        name: "eServices",
        url: "/single-item",
      },
    ],
    callToAction,
    site: {
      siteName: "Isomer Next",
      siteMap: {
        id: "1",
        title: "Home",
        permalink: "/",
        lastModified: "",
        layout: "homepage",
        summary: "",
        children: [],
      },
      theme: "isomer-next",
      isGovernment: true,
      logoUrl: "/isomer-logo.svg",
      lastUpdated: "2021-10-01",
      navbar: { items: [] },
      footerItems: {
        privacyStatementLink: "https://www.isomer.gov.sg/privacy",
        termsOfUseLink: "https://www.isomer.gov.sg/terms",
        siteNavItems: [],
      },
      search: {
        type: "localSearch",
        searchUrl: "/search",
      },
    },
  }
}

// Default scenario
export const Default: Story = {
  args: generateNavbarArgs({}),
  parameters: {
    chromatic: {
      ...withChromaticModes(["desktop", "mobile"]),
    },
  },
}

export const CallToAction: Story = {
  args: generateNavbarArgs({
    callToAction: {
      label: "Login to Donation Portal",
      url: "/call-to-action",
    },
  }),
  parameters: {
    chromatic: withChromaticModes(["desktop"]),
  },
}

export const ExpandFirstItem: Story = {
  args: generateNavbarArgs({}),
  parameters: {
    viewport: {
      defaultViewport: getViewportByMode("desktop"),
    },
    chromatic: withChromaticModes(["desktop"]),
  },
  play: async ({ canvasElement }) => {
    const canvas = within(canvasElement)
    await userEvent.click(canvas.getByRole("button", { name: /max 70 chars/i }))

    const text = await canvas.findByText("This is a description of the item.")
    await expect(text).toBeVisible()
  },
}

export const ExpandNavbarItemWithLink: Story = {
  args: generateNavbarArgs({}),
  parameters: {
    viewport: {
      defaultViewport: getViewportByMode("desktop"),
    },
    chromatic: withChromaticModes(["desktop"]),
  },
  play: async ({ canvasElement }) => {
    const canvas = within(canvasElement)
    await userEvent.click(
      canvas.getByRole("button", { name: /Longer item with 30 characters/i }),
    )

    const text = await canvas.findByText(
      "This navbar item has a reference link",
    )
    await expect(text).toBeVisible()
  },
}

export const ExpandSearch: Story = {
  args: generateNavbarArgs({}),
  parameters: Default.parameters,
  play: async ({ canvasElement }) => {
    const canvas = within(canvasElement)
    await userEvent.click(
      canvas.getByRole("button", { name: /open search bar/i }),
    )

    const text = await canvas.findByPlaceholderText("Search this site")
    await expect(text).toBeVisible()
  },
}

export const Mobile: Story = {
  args: generateNavbarArgs({}),
  parameters: {
    chromatic: withChromaticModes(["mobile"]),
    viewport: {
      defaultViewport: getViewportByMode("mobile"),
    },
  },
  play: async ({ canvasElement }) => {
    const canvas = within(canvasElement)
    await userEvent.click(
      canvas.getByRole("button", { name: /open navigation menu/i }),
    )
  },
}

export const Mobile: Story = {
  args: generateNavbarArgs({}),
  parameters: {
    chromatic: withChromaticModes(["mobile"]),
    viewport: {
      defaultViewport: getViewportByMode("mobile"),
    },
  },
}

export const ExpandMobile: Story = {
  args: generateNavbarArgs({}),
  parameters: {
    chromatic: withChromaticModes(["mobile"]),
    viewport: {
      defaultViewport: getViewportByMode("mobile"),
    },
  },
  play: async ({ canvasElement }) => {
    const canvas = within(canvasElement)
    await userEvent.click(
      canvas.getByRole("button", { name: /open navigation menu/i }),
    )
    await userEvent.click(canvas.getByRole("button", { name: /max 70 chars/i }))
  },
}

export const MobileCallToAction: Story = {
  args: generateNavbarArgs({
    callToAction: {
      label: "Login to Donation Portal",
      url: "/call-to-action",
    },
  }),
  parameters: {
    chromatic: withChromaticModes(["mobile"]),
    viewport: {
      defaultViewport: getViewportByMode("mobile"),
    },
  },
<<<<<<< HEAD
=======
  play: async ({ canvasElement }) => {
    const canvas = within(canvasElement)
    await userEvent.click(
      canvas.getByRole("button", { name: /open navigation menu/i }),
    )
  },
>>>>>>> 48da3368
}

export const ExpandMobileWithLink: Story = {
  args: generateNavbarArgs({}),
  parameters: {
    chromatic: withChromaticModes(["mobileSmall", "mobile"]),
    viewport: {
      defaultViewport: getViewportByMode("mobile"),
    },
  },
  play: async ({ canvasElement }) => {
    const canvas = within(canvasElement)
    await userEvent.click(
      canvas.getByRole("button", { name: /open navigation menu/i }),
    )
    await userEvent.click(
      canvas.getByRole("button", { name: /Longer item with 30 characters/i }),
    )
  },
}<|MERGE_RESOLUTION|>--- conflicted
+++ resolved
@@ -310,15 +310,12 @@
       defaultViewport: getViewportByMode("mobile"),
     },
   },
-<<<<<<< HEAD
-=======
   play: async ({ canvasElement }) => {
     const canvas = within(canvasElement)
     await userEvent.click(
       canvas.getByRole("button", { name: /open navigation menu/i }),
     )
   },
->>>>>>> 48da3368
 }
 
 export const ExpandMobileWithLink: Story = {
