import type { Static, TSchema } from "@sinclair/typebox"

<<<<<<< HEAD
import { ISOMER_USABLE_PAGE_LAYOUTS } from "../constants"
=======
import type { ISOMER_USABLE_PAGE_LAYOUTS } from "../types/constants"
>>>>>>> 1f8f26bb
import {
  ArticlePageSchema,
  CollectionPageSchema,
  ContentPageSchema,
  DatabasePageSchema,
  FileRefSchema,
  HomePageSchema,
  IndexPageSchema,
  LinkRefSchema,
} from "../types/schema"

type ScopedSchemaLayout =
  (typeof ISOMER_USABLE_PAGE_LAYOUTS)[keyof typeof ISOMER_USABLE_PAGE_LAYOUTS]

const LAYOUT_SCHEMA_MAP: Record<ScopedSchemaLayout, TSchema> = {
  article: ArticlePageSchema,
  content: ContentPageSchema,
  database: DatabasePageSchema,
  homepage: HomePageSchema,
  index: IndexPageSchema,
  link: LinkRefSchema,
  collection: CollectionPageSchema,
  file: FileRefSchema,
} as const

// Utility type to extract all possible dot-separated paths from an object type
// This recursively builds paths like "page", "page.database", "page.contentPageHeader", etc.
// Number here is the depth of the schema (how deep we want to go)
// Arbitrarily keeping it at 2 level deep because:
// 1. No use case for deeper than that
// 2. Performance: Each level of recursion creates exponential combinations and slows down typechecking
type PathsToStringProps<T, Depth extends number = 2> = [Depth] extends [never]
  ? never
  : T extends object
    ? {
        [K in keyof T]-?: K extends string
          ?
              | `${K}`
              | (PathsToStringProps<T[K], Prev[Depth]> extends infer R
                  ? R extends string
                    ? `${K}.${R}`
                    : never
                  : never)
          : never
      }[keyof T]
    : never

// decrement depth counter to prevent infinite recursion
type Prev = [never, 0, 1, 2, 3]

type SchemaPathsFrom<T extends TSchema> = PathsToStringProps<Static<T>>

interface ScopeLayoutMap {
  database: SchemaPathsFrom<typeof DatabasePageSchema>
  article: SchemaPathsFrom<typeof ArticlePageSchema>
  content: SchemaPathsFrom<typeof ContentPageSchema>
  collection: SchemaPathsFrom<typeof CollectionPageSchema>
  homepage: SchemaPathsFrom<typeof HomePageSchema>
  index: SchemaPathsFrom<typeof IndexPageSchema>
  link: SchemaPathsFrom<typeof LinkRefSchema>
  file: SchemaPathsFrom<typeof FileRefSchema>
}

/**
 * ```ts
 * // ✅ Valid - "page.database" exists in DatabasePageSchema
 * const schema = getScopedSchema({ layout: "database", scope: "page.database" })

 * // ❌ Type error - "page.database" doesn't exist in ArticlePageSchema
 * const schema = getScopedSchema({ layout: "article", scope: "page.database" })
 * 
 * // ✅ Exclude specific fields from the schema
 * const schema = getScopedSchema({ 
 *   layout: "database", 
 *   scope: "page", 
 *   exclude: ["contentPageHeader", "database"] 
 * })
 * ```
 */
export function getScopedSchema<T extends ScopedSchemaLayout>({
  layout,
  scope,
  exclude,
}: {
  layout: T
  scope: T extends keyof ScopeLayoutMap ? ScopeLayoutMap[T] : never
  exclude?: string[] // no typing as it complex and expensive to derive + this is a best-effort argument that is tolerant to invalid inputs
}): TSchema {
  let currentSchema = LAYOUT_SCHEMA_MAP[layout] // root schema

  for (const part of scope.split(".")) {
    // just in case runtime error occurs (should not be since we control what's passed in)
    if (!currentSchema.properties?.[part]) {
      throw new Error(
        `Invalid scope path: "${scope}". Property "${part}" not found in schema for layout "${layout}"`,
      )
    }
    currentSchema = currentSchema.properties[part] as TSchema
  }

  // If exclude is provided, remove the specified fields from the schema
  if (exclude && exclude.length > 0 && currentSchema.properties) {
    const filteredProperties = { ...currentSchema.properties }

    for (const fieldToExclude of exclude) {
      delete filteredProperties[fieldToExclude]
    }

    return {
      ...currentSchema,
      properties: filteredProperties,
    } as TSchema
  }

  return currentSchema
}<|MERGE_RESOLUTION|>--- conflicted
+++ resolved
@@ -1,10 +1,6 @@
 import type { Static, TSchema } from "@sinclair/typebox"
 
-<<<<<<< HEAD
-import { ISOMER_USABLE_PAGE_LAYOUTS } from "../constants"
-=======
 import type { ISOMER_USABLE_PAGE_LAYOUTS } from "../types/constants"
->>>>>>> 1f8f26bb
 import {
   ArticlePageSchema,
   CollectionPageSchema,
