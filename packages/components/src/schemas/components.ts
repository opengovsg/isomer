import type { TSchema } from "@sinclair/typebox"
import { Type } from "@sinclair/typebox"

import type { IsomerComponentTypes, IsomerPageLayoutType } from "~/types"
import { COMPONENT_TYPES_MAP } from "~/constants"
import {
  AccordionSchema,
  BlockquoteSchema,
  CalloutSchema,
  ChildrenPagesSchema,
  CollectionBlockSchema,
  ContactInformationSchema,
  ContentpicSchema,
  DividerSchema,
  DynamicComponentListSchema,
  DynamicDataBannerSchema,
  FormSGSchema,
  HeadingSchema,
  HeroSchema,
  IframeSchema,
  ImageGallerySchema,
  ImageSchema,
  InfobarDefaultSchema,
  InfobarHomepageSchema,
  InfoCardsSchema,
  InfoColsSchema,
  InfopicSchema,
  KeyStatisticsSchema,
  LogoCloudSchema,
  MapSchema,
  OrderedListSchema,
  ParagraphSchema,
  ProseSchema,
  TableSchema,
  UnorderedListSchema,
  VideoSchema,
} from "~/interfaces"

export const IsomerComplexComponentsMap = {
  accordion: AccordionSchema,
  blockquote: BlockquoteSchema,
  callout: CalloutSchema,
  formsg: FormSGSchema,
  hero: HeroSchema,
  iframe: IframeSchema,
  image: ImageSchema,
  infobar: InfobarHomepageSchema,
  infocards: InfoCardsSchema,
  infocols: InfoColsSchema,
  infopic: InfopicSchema,
  contentpic: ContentpicSchema,
  keystatistics: KeyStatisticsSchema,
  map: MapSchema,
  video: VideoSchema,
  childrenpages: ChildrenPagesSchema,
<<<<<<< HEAD
  [COMPONENT_TYPES_MAP.DynamicDataBanner]: DynamicDataBannerSchema,
  logocloud: LogoCloudSchema,
  [COMPONENT_TYPES_MAP.CollectionBlock]: CollectionBlockSchema,
  [COMPONENT_TYPES_MAP.ImageGallery]: ImageGallerySchema,
  [COMPONENT_TYPES_MAP.ContactInformation]: ContactInformationSchema,
  [COMPONENT_TYPES_MAP.DynamicComponentList]: DynamicComponentListSchema,
=======
  dynamicdatabanner: DynamicDataBannerSchema,
  logocloud: LogoCloudSchema,
  collectionblock: CollectionBlockSchema,
  imagegallery: ImageGallerySchema,
  contactinformation: ContactInformationSchema,
  dynamiccomponentlist: DynamicComponentListSchema,
>>>>>>> 1f8f26bb
}

export const IsomerNativeComponentsMap = {
  prose: ProseSchema,
  divider: DividerSchema,
  heading: HeadingSchema,
  orderedList: OrderedListSchema,
  paragraph: ParagraphSchema,
  table: TableSchema,
  unorderedList: UnorderedListSchema,
}

export const componentSchemaDefinitions = {
  components: {
    complex: IsomerComplexComponentsMap,
    native: IsomerNativeComponentsMap,
  },
}

interface ComponentSchema {
  component: IsomerComponentTypes
  layout?: IsomerPageLayoutType
}

const generateComponentSchema = ({ component, layout }: ComponentSchema) => {
  if (component === "prose") {
    return Type.Ref(IsomerNativeComponentsMap.prose)
  }

  if (component === "infobar") {
    return layout === "homepage" ? InfobarHomepageSchema : InfobarDefaultSchema
  }

  return IsomerComplexComponentsMap[component]
}

export const getComponentSchema = ({
  component,
  layout,
}: ComponentSchema): TSchema => {
  return {
    ...generateComponentSchema({ component, layout }),
    ...componentSchemaDefinitions,
  }
}<|MERGE_RESOLUTION|>--- conflicted
+++ resolved
@@ -2,7 +2,6 @@
 import { Type } from "@sinclair/typebox"
 
 import type { IsomerComponentTypes, IsomerPageLayoutType } from "~/types"
-import { COMPONENT_TYPES_MAP } from "~/constants"
 import {
   AccordionSchema,
   BlockquoteSchema,
@@ -53,21 +52,12 @@
   map: MapSchema,
   video: VideoSchema,
   childrenpages: ChildrenPagesSchema,
-<<<<<<< HEAD
-  [COMPONENT_TYPES_MAP.DynamicDataBanner]: DynamicDataBannerSchema,
-  logocloud: LogoCloudSchema,
-  [COMPONENT_TYPES_MAP.CollectionBlock]: CollectionBlockSchema,
-  [COMPONENT_TYPES_MAP.ImageGallery]: ImageGallerySchema,
-  [COMPONENT_TYPES_MAP.ContactInformation]: ContactInformationSchema,
-  [COMPONENT_TYPES_MAP.DynamicComponentList]: DynamicComponentListSchema,
-=======
   dynamicdatabanner: DynamicDataBannerSchema,
   logocloud: LogoCloudSchema,
   collectionblock: CollectionBlockSchema,
   imagegallery: ImageGallerySchema,
   contactinformation: ContactInformationSchema,
   dynamiccomponentlist: DynamicComponentListSchema,
->>>>>>> 1f8f26bb
 }
 
 export const IsomerNativeComponentsMap = {
