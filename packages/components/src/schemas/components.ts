import type { TSchema } from "@sinclair/typebox"
import { Type } from "@sinclair/typebox"

import type { IsomerComponentTypes, IsomerPageLayoutType } from "~/types"
import {
  AccordionSchema,
  BlockquoteSchema,
  CalloutSchema,
  ChildrenPagesSchema,
  COLLECTION_BLOCK_TYPE,
  CollectionBlockSchema,
  ContentpicSchema,
  DividerSchema,
  DYNAMIC_DATA_BANNER_TYPE,
  DynamicDataBannerSchema,
  HeadingSchema,
  HeroSchema,
  IframeSchema,
  IMAGE_GALLERY_TYPE,
  ImageGallerySchema,
  ImageSchema,
  InfobarDefaultSchema,
  InfobarHomepageSchema,
  InfoCardsSchema,
  InfoColsSchema,
  InfopicSchema,
  KeyStatisticsSchema,
  LogoCloudSchema,
  MapSchema,
  OrderedListSchema,
  ParagraphSchema,
  ProseSchema,
  TableSchema,
  UnorderedListSchema,
  VideoSchema,
} from "~/interfaces"

export const IsomerComplexComponentsMap = {
  accordion: AccordionSchema,
  blockquote: BlockquoteSchema,
  callout: CalloutSchema,
  hero: HeroSchema,
  iframe: IframeSchema,
  image: ImageSchema,
  infobar: InfobarHomepageSchema,
  infocards: InfoCardsSchema,
  infocols: InfoColsSchema,
  infopic: InfopicSchema,
  contentpic: ContentpicSchema,
  keystatistics: KeyStatisticsSchema,
  map: MapSchema,
  video: VideoSchema,
  childrenpages: ChildrenPagesSchema,
  [DYNAMIC_DATA_BANNER_TYPE]: DynamicDataBannerSchema,
  logocloud: LogoCloudSchema,
<<<<<<< HEAD
  [COLLECTION_BLOCK_TYPE]: CollectionBlockSchema,
=======
  [IMAGE_GALLERY_TYPE]: ImageGallerySchema,
>>>>>>> 83802e1d
}

export const IsomerNativeComponentsMap = {
  prose: ProseSchema,
  divider: DividerSchema,
  heading: HeadingSchema,
  orderedList: OrderedListSchema,
  paragraph: ParagraphSchema,
  table: TableSchema,
  unorderedList: UnorderedListSchema,
}

export const componentSchemaDefinitions = {
  components: {
    complex: IsomerComplexComponentsMap,
    native: IsomerNativeComponentsMap,
  },
}

interface ComponentSchema {
  component: IsomerComponentTypes
  layout?: IsomerPageLayoutType
}

const generateComponentSchema = ({ component, layout }: ComponentSchema) => {
  if (component === "prose") {
    return Type.Ref(IsomerNativeComponentsMap.prose)
  }

  if (component === "infobar") {
    return layout === "homepage" ? InfobarHomepageSchema : InfobarDefaultSchema
  }

  return IsomerComplexComponentsMap[component]
}

export const getComponentSchema = ({
  component,
  layout,
}: ComponentSchema): TSchema => {
  return {
    ...generateComponentSchema({ component, layout }),
    ...componentSchemaDefinitions,
  }
}<|MERGE_RESOLUTION|>--- conflicted
+++ resolved
@@ -53,11 +53,8 @@
   childrenpages: ChildrenPagesSchema,
   [DYNAMIC_DATA_BANNER_TYPE]: DynamicDataBannerSchema,
   logocloud: LogoCloudSchema,
-<<<<<<< HEAD
   [COLLECTION_BLOCK_TYPE]: CollectionBlockSchema,
-=======
   [IMAGE_GALLERY_TYPE]: ImageGallerySchema,
->>>>>>> 83802e1d
 }
 
 export const IsomerNativeComponentsMap = {
