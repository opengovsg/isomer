export { getComponentSchema } from "./components"
export { schema } from "./main"
export { getLayoutMetadataSchema } from "./meta"
export { getLayoutPageSchema, LAYOUT_PAGE_MAP } from "./page"
<<<<<<< HEAD
export {
  getScopedSchema,
  isScopedSchemaLayout,
  type ScopedSchemaLayout,
} from "./scopedSchema"
=======
export { getScopedSchema } from "./scopedSchema"
export { orderedListSchemaBuilder, unorderedListSchemaBuilder } from "./utils"
>>>>>>> 9c6d048d
<|MERGE_RESOLUTION|>--- conflicted
+++ resolved
@@ -2,13 +2,9 @@
 export { schema } from "./main"
 export { getLayoutMetadataSchema } from "./meta"
 export { getLayoutPageSchema, LAYOUT_PAGE_MAP } from "./page"
-<<<<<<< HEAD
 export {
   getScopedSchema,
   isScopedSchemaLayout,
   type ScopedSchemaLayout,
 } from "./scopedSchema"
-=======
-export { getScopedSchema } from "./scopedSchema"
-export { orderedListSchemaBuilder, unorderedListSchemaBuilder } from "./utils"
->>>>>>> 9c6d048d
+export { orderedListSchemaBuilder, unorderedListSchemaBuilder } from "./utils"