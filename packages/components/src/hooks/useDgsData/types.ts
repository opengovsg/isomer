<<<<<<< HEAD
// not using "fields" to prevent runtime errors,
=======
// NOTE: not using "fields" to prevent runtime errors,
>>>>>>> 1ebe6d6a
// as DGS returns errors for invalid fields,
// which can change unpredictably if admins update the dataset schema.
export interface DgsApiDatasetSearchParams {
  resourceId: string
  limit?: number
  offset?: number
<<<<<<< HEAD
  // fields?: string // comma separated list of fields to fetch
=======
>>>>>>> 1ebe6d6a
  filters?: Record<string, string>
  sort?: string
}

export interface DgsApiDatasetSearchResponseSuccess {
  success: true
  result: {
    records: Record<string, string | number>[]
    total: number
  }
}

interface DgsApiDatasetSearchResponseError {
  success: false
}

export type DgsApiDatasetSearchResponse =
  | DgsApiDatasetSearchResponseSuccess
  | DgsApiDatasetSearchResponseError<|MERGE_RESOLUTION|>--- conflicted
+++ resolved
@@ -1,18 +1,10 @@
-<<<<<<< HEAD
-// not using "fields" to prevent runtime errors,
-=======
 // NOTE: not using "fields" to prevent runtime errors,
->>>>>>> 1ebe6d6a
 // as DGS returns errors for invalid fields,
 // which can change unpredictably if admins update the dataset schema.
 export interface DgsApiDatasetSearchParams {
   resourceId: string
   limit?: number
   offset?: number
-<<<<<<< HEAD
-  // fields?: string // comma separated list of fields to fetch
-=======
->>>>>>> 1ebe6d6a
   filters?: Record<string, string>
   sort?: string
 }
