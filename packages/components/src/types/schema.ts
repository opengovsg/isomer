import type { Static } from "@sinclair/typebox"
import type { SimplifyDeep } from "type-fest"
import { Type } from "@sinclair/typebox"

import type { NotFoundPageMetaProps, SearchPageMetaProps } from "./meta"
import type { IsomerSiteProps } from "./site"
import type {
  ArticlePagePageProps,
  CollectionPagePageProps,
  ContentPagePageProps,
  DatabasePagePageProps,
  FileRefPageProps,
  HomePagePageProps,
  LinkComponentType,
  LinkRefPageProps,
  NotFoundPagePageProps,
  SearchPagePageProps,
} from "~/types"
<<<<<<< HEAD
import { ISOMER_PAGE_LAYOUTS } from "~/constants"
=======
import { ISOMER_PAGE_LAYOUTS } from "~/types/constants"
>>>>>>> 1f8f26bb
import { IsomerComponentsSchemas } from "./components"
import {
  ArticlePageMetaSchema,
  CollectionPageMetaSchema,
  ContentPageMetaSchema,
  DatabasePageMetaSchema,
  FileRefMetaSchema,
  HomePageMetaSchema,
  LinkRefMetaSchema,
  SearchPageMetaSchema,
} from "./meta"
import {
  ArticlePagePageSchema,
  CollectionPagePageSchema,
  ContentPagePageSchema,
  DatabasePagePageSchema,
  FileRefPageSchema,
  HomePagePageSchema,
  IndexPagePageSchema,
  LinkRefPageSchema,
  SearchPagePageSchema,
} from "./page"

const BaseItemSchema = Type.Object({
  version: Type.String({
    description: "The version of the Isomer Next schema to use",
    default: "0.1.0",
  }),
})

export const ArticlePageSchema = Type.Object(
  {
    layout: Type.Literal(ISOMER_PAGE_LAYOUTS.Article, {
      default: ISOMER_PAGE_LAYOUTS.Article,
    }),
    meta: Type.Optional(ArticlePageMetaSchema),
    page: ArticlePagePageSchema,
    content: Type.Array(IsomerComponentsSchemas, {
      title: "Page content",
    }),
  },
  {
    title: "Article",
    description:
      "Designed for the perfect reading experience. Use this layout for text-heavy content, such as news, press releases, and speeches",
  },
)

export const CollectionPageSchema = Type.Object(
  {
    layout: Type.Literal(ISOMER_PAGE_LAYOUTS.Collection, {
      default: ISOMER_PAGE_LAYOUTS.Collection,
    }),
    meta: Type.Optional(CollectionPageMetaSchema),
    page: CollectionPagePageSchema,
    content: Type.Array(IsomerComponentsSchemas, {
      title: "Page content",
      description:
        "This should be empty for collection pages, make sure to remove any items here.",
      default: [],
      minItems: 0,
      maxItems: 0,
    }),
  },
  {
    title: "Collection",
    description:
      "Use this layout for displaying a list of items, such as events, publications, or news articles.",
  },
)

export const ContentPageSchema = Type.Object(
  {
    layout: Type.Literal(ISOMER_PAGE_LAYOUTS.Content, {
      default: ISOMER_PAGE_LAYOUTS.Content,
    }),
    meta: Type.Optional(ContentPageMetaSchema),
    page: ContentPagePageSchema,
    content: Type.Array(IsomerComponentsSchemas, {
      title: "Page content",
    }),
  },
  {
    title: "Default",
    description: "This is the most basic layout for your content.",
  },
)

export const HomePageSchema = Type.Object(
  {
    layout: Type.Literal(ISOMER_PAGE_LAYOUTS.Homepage, {
      default: ISOMER_PAGE_LAYOUTS.Homepage,
    }),
    meta: Type.Optional(HomePageMetaSchema),
    page: HomePagePageSchema,
    content: Type.Array(IsomerComponentsSchemas, {
      title: "Page content",
    }),
  },
  {
    title: "Homepage",
    description: "This is the main landing page for your site.",
  },
)

export const SearchPageSchema = Type.Object(
  {
    layout: Type.Literal(ISOMER_PAGE_LAYOUTS.Search, {
      default: ISOMER_PAGE_LAYOUTS.Search,
    }),
    meta: Type.Optional(SearchPageMetaSchema),
    page: SearchPagePageSchema,
    content: Type.Array(IsomerComponentsSchemas, {
      title: "Page content",
    }),
  },
  {
    title: "Search",
    description: "This is the search page for your site.",
  },
)

export const IndexPageSchema = Type.Object(
  {
    layout: Type.Literal(ISOMER_PAGE_LAYOUTS.Index, {
      default: ISOMER_PAGE_LAYOUTS.Index,
    }),
    meta: Type.Optional(ContentPageMetaSchema),
    page: IndexPagePageSchema,
    content: Type.Array(IsomerComponentsSchemas, {
      title: "Page content",
    }),
  },
  {
    title: "Default",
    description:
      "This is a special type of content page layout that is for index pages.",
  },
)

export const DatabasePageSchema = Type.Object(
  {
    layout: Type.Literal(ISOMER_PAGE_LAYOUTS.Database, {
      default: ISOMER_PAGE_LAYOUTS.Database,
    }),
    meta: Type.Optional(DatabasePageMetaSchema),
    page: DatabasePagePageSchema,
    content: Type.Array(IsomerComponentsSchemas, {
      title: "Page content",
    }),
  },
  {
    title: "Database",
    description:
      "This is a special kind of content page that also displays a searchable database of items at the bottom of the page.",
  },
)

export const FileRefSchema = Type.Object(
  {
    layout: Type.Literal(ISOMER_PAGE_LAYOUTS.File, {
      default: ISOMER_PAGE_LAYOUTS.File,
    }),
    meta: Type.Optional(FileRefMetaSchema),
    page: FileRefPageSchema,
    content: Type.Array(IsomerComponentsSchemas, {
      title: "Page content",
      description:
        "This should be empty for file pages, make sure to remove any items here.",
      default: [],
      minItems: 0,
      maxItems: 0,
    }),
  },
  {
    title: "File Reference",
    description:
      "This is a layout used exclusively within collections. Use this layout if you want to link to a file, such as a PDF or a Word document, from within a Collection page.",
  },
)

export const LinkRefSchema = Type.Object(
  {
    layout: Type.Literal(ISOMER_PAGE_LAYOUTS.Link, {
      default: ISOMER_PAGE_LAYOUTS.Link,
    }),
    meta: Type.Optional(LinkRefMetaSchema),
    page: LinkRefPageSchema,
    content: Type.Array(IsomerComponentsSchemas, {
      title: "Page content",
      description:
        "This should be empty for link pages, make sure to remove any items here.",
      default: [],
      minItems: 0,
      maxItems: 0,
    }),
  },
  {
    title: "Link Reference",
    description:
      "This is a layout used exclusively within collections. Use this layout if you want to link to an external page from within a Collection page.",
  },
)

export const IsomerPageSchema = Type.Composite([
  BaseItemSchema,
  Type.Union([
    ArticlePageSchema,
    CollectionPageSchema,
    ContentPageSchema,
    DatabasePageSchema,
    HomePageSchema,
    SearchPageSchema,
    IndexPageSchema,
    FileRefSchema,
    LinkRefSchema,
  ]),
])

export type IsomerSchema = SimplifyDeep<Static<typeof IsomerPageSchema>>

// These props are required by the render engine, but are not enforced by the
// JSON schema, as the data should be provided by the template directly
interface BasePageAdditionalProps {
  site: IsomerSiteProps
  LinkComponent?: LinkComponentType
}

export interface NotFoundPageSchemaType extends BasePageAdditionalProps {
  layout: typeof ISOMER_PAGE_LAYOUTS.NotFound
  meta?: NotFoundPageMetaProps
  page: NotFoundPagePageProps
}

export interface SearchPageSchemaType extends BasePageAdditionalProps {
  layout: typeof ISOMER_PAGE_LAYOUTS.Search
  meta?: SearchPageMetaProps
  page: SearchPagePageProps
}

export type ArticlePageSchemaType = Static<typeof ArticlePageSchema> &
  BasePageAdditionalProps & {
    page: ArticlePagePageProps
  }
export type CollectionPageSchemaType = Static<typeof CollectionPageSchema> &
  BasePageAdditionalProps & {
    page: CollectionPagePageProps
  }
export type ContentPageSchemaType = Static<typeof ContentPageSchema> &
  BasePageAdditionalProps & {
    page: ContentPagePageProps
  }
export type DatabasePageSchemaType = Static<typeof DatabasePageSchema> &
  BasePageAdditionalProps & {
    page: DatabasePagePageProps
  }
export type HomePageSchemaType = Static<typeof HomePageSchema> &
  BasePageAdditionalProps & {
    page: HomePagePageProps
  }

export type IndexPageSchemaType = Static<typeof IndexPageSchema> &
  BasePageAdditionalProps & {
    page: ContentPagePageProps
  }
export type FileRefSchemaType = Static<typeof FileRefSchema> &
  BasePageAdditionalProps & {
    page: FileRefPageProps
  }
export type LinkRefSchemaType = Static<typeof LinkRefSchema> &
  BasePageAdditionalProps & {
    page: LinkRefPageProps
  }

export type IsomerPageSchemaType =
  | ArticlePageSchemaType
  | CollectionPageSchemaType
  | ContentPageSchemaType
  | DatabasePageSchemaType
  | HomePageSchemaType
  | IndexPageSchemaType
  | NotFoundPageSchemaType
  | SearchPageSchemaType
  | FileRefSchemaType
  | LinkRefSchemaType

export type IsomerPageLayoutType = IsomerPageSchemaType["layout"]<|MERGE_RESOLUTION|>--- conflicted
+++ resolved
@@ -16,11 +16,7 @@
   NotFoundPagePageProps,
   SearchPagePageProps,
 } from "~/types"
-<<<<<<< HEAD
-import { ISOMER_PAGE_LAYOUTS } from "~/constants"
-=======
 import { ISOMER_PAGE_LAYOUTS } from "~/types/constants"
->>>>>>> 1f8f26bb
 import { IsomerComponentsSchemas } from "./components"
 import {
   ArticlePageMetaSchema,
