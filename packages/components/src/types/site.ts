import type { Static } from "@sinclair/typebox"
import { Type } from "@sinclair/typebox"

import type { IsomerSitemap } from "./sitemap"
<<<<<<< HEAD
import type {
  AskgovProps,
  NavbarProps,
  NotificationProps,
  VicaProps,
=======
import type { FooterSchemaType, NavbarSchemaType } from "~/interfaces"
import {
  AskgovSchema,
  LocalSearchSchema,
  SearchSGSearchSchema,
  VicaSchema,
  WizgovSchema,
>>>>>>> 9f634de4
} from "~/interfaces"
import { NotificationSchema } from "~/interfaces/internal/Notification"

export const SiteConfigSchema = Type.Object({
  siteName: Type.String({
    title: "Name of the site",
    description: "The name of the site, displayed in the footer.",
  }),
  url: Type.String({
    title: "Base URL of the site",
    description: "The base URL of the site.",
  }),
  agencyName: Type.Optional(
    Type.String({
      title: "Agency name",
      description:
        "The name of the agency, displayed in the copyright footer for non-Government websites.",
    }),
  ),
  theme: Type.Union(
    [Type.Literal("isomer-classic"), Type.Literal("isomer-next")],
    { default: "isomer-next" },
  ),
  logoUrl: Type.String({
    title: "Logo URL",
    description: "The URL of the logo to be displayed in the navbar.",
  }),
  isGovernment: Type.Optional(
    Type.Boolean({
      title: "Is this a Government site?",
      description:
        "Whether the site is a Government site, affects the display of the masthead and the copyright footer.",
    }),
  ),
  favicon: Type.Optional(
    Type.String({
      title: "Favicon URL",
      description: "The URL of the favicon to be displayed in the browser tab.",
    }),
  ),
  search: Type.Optional(
    Type.Union([LocalSearchSchema, SearchSGSearchSchema], {
      title: "Search configuration",
      description: "Configuration for the search functionality of the site.",
    }),
  ),
  notification: Type.Optional(NotificationSchema),
  siteGtmId: Type.Optional(
    Type.String({
      title: "Google Tag Manager ID",
      description:
        "The Google Tag Manager ID for the site, used for tracking and analytics.",
    }),
  ),
  vica: Type.Optional(VicaSchema),
  wizgov: Type.Optional(WizgovSchema),
  askgov: Type.Optional(AskgovSchema),
})

export type IsomerSiteConfigProps = Static<typeof SiteConfigSchema>

export interface IsomerGeneratedSiteProps {
  siteMap: IsomerSitemap
  environment?: string
  lastUpdated: string
  assetsBaseUrl?: string
  isomerGtmId?: string
}

export interface IsomerSiteWideComponentsProps {
<<<<<<< HEAD
  navbar: Pick<NavbarProps, "items" | "callToAction">
  footerItems: SiteConfigFooterProps
}

export interface IsomerSiteConfigProps {
  siteName: string
  url?: string
  agencyName?: string
  theme: "isomer-classic" | "isomer-next"
  logoUrl: string
  isGovernment?: boolean
  favicon?: string
  search: NavbarProps["search"]
  notification?: Omit<NotificationProps, "LinkComponent" | "site">
  siteGtmId?: string
  vica?: VicaProps
  askgov?: AskgovProps
=======
  navbar: NavbarSchemaType
  footerItems: FooterSchemaType
>>>>>>> 9f634de4
}

export type IsomerSiteProps = IsomerGeneratedSiteProps &
  IsomerSiteWideComponentsProps &
  IsomerSiteConfigProps<|MERGE_RESOLUTION|>--- conflicted
+++ resolved
@@ -2,21 +2,12 @@
 import { Type } from "@sinclair/typebox"
 
 import type { IsomerSitemap } from "./sitemap"
-<<<<<<< HEAD
-import type {
-  AskgovProps,
-  NavbarProps,
-  NotificationProps,
-  VicaProps,
-=======
 import type { FooterSchemaType, NavbarSchemaType } from "~/interfaces"
 import {
   AskgovSchema,
   LocalSearchSchema,
   SearchSGSearchSchema,
   VicaSchema,
-  WizgovSchema,
->>>>>>> 9f634de4
 } from "~/interfaces"
 import { NotificationSchema } from "~/interfaces/internal/Notification"
 
@@ -72,7 +63,6 @@
     }),
   ),
   vica: Type.Optional(VicaSchema),
-  wizgov: Type.Optional(WizgovSchema),
   askgov: Type.Optional(AskgovSchema),
 })
 
@@ -87,28 +77,8 @@
 }
 
 export interface IsomerSiteWideComponentsProps {
-<<<<<<< HEAD
-  navbar: Pick<NavbarProps, "items" | "callToAction">
-  footerItems: SiteConfigFooterProps
-}
-
-export interface IsomerSiteConfigProps {
-  siteName: string
-  url?: string
-  agencyName?: string
-  theme: "isomer-classic" | "isomer-next"
-  logoUrl: string
-  isGovernment?: boolean
-  favicon?: string
-  search: NavbarProps["search"]
-  notification?: Omit<NotificationProps, "LinkComponent" | "site">
-  siteGtmId?: string
-  vica?: VicaProps
-  askgov?: AskgovProps
-=======
   navbar: NavbarSchemaType
   footerItems: FooterSchemaType
->>>>>>> 9f634de4
 }
 
 export type IsomerSiteProps = IsomerGeneratedSiteProps &
