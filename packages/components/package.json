{
  "name": "@opengovsg/isomer-components",
  "publishConfig": {
    "registry": "https://npm.pkg.github.com/isomerpages"
  },
  "version": "0.0.13",
  "description": "Isomer component library",
  "type": "module",
  "sideEffects": false,
  "scripts": {
    "rollup": "rollup -c",
    "test:watch": "npx vitest watch",
    "storybook": "storybook dev -p 6006",
    "dev": "tsc -w",
    "build-storybook": "storybook build",
    "publish-package": "rollup -c && npm run publish",
    "prebuild": "rimraf dist",
    "build": "run-p build:* && npm pack",
    "build:main": "tsc -p tsconfig.build.json && tsc-alias -p tsconfig.build.json",
    "build:module": "tsc -p tsconfig.module.build.json && tsc-alias -p tsconfig.module.build.json",
    "chromatic": "npx chromatic --project-token=$CHROMATIC_PROJECT_TOKEN",
    "clean": "git clean -xdf .turbo node_modules dist",
    "format": "prettier --check . --ignore-path ../../.gitignore",
    "format:fix": "prettier --write . --ignore-path ../../.gitignore",
    "lint": "eslint .",
    "lint:fix": "eslint . --fix",
    "test": "run-s test:*",
    "test:unit": "dotenv -e .env.test vitest run",
    "test-ci:unit": "dotenv -e .env.test vitest run -- --coverage",
    "typecheck": "tsc --noEmit --emitDeclarationOnly false",
    "supportedBrowsers": "echo \"export default $(browserslist-useragent-regexp --allowHigherVersions)\" > src/utils/supportedBrowsers.ts"
  },
  "author": {
    "name": "Isomer Team"
  },
  "license": "ISC",
  "devDependencies": {
    "@isomer/eslint-config": "*",
    "@isomer/prettier-config": "*",
    "@isomer/storybook-config": "*",
    "@isomer/tsconfig": "*",
    "@storybook/addon-a11y": "9.1.16",
    "@storybook/addon-docs": "9.1.16",
    "@storybook/addon-links": "9.1.16",
    "@storybook/addon-themes": "9.1.16",
    "@storybook/react-vite": "9.1.16",
    "@types/dompurify": "^3.2.0",
    "@types/lodash-es": "^4.17.12",
    "@types/lunr": "^2.3.7",
    "@types/react": "^18.3.26",
    "@types/react-dom": "^18.3.7",
    "@vitejs/plugin-react": "^4.3.1",
    "@vitest/coverage-istanbul": "^2.1.2",
    "bootstrap-icons": "^1.13.1",
    "browserslist-useragent-regexp": "^4.1.3",
    "chromatic": "^11.5.3",
    "eslint": "^9.10.0",
    "eslint-plugin-storybook": "^9.1.16",
    "mockdate": "^3.0.5",
    "msw": "^2.8.6",
    "msw-storybook-addon": "^2.0.4",
    "npm-run-all": "^4.1.5",
    "postcss": "^8.4.39",
    "postcss-preset-env": "^10.0.8",
    "prettier": "^3.3.3",
    "react": "^18.3.1",
    "react-dom": "^18.3.1",
    "rollup": "^4.32.1",
    "rollup-plugin-dts": "^6.2.1",
    "storybook": "9.1.16",
    "storybook-addon-pseudo-states": "9.1.16",
    "tailwindcss": "^3.4.4",
    "tsc-alias": "^1.8.16",
    "tslib": "^2.6.3",
    "typescript": "^5.9.2",
    "vite": "^5.4.21",
    "vite-tsconfig-paths": "^5.1.4",
    "vitest": "^2.1.1"
  },
  "main": "dist/cjs/index.js",
  "module": "dist/esm/index.js",
  "exports": {
    ".": {
      "import": "./dist/esm/index.js",
      "require": "./dist/cjs/index.js"
    },
    "./templates/classic": {
      "import": "./dist/esm/templates/classic/index.js",
      "require": "./dist/cjs/templates/classic/index.js"
    },
    "./templates/next": {
      "import": "./dist/esm/templates/next/index.js",
      "require": "./dist/cjs/templates/next/index.js"
    },
    "./templates/next/layouts/*": {
      "import": "./dist/esm/templates/next/layouts/*/index.js",
      "require": "./dist/cjs/templates/next/layouts/*/index.js"
    },
    "./templates/next/components/complex/*": {
      "import": "./dist/esm/templates/next/components/complex/*/index.js",
      "require": "./dist/cjs/templates/next/components/complex/*/index.js"
    },
    "./templates/next/components/native/*": {
      "import": "./dist/esm/templates/next/components/native/*/index.js",
      "require": "./dist/cjs/templates/next/components/native/*/index.js"
    },
<<<<<<< HEAD
    "./engine/renderApplicationScripts": {
      "import": "./dist/esm/engine/renderApplicationScripts.js",
      "require": "./dist/cjs/engine/renderApplicationScripts.js"
=======
    "./templates/next/render/*": {
      "import": "./dist/esm/templates/next/render/*.js",
      "require": "./dist/cjs/templates/next/render/*.js"
    },
    "./engine/*": {
      "import": "./dist/esm/engine/*.js",
      "require": "./dist/cjs/engine/*.js"
>>>>>>> 7fb56d4e
    }
  },
  "files": [
    "dist/cjs",
    "dist/esm",
    "!**/*.spec.*",
    "!**/*.stories.*",
    "!**/*.json",
    "README.md"
  ],
  "peerDependencies": {
    "react": "^18.2.0",
    "react-dom": "^18.2.0"
  },
  "dependencies": {
    "@govtechsg/sgds": "^2.3.6",
    "@govtechsg/sgds-react": "^2.7.6",
    "@headlessui/react": "^2.1.2",
    "@react-aria/button": "^3.14.2",
    "@react-aria/checkbox": "^3.16.2",
    "@react-aria/focus": "^3.21.2",
    "@react-aria/textfield": "^3.18.2",
    "@react-aria/utils": "^3.31.0",
    "@react-stately/checkbox": "^3.7.2",
    "@react-stately/toggle": "^3.9.2",
    "@sinclair/typebox": "^0.33.12",
    "date-fns": "^4.1.0",
    "interweave": "^13.1.0",
    "interweave-ssr": "^2.0.0",
    "isomorphic-dompurify": "^2.25.0",
    "js-base64": "^3.7.7",
    "js-md5": "^0.8.3",
    "lodash-es": "^4.17.21",
    "markdown-to-jsx": "^7.7.8",
    "minisearch": "^7.1.2",
    "react-icons": "^5.2.0",
    "tailwind-merge": "^2.4.0",
    "tailwind-variants": "^0.3.1",
    "tailwindcss-react-aria-components": "^1.1.4",
    "type-fest": "^4.23.0",
    "usehooks-ts": "^3.1.1"
  },
  "prettier": "@isomer/prettier-config",
  "browserslist": [
    "defaults",
    "chrome >= 64, edge >= 79, firefox >= 67, opera >= 51, safari >= 12",
    "not dead"
  ],
  "msw": {
    "workerDirectory": "public"
  }
}<|MERGE_RESOLUTION|>--- conflicted
+++ resolved
@@ -104,11 +104,6 @@
       "import": "./dist/esm/templates/next/components/native/*/index.js",
       "require": "./dist/cjs/templates/next/components/native/*/index.js"
     },
-<<<<<<< HEAD
-    "./engine/renderApplicationScripts": {
-      "import": "./dist/esm/engine/renderApplicationScripts.js",
-      "require": "./dist/cjs/engine/renderApplicationScripts.js"
-=======
     "./templates/next/render/*": {
       "import": "./dist/esm/templates/next/render/*.js",
       "require": "./dist/cjs/templates/next/render/*.js"
@@ -116,7 +111,6 @@
     "./engine/*": {
       "import": "./dist/esm/engine/*.js",
       "require": "./dist/cjs/engine/*.js"
->>>>>>> 7fb56d4e
     }
   },
   "files": [
