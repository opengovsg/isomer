{
  "name": "@opengovsg/isomer-components",
  "publishConfig": {
    "registry": "https://npm.pkg.github.com/isomerpages"
  },
  "version": "0.0.13",
  "description": "Isomer component library",
  "type": "module",
  "scripts": {
    "rollup": "rollup -c",
    "storybook": "storybook dev -p 6006",
    "dev": "tsc -w",
    "build-storybook": "storybook build",
    "publish-package": "rollup -c && npm run publish",
    "prebuild": "rimraf dist",
    "build": "run-p build:* && npm pack",
    "build:main": "tsc -p tsconfig.build.json && tsc-alias -p tsconfig.build.json",
    "build:module": "tsc -p tsconfig.module.build.json && tsc-alias -p tsconfig.module.build.json",
    "chromatic": "npx chromatic --project-token=$CHROMATIC_PROJECT_TOKEN",
    "clean": "git clean -xdf .turbo node_modules dist",
    "format": "prettier --check . --ignore-path ../../.gitignore",
    "format:fix": "prettier --write . --ignore-path ../../.gitignore",
    "lint": "eslint",
    "lint:fix": "eslint --fix",
    "test": "run-s test:*",
    "test:unit": "dotenv -e .env.test vitest run",
    "test-ci:unit": "dotenv -e .env.test vitest run -- --coverage",
    "typecheck": "tsc --noEmit --emitDeclarationOnly false",
    "supportedBrowsers": "echo \"export default $(browserslist-useragent-regexp --allowHigherVersions)\" > src/utils/supportedBrowsers.ts"
  },
  "author": {
    "name": "Isomer Team"
  },
  "license": "ISC",
  "devDependencies": {
    "@isomer/eslint-config": "*",
    "@isomer/prettier-config": "*",
    "@isomer/storybook-config": "*",
    "@isomer/tsconfig": "*",
    "@storybook/addon-a11y": "8.6.14",
    "@storybook/addon-essentials": "8.6.14",
    "@storybook/addon-interactions": "8.6.14",
    "@storybook/addon-links": "8.6.14",
    "@storybook/addon-themes": "8.6.14",
    "@storybook/react": "8.6.14",
    "@storybook/react-vite": "8.6.14",
    "@storybook/test": "8.6.14",
    "@types/dompurify": "^3.2.0",
    "@types/lunr": "^2.3.7",
    "@types/react": "^18.3.3",
    "@vitejs/plugin-react": "^4.3.1",
    "@vitest/coverage-istanbul": "^2.1.2",
    "bootstrap-icons": "^1.11.3",
    "browserslist-useragent-regexp": "^4.1.3",
    "chromatic": "^11.5.3",
    "eslint": "^9.10.0",
    "mockdate": "^3.0.5",
    "msw": "^2.8.6",
    "msw-storybook-addon": "^2.0.4",
    "npm-run-all": "^4.1.5",
    "postcss": "^8.4.39",
    "postcss-preset-env": "^10.0.8",
    "prettier": "^3.3.3",
    "react": "^18.3.1",
    "react-dom": "^18.3.1",
    "rollup": "^4.32.1",
    "rollup-plugin-dts": "^6.1.1",
    "storybook": "8.6.14",
    "storybook-addon-pseudo-states": "^4.0.2",
    "tailwindcss": "^3.4.4",
    "tsc-alias": "^1.8.16",
    "tslib": "^2.6.3",
    "typescript": "5.6.2",
    "vite": "^5.4.19",
    "vite-tsconfig-paths": "^5.1.4",
    "vitest": "^2.1.1"
  },
  "main": "dist/cjs/index.js",
  "module": "dist/esm/index.js",
  "exports": {
    ".": {
      "import": "./dist/esm/index.js",
      "require": "./dist/cjs/index.js"
    },
    "./templates/classic": {
      "import": "./dist/esm/templates/classic/index.js",
      "require": "./dist/cjs/templates/classic/index.js"
    },
    "./templates/next": {
      "import": "./dist/esm/templates/next/index.js",
      "require": "./dist/cjs/templates/next/index.js"
    }
  },
  "files": [
    "dist/cjs",
    "dist/esm",
    "!**/*.spec.*",
    "!**/*.stories.*",
    "!**/*.json",
    "README.md"
  ],
  "types": "dist/cjs/index.d.ts",
  "peerDependencies": {
    "react": "^18.2.0",
    "react-dom": "^18.2.0"
  },
  "dependencies": {
    "@datadog/browser-rum": "^5.29.1",
    "@govtechsg/sgds": "^2.3.6",
    "@govtechsg/sgds-react": "^2.7.6",
    "@headlessui/react": "^2.1.2",
    "@sinclair/typebox": "^0.33.12",
    "date-fns": "^4.1.0",
    "interweave": "^13.1.0",
    "interweave-ssr": "^2.0.0",
    "isomorphic-dompurify": "^2.23.0",
    "js-base64": "^3.7.7",
    "js-md5": "^0.8.3",
    "lodash": "^4.17.21",
<<<<<<< HEAD
    "markdown-to-jsx": "^7.5.0",
    "minisearch": "^7.1.0",
=======
    "markdown-to-jsx": "^7.7.6",
    "minisearch": "^7.1.2",
>>>>>>> 5720df52
    "react-aria": "^3.41.0",
    "react-aria-components": "^1.6.0",
    "react-icons": "^5.2.0",
    "tailwind-merge": "^2.4.0",
    "tailwind-variants": "^0.3.1",
    "tailwindcss-react-aria-components": "^1.1.4",
    "type-fest": "^4.23.0",
    "usehooks-ts": "^3.1.0"
  },
  "prettier": "@isomer/prettier-config",
  "browserslist": [
    "defaults",
    "chrome >= 64, edge >= 79, firefox >= 67, opera >= 51, safari >= 12",
    "not dead"
  ],
  "msw": {
    "workerDirectory": "public"
  }
}<|MERGE_RESOLUTION|>--- conflicted
+++ resolved
@@ -117,13 +117,8 @@
     "js-base64": "^3.7.7",
     "js-md5": "^0.8.3",
     "lodash": "^4.17.21",
-<<<<<<< HEAD
-    "markdown-to-jsx": "^7.5.0",
-    "minisearch": "^7.1.0",
-=======
     "markdown-to-jsx": "^7.7.6",
     "minisearch": "^7.1.2",
->>>>>>> 5720df52
     "react-aria": "^3.41.0",
     "react-aria-components": "^1.6.0",
     "react-icons": "^5.2.0",
